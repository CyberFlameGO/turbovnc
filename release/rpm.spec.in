--- conflicted
+++ resolved
@@ -265,14 +265,10 @@
   %endif
  %endif
  %{javadir}/VncViewer.jar
-<<<<<<< HEAD
- %{javadir}/README.txt
+ %{javadir}/README.md
  %if "%{jre}" == "1"
   %{javadir}/jre
  %endif
-=======
- %{javadir}/README.md
->>>>>>> 72932324
 %endif
 %if "%{server}" == "1"
  %{mandir}/man1/Xvnc.1*
