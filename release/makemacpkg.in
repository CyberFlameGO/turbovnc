--- conflicted
+++ resolved
@@ -71,15 +71,11 @@
 	rmdir $PKGROOT$BINDIR
 fi
 if [ -d $PKGROOT$JAVADIR ]; then
-<<<<<<< HEAD
 	if [ -d $PKGROOT$JAVADIR/jre ]; then
 		rm -rf $PKGROOT$JAVADIR/jre/*
 		rmdir $PKGROOT$JAVADIR/jre
 	fi
-	mv -f $PKGROOT$JAVADIR/README.txt $PKGROOT$PREFIX/
-=======
 	mv -f $PKGROOT$JAVADIR/README.md $PKGROOT$PREFIX/
->>>>>>> 72932324
 	rm $PKGROOT$JAVADIR/*
 	rmdir $PKGROOT$JAVADIR
 fi
