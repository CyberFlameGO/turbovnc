name: Build

on: [push, pull_request, workflow_dispatch]

env:
  LJT_VERSION: 2.0.90
  LJT_GPG_KEY: https://sourceforge.net/projects/libjpeg-turbo/files/LJT-GPG-KEY

jobs:
  linux:
    runs-on: ubuntu-latest
    steps:
      - name: Set global environment variables
        run: |
          echo "BRANCH=${GITHUB_BASE_REF:-${GITHUB_REF#refs/heads/}}" >$GITHUB_ENV
          echo "LJT_URL=https://sourceforge.net/projects/libjpeg-turbo/files/2.0.90%20%282.1%20beta1%29" >>$GITHUB_ENV
      - name: Check out code
        uses: actions/checkout@v2
      - name: Set up build
        run: |
          mkdir -p $HOME/src/vnc.nightly
          docker pull dcommander/buildvnc:$BRANCH
          git clone --depth=1 https://github.com/turbovnc/buildscripts.git -b $BRANCH $HOME/src/buildscripts
          mkdir $HOME/libjpeg-turbo-rpm
          pushd $HOME/libjpeg-turbo-rpm
          wget --no-check-certificate $LJT_URL/libjpeg-turbo-official-$LJT_VERSION.x86_64.rpm $LJT_URL/libjpeg-turbo-official-$LJT_VERSION.i386.rpm
          popd
          mkdir $HOME/rpmkeys
          wget --no-check-certificate "$LJT_GPG_KEY" -O $HOME/rpmkeys/LJT-GPG-KEY
          wget --no-check-certificate http://www.virtualgl.org/key/VGLPR-GPG-KEY -O $HOME/rpmkeys/VGLPR-GPG-KEY
      - name: Configure GPG signing
        if: ${{github.event_name != 'pull_request'}}
        run: |
          sudo apt install -y gnupg1
          printf "${{secrets.GPG_KEY}}" | base64 --decode | gpg1 --batch --import -
          chmod 600 $HOME/.gnupg/gpg.conf
          echo "GPG_KEY_NAME=\"${{secrets.GPG_KEY_NAME}}\"" >$HOME/src/buildscripts/gpgsign
          echo "GPG_KEY_ID=${{secrets.GPG_KEY_ID}}" >>$HOME/src/buildscripts/gpgsign
          echo "GPG_KEY_PASS=${{secrets.GPG_KEY_PASS}}" >>$HOME/src/buildscripts/gpgsign
      - name: Cache OpenJDK
        uses: actions/cache@v2
        with:
          path: ~/.openjdk
          key: openjdk-${{github.job}}-${{env.BRANCH}}
      - name: Build
        run: |
          mkdir -p $HOME/.openjdk
          docker run -v $HOME/src/vnc.nightly:/root/src/vnc.nightly -v $HOME/src/buildscripts:/root/src/buildscripts -v $GITHUB_WORKSPACE:/root/src/turbovnc -v $HOME/.gnupg:/root/.gnupg -v $HOME/libjpeg-turbo-rpm:/rpms -v $HOME/rpmkeys:/rpmkeys -v $HOME/.openjdk:/root/.openjdk -t dcommander/buildvnc:$BRANCH bash -c "rpm --import /rpmkeys/LJT-GPG-KEY && rpm -K /rpms/*.rpm && rpm -i /rpms/*.rpm && rpm --import /rpmkeys/VGLPR-GPG-KEY && ~/src/buildscripts/buildvnc -d /root/src/turbovnc -v"
          sudo chown -R runner:runner $HOME/src/vnc.nightly
          mv $HOME/src/vnc.nightly/latest/log-${{github.job}}.txt $HOME/src/vnc.nightly/latest/files/
      - name: Configure AWS
        if: ${{github.event_name != 'pull_request'}}
        uses: aws-actions/configure-aws-credentials@v1
        with:
          aws-access-key-id: ${{secrets.AWS_ACCESS_KEY_ID}}
          aws-secret-access-key: ${{secrets.AWS_SECRET_ACCESS_KEY}}
          aws-region: ${{secrets.AWS_REGION}}
      - name: Deploy
        if: ${{github.event_name != 'pull_request'}}
        run: |
          aws s3 sync --acl public-read --delete $HOME/src/vnc.nightly/latest/files/ s3://turbovnc-pr/${{env.BRANCH}}/${{github.job}}/
  linux-non-default-options:
    runs-on: ubuntu-latest
    steps:
      - name: Set global environment variables
        run: |
          echo "BRANCH=${GITHUB_BASE_REF:-${GITHUB_REF#refs/heads/}}" >$GITHUB_ENV
          echo "LJT_URL=https://sourceforge.net/projects/libjpeg-turbo/files/2.0.90%20%282.1%20beta1%29" >>$GITHUB_ENV
      - name: Check out code
        uses: actions/checkout@v2
      - name: Set up build
        run: |
          sudo apt install -y libxi-dev
          mkdir $HOME/libjpeg-turbo-deb
          pushd $HOME/libjpeg-turbo-deb
          wget --no-check-certificate $LJT_URL/libjpeg-turbo-official_$LJT_VERSION\_amd64.deb $LJT_URL/libjpeg-turbo-official32_$LJT_VERSION\_amd64.deb
          sudo dpkg -i *.deb
          rm *.deb
          popd
          rmdir $HOME/libjpeg-turbo-deb
      - name: Build
        run: |
          mkdir build
          pushd build
          cmake -G"Unix Makefiles" -DCMAKE_BUILD_TYPE=RelWithDebInfo -DTVNC_USEPAM=0 -DTVNC_USETLS=0 -DCMAKE_C_FLAGS="-Wall -Werror -Wformat-truncation=0" ..
          export NUMCPUS=`grep -c '^processor' /proc/cpuinfo`
          make -j$NUMCPUS --load-average=$NUMCPUS
          popd
  macos:
    runs-on: macos-latest
    steps:
      - name: Set global environment variables
        run: |
          echo "BRANCH=${GITHUB_BASE_REF:-${GITHUB_REF#refs/heads/}}" >$GITHUB_ENV
          echo "LJT_URL=https://sourceforge.net/projects/libjpeg-turbo/files/2.0.90%20%282.1%20beta1%29" >>$GITHUB_ENV
      - name: Check out code
        uses: actions/checkout@v2
      - name: Set up build
        run: |
          brew install md5sha1sum
          mkdir -p $HOME/src/vnc.nightly
          git clone --depth=1 https://github.com/turbovnc/buildscripts.git -b $BRANCH $HOME/src/buildscripts
          mkdir $HOME/libjpeg-turbo-dmg
          pushd $HOME/libjpeg-turbo-dmg
          wget --no-check-certificate $LJT_URL/libjpeg-turbo-$LJT_VERSION.dmg
          hdid libjpeg-turbo-$LJT_VERSION.dmg
          sudo installer -pkg /Volumes/libjpeg-turbo-$LJT_VERSION/libjpeg-turbo.pkg -target /
          hdiutil detach /Volumes/libjpeg-turbo-$LJT_VERSION
          rm *.dmg
          popd
          rmdir $HOME/libjpeg-turbo-dmg
<<<<<<< HEAD
      - name: Cache OpenJDK
        uses: actions/cache@v2
        with:
          path: ~/.openjdk
          key: openjdk-${{github.job}}-${{env.BRANCH}}
=======
      - name: Configure GPG signing
        if: ${{github.event_name != 'pull_request'}}
        run: |
          printf "${{secrets.GPG_KEY}}" | base64 --decode | gpg --batch --import -
          echo "GPG_KEY_NAME=\"${{secrets.GPG_KEY_NAME}}\"" >$HOME/src/buildscripts/gpgsign
          echo "GPG_KEY_ID=${{secrets.GPG_KEY_ID}}" >>$HOME/src/buildscripts/gpgsign
          echo "GPG_KEY_PASS=${{secrets.GPG_KEY_PASS}}" >>$HOME/src/buildscripts/gpgsign
>>>>>>> 1f86e44f
      - name: Build
        run: |
          $HOME/src/buildscripts/buildvnc -d $GITHUB_WORKSPACE -v
          mv $HOME/src/vnc.nightly/latest/log-${{github.job}}.txt $HOME/src/vnc.nightly/latest/files/
      - name: Configure AWS
        if: ${{github.event_name != 'pull_request'}}
        uses: aws-actions/configure-aws-credentials@v1
        with:
          aws-access-key-id: ${{secrets.AWS_ACCESS_KEY_ID}}
          aws-secret-access-key: ${{secrets.AWS_SECRET_ACCESS_KEY}}
          aws-region: ${{secrets.AWS_REGION}}
      - name: Deploy
        if: ${{github.event_name != 'pull_request'}}
        run: |
          aws s3 sync --acl public-read --delete $HOME/src/vnc.nightly/latest/files/ s3://turbovnc-pr/${{env.BRANCH}}/${{github.job}}/<|MERGE_RESOLUTION|>--- conflicted
+++ resolved
@@ -109,13 +109,6 @@
           rm *.dmg
           popd
           rmdir $HOME/libjpeg-turbo-dmg
-<<<<<<< HEAD
-      - name: Cache OpenJDK
-        uses: actions/cache@v2
-        with:
-          path: ~/.openjdk
-          key: openjdk-${{github.job}}-${{env.BRANCH}}
-=======
       - name: Configure GPG signing
         if: ${{github.event_name != 'pull_request'}}
         run: |
@@ -123,7 +116,11 @@
           echo "GPG_KEY_NAME=\"${{secrets.GPG_KEY_NAME}}\"" >$HOME/src/buildscripts/gpgsign
           echo "GPG_KEY_ID=${{secrets.GPG_KEY_ID}}" >>$HOME/src/buildscripts/gpgsign
           echo "GPG_KEY_PASS=${{secrets.GPG_KEY_PASS}}" >>$HOME/src/buildscripts/gpgsign
->>>>>>> 1f86e44f
+      - name: Cache OpenJDK
+        uses: actions/cache@v2
+        with:
+          path: ~/.openjdk
+          key: openjdk-${{github.job}}-${{env.BRANCH}}
       - name: Build
         run: |
           $HOME/src/buildscripts/buildvnc -d $GITHUB_WORKSPACE -v
