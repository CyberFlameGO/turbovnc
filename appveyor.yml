environment:
  LJT_VERSION: 2.0.4
  LJT_64BIT_SDK: "https://sourceforge.net/projects/libjpeg-turbo/files/%LJT_VERSION%/libjpeg-turbo-%LJT_VERSION%-vc64.exe"
  LJT_32BIT_SDK: "https://sourceforge.net/projects/libjpeg-turbo/files/%LJT_VERSION%/libjpeg-turbo-%LJT_VERSION%-vc.exe"

install:
  - cmd: >-
      mkdir c:\installers

      mkdir c:\temp

      choco install -y InnoSetup

      curl -fSL -o c:\installers\libjpeg-turbo-vc64.exe "%LJT_64BIT_SDK%"

      c:\installers\libjpeg-turbo-vc64.exe /S

      curl -fSL -o c:\installers\libjpeg-turbo-vc.exe "%LJT_32BIT_SDK%"

      c:\installers\libjpeg-turbo-vc.exe /S

      set INCLUDE=c:\Program Files (x86)\Microsoft Visual Studio 10.0\VC\include;c:\Program Files (x86)\Microsoft SDKs\Windows\v7.1A\include

      set LIB=c:\Program Files (x86)\Microsoft Visual Studio 10.0\VC\lib\amd64;c:\Program Files (x86)\Microsoft SDKs\Windows\v7.1A\lib\x64

      set PATH=c:\Program Files (x86)\Inno Setup 5;c:\msys64\usr\bin;c:\Program Files (x86)\Microsoft Visual Studio 10.0\VC\bin\amd64;c:\Program Files (x86)\Microsoft Visual Studio 10.0\Common7\IDE;c:\Program Files (x86)\Microsoft SDKs\Windows\v7.1A\bin\x64;c:\Program Files (x86)\Microsoft SDKs\Windows\v7.1A\bin;%PATH%

      set MSYSTEM=MINGW32

      bash -c "pacman --noconfirm -S zip unzip"

<<<<<<< HEAD
      git clone --depth=1 https://github.com/TurboVNC/buildscripts.git -b %APPVEYOR_REPO_BRANCH% c:/buildscripts

cache:
  - c:\msys64\home\%USERNAME%\.openjdk
=======
      mklink /d "%ProgramData%\Oracle\Java32" "c:\Program Files (x86)\Java\jdk1.6.0"

      git clone --depth=1 https://github.com/TurboVNC/buildscripts.git c:/buildscripts
>>>>>>> d4eee68c

build_script:
  - cmd: >-
      for /f %%i in ('"cygpath %CD%"') do set MINGWPATH=%%i

      bash c:/buildscripts/buildvnc -d %MINGWPATH% -b /c/vnc.nightly -v

      move c:\vnc.nightly\files\*.tar.gz .

      move c:\vnc.nightly\files\*.exe .

      move c:\vnc.nightly\files\*.zip .

      move c:\vnc.nightly\log-windows.txt .

artifacts:
  - path: '*.tar.gz'
    name: Source tarball

  - path: '*.exe'
    name: TurboVNC Viewer

  - path: '*.zip'
    name: TurboVNC Helper JARs

  - path: 'log-windows.txt'
    name: Build log

test: off

deploy: off<|MERGE_RESOLUTION|>--- conflicted
+++ resolved
@@ -29,16 +29,10 @@
 
       bash -c "pacman --noconfirm -S zip unzip"
 
-<<<<<<< HEAD
       git clone --depth=1 https://github.com/TurboVNC/buildscripts.git -b %APPVEYOR_REPO_BRANCH% c:/buildscripts
 
 cache:
   - c:\msys64\home\%USERNAME%\.openjdk
-=======
-      mklink /d "%ProgramData%\Oracle\Java32" "c:\Program Files (x86)\Java\jdk1.6.0"
-
-      git clone --depth=1 https://github.com/TurboVNC/buildscripts.git c:/buildscripts
->>>>>>> d4eee68c
 
 build_script:
   - cmd: >-
