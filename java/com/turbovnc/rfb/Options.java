--- conflicted
+++ resolved
@@ -1,13 +1,8 @@
-<<<<<<< HEAD
 /* Copyright (C) 2002-2005 RealVNC Ltd.  All Rights Reserved.
  * Copyright (C) 2010 TigerVNC Team
  * Copyright (C) 2011 Brian P. Hinz
  * Copyright (C) 2012-2013, 2015-2018, 2020-2021 D. R. Commander.
  *                                               All Rights Reserved.
-=======
-/* Copyright (C) 2012-2013, 2015, 2017-2018, 2020-2021 D. R. Commander.
- *                                                     All Rights Reserved.
->>>>>>> 02c4fddf
  *
  * This is free software; you can redistribute it and/or modify
  * it under the terms of the GNU General Public License as published by
