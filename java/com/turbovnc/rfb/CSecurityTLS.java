--- conflicted
+++ resolved
@@ -423,11 +423,7 @@
           LdapName ln = new LdapName(dn);
           for (Rdn rdn : ln.getRdns()) {
             if (rdn.getType().equalsIgnoreCase("CN")) {
-<<<<<<< HEAD
-              String peer = client.getSocket().getPeerName().toLowerCase();
-=======
               String peer = client.getServerName().toLowerCase();
->>>>>>> 1cd30d55
               if (peer.equals(((String)rdn.getValue()).toLowerCase()))
                 return;
             }
@@ -437,11 +433,7 @@
           while (i.hasNext()) {
             List nxt = (List)i.next();
             if (((Integer)nxt.get(0)).intValue() == 2) {
-<<<<<<< HEAD
-              String peer = client.getSocket().getPeerName().toLowerCase();
-=======
               String peer = client.getServerName().toLowerCase();
->>>>>>> 1cd30d55
               if (peer.equals(((String)nxt.get(1)).toLowerCase()))
                 return;
             } else if (((Integer)nxt.get(0)).intValue() == 7) {
