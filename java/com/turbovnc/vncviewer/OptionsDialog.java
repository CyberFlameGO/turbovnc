--- conflicted
+++ resolved
@@ -396,7 +396,7 @@
 
     if (enableGrab) {
       JLabel grabLabel;
-      if (VncViewer.isX11() && VncViewer.grabPointer.getValue())
+      if (Utils.isX11() && VncViewer.grabPointer.getValue())
         grabLabel = new JLabel("Keyboard/pointer grab mode:");
       else
         grabLabel = new JLabel("Keyboard grab mode:");
@@ -721,12 +721,8 @@
     UserPreferences.set("global", "Shared", shared.isSelected());
 
     // INPUT
-<<<<<<< HEAD
+    UserPreferences.set("global", "FSAltEnter", fsAltEnter.isSelected());
     if (Utils.osGrab() && Helper.isAvailable()) {
-=======
-    UserPreferences.set("global", "FSAltEnter", fsAltEnter.isSelected());
-    if (VncViewer.osGrab() && Viewport.isHelperAvailable()) {
->>>>>>> bd88cdfd
       String grabStr = (String)grabKeyboard.getSelectedItem();
       if (grabStr.equalsIgnoreCase("Full-screen only"))
         grabStr = "FS";
