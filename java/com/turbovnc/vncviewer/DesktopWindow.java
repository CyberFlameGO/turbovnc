--- conflicted
+++ resolved
@@ -55,12 +55,8 @@
   DesktopWindow(int width, int height, PixelFormat serverPF, CConn cc_) {
     cc = cc_;
     setSize(width, height);
-<<<<<<< HEAD
+    setBackground(Color.BLACK);
     swingDB = Utils.getBooleanProperty("turbovnc.swingdb", false);
-=======
-    setBackground(Color.BLACK);
-    swingDB = VncViewer.getBooleanProperty("turbovnc.swingdb", false);
->>>>>>> 6885bdc1
     setOpaque(!swingDB);
     GraphicsEnvironment ge =
       GraphicsEnvironment.getLocalGraphicsEnvironment();
