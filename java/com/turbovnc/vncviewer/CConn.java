/* Copyright (C) 2002-2005 RealVNC Ltd.  All Rights Reserved.
 * Copyright 2009-2011 Pierre Ossman <ossman@cendio.se> for Cendio AB
 * Copyright (C) 2011-2021 D. R. Commander.  All Rights Reserved.
 * Copyright (C) 2011-2015 Brian P. Hinz
 *
 * This is free software; you can redistribute it and/or modify
 * it under the terms of the GNU General Public License as published by
 * the Free Software Foundation; either version 2 of the License, or
 * (at your option) any later version.
 *
 * This software is distributed in the hope that it will be useful,
 * but WITHOUT ANY WARRANTY; without even the implied warranty of
 * MERCHANTABILITY or FITNESS FOR A PARTICULAR PURPOSE.  See the
 * GNU General Public License for more details.
 *
 * You should have received a copy of the GNU General Public License
 * along with this software; if not, write to the Free Software
 * Foundation, Inc., 51 Franklin Street, Fifth Floor, Boston, MA 02110-1301,
 * USA.
 */

// CConn
//
// Methods in CConn are called from both the Swing Event Dispatch Thread (EDT)
// and the thread that processes incoming RFB messages ("the RFB thread").
// This means that we need to be careful with synchronization here.
//
// Any access to writer() must not only be synchronized, but we must also make
// sure that the connection is in RFBSTATE_NORMAL.  We are guaranteed this for
// any code called after serverInit() has been called.  Since the DesktopWindow
// isn't created until then, any methods called only from DesktopWindow can
// assume that we are in RFBSTATE_NORMAL.

package com.turbovnc.vncviewer;

import java.awt.*;
import java.awt.event.*;

import java.io.*;
import java.lang.reflect.*;
import javax.swing.*;
import java.text.*;
import java.util.*;

import com.turbovnc.rdr.*;
import com.turbovnc.rfb.*;
import com.turbovnc.rfb.Point;
import com.turbovnc.network.Socket;
import com.turbovnc.network.TcpSocket;

public class CConn extends CConnection implements UserPasswdGetter,
  OptionsDialogCallback, FdInStreamBlockCallback {

  public final PixelFormat getPreferredPF() { return fullColourPF; }
  static final PixelFormat VERY_LOW_COLOR_PF =
    new PixelFormat(8, 3, false, true, 1, 1, 1, 2, 1, 0);
  static final PixelFormat LOW_COLOR_PF =
    new PixelFormat(8, 6, false, true, 3, 3, 3, 4, 2, 0);
  static final PixelFormat MEDIUM_COLOR_PF =
    new PixelFormat(8, 8, false, true, 7, 7, 3, 5, 2, 0);
  static final PixelFormat MEDIUMHIGH_COLOR_PF =
    new PixelFormat(16, 15, false, true, 31, 31, 31, 10, 5, 0);
  static final PixelFormat HIGH_COLOR_PF =
    new PixelFormat(16, 16, false, true, 31, 63, 31, 11, 5, 0);
  static final int SUPER_MASK = 1 << 16;

  // RFB thread
  public CConn(VncViewer viewer_, Socket sock_) {
    sock = sock_;  viewer = viewer_;
    benchmark = viewer.benchFile != null;
    pendingPFChange = false;
    lastServerEncoding = -1;

    opts = new Options(VncViewer.opts);

    formatChange = false;  encodingChange = false;
    currentEncoding = opts.preferredEncoding;
    options = new OptionsDialog(this);
    options.initDialog();
    clipboardDialog = new ClipboardDialog(this);
    profileDialog = new ProfileDialog(this);
    String env = System.getenv("TVNC_PROFILE");
    if (env != null && env.equals("1"))
      alwaysProfile = true;
    firstUpdate = true;  pendingUpdate = false;  continuousUpdates = false;
    forceNonincremental = true;  supportsSyncFence = false;
    pressedKeys = new HashMap<Integer, Integer>();

    setShared(opts.shared);

    cp.supportsDesktopResize = true;
    cp.supportsExtendedDesktopSize = true;
    cp.supportsClientRedirect = Params.clientRedirect.getValue();
    cp.supportsDesktopRename = true;
    menu = new F8Menu(this);

    if (sock != null) {
      String name = sock.getPeerEndpoint();
      vlog.info("Accepted connection from " + name);
    } else if (!benchmark) {
      String serverName = null;
      int port = -1;

      if (opts.serverName != null &&
          !Params.alwaysShowConnectionDialog.getValue()) {
        if (opts.via == null || opts.via.indexOf(':') < 0) {
          port = opts.port = Hostname.getPort(opts.serverName);
          serverName = opts.serverName = Hostname.getHost(opts.serverName);
        }
      } else {
        ServerDialog dlg = new ServerDialog(options, opts, this);
        boolean ret = dlg.showDialog();
        if (!ret) {
          close();
          return;
        }
        port = opts.port;
        serverName = opts.serverName;
      }

      if (opts.via != null && opts.via.indexOf(':') >= 0) {
        port = Hostname.getPort(opts.via);
        serverName = Hostname.getHost(opts.via);
      } else if (opts.via != null || opts.tunnel ||
                 (opts.port == 0 && Params.sessMgrAuto.getValue())) {
        if (opts.port == 0) {
          try {
            // TurboVNC Session Manager
            String session = SessionManager.createSession(opts);
            if (session == null) {
              close();
              return;
            }
            if (Params.sessMgrAuto.getValue()) {
              opts.disableSecType(RFB.SECTYPE_NONE);
              opts.disableSecType(RFB.SECTYPE_TLS_NONE);
              opts.disableSecType(RFB.SECTYPE_X509_NONE);
              opts.disableSecType(RFB.SECTYPE_TLS_VNC);
              opts.disableSecType(RFB.SECTYPE_X509_VNC);
              opts.disableSecType(RFB.SECTYPE_PLAIN);
              opts.disableSecType(RFB.SECTYPE_TLS_PLAIN);
              opts.disableSecType(RFB.SECTYPE_X509_PLAIN);
              opts.disableSecType(RFB.SECTYPE_UNIX_LOGIN);
              opts.tunnel = true;
            }
            opts.port = Hostname.getPort(session);
          } catch (Exception e) {
            throw new ErrorException("Session Manager Error:\n" +
                                     e.getMessage());
          }
        }
        try {
          Tunnel.createTunnel(opts);
          port = Hostname.getPort(opts.serverName);
          serverName = Hostname.getHost(opts.serverName);
        } catch (Exception e) {
          throw new ErrorException("Could not create SSH tunnel:\n" +
                                   e.getMessage());
        }
      }

      if (port == 0) {
        try {
          // TurboVNC Session Manager
          String session = SessionManager.createSession(opts);
          if (session == null) {
            close();
            return;
          }
          port = Hostname.getPort(session);
          opts.sshSession.disconnect();
        } catch (Exception e) {
          throw new ErrorException("Session Manager Error:\n" +
                                   e.getMessage());
        }
      }

      sock = new TcpSocket(serverName, port);
      vlog.info("connected to host " + serverName + " port " + port);
    }

    if (benchmark) {
      state = RFBSTATE_INITIALISATION;
      reader = new CMsgReaderV3(this, viewer.benchFile);
    } else {
      sock.inStream().setBlockCallback(this);
      setServerName(opts.serverName);
      setStreams(sock.inStream(), sock.outStream());
      initialiseProtocol();
    }
  }

  // RFB thread
  public void reset() {
    if (reader != null)
      reader.reset();
    state = RFBSTATE_INITIALISATION;
  }

  // EDT: deleteWindow() is called when the user closes the window or selects
  // "Close Connection" from the F8 menu.
  void deleteWindow(boolean disposeViewport) {
    if (viewport != null) {
      if (viewport.timer != null)
        viewport.timer.stop();
      if (disposeViewport)
        viewport.dispose();
    }
    releasePressedKeys();
    viewport = null;
  }

  // RFB thread: blockCallback() is called when reading from the socket would
  // block.
  public void blockCallback() {
    try {
      synchronized(this) {
        wait(0, 50000);
      }
    } catch (InterruptedException e) {
      throw new SystemException(e);
    }
  }

  // RFB thread: getUserPasswd() is called by the CSecurity object when it
  // needs us to read a password from the user.
  @Override
  public final boolean getUserPasswd(StringBuffer user, StringBuffer passwd) {
    String title = ((user == null ? "Standard VNC Authentication" :
                                    "Unix Login Authentication") +
                    " [" + csecurity.getDescription() + "]");
    String passwordFileStr = Params.passwordFile.getValue();
    PasswdDialog dlg = null;
    String autoPass;

    if (Params.encPassword.getValue() != null) {
      byte[] encryptedPassword = new byte[8];
      String passwordString = Params.encPassword.getValue();
      if (passwordString.length() != 16)
        throw new ErrorException("Password specified in EncPassword parameter is invalid.");
      for (int c = 0; c < 16; c += 2) {
        int temp = -1;
        try {
          temp = Integer.parseInt(passwordString.substring(c, c + 2), 16);
        } catch (NumberFormatException e) {}
        if (temp >= 0)
          encryptedPassword[c / 2] = (byte)temp;
        else break;
      }
      autoPass = VncAuth.unobfuscatePasswd(encryptedPassword);
    } else if (Params.autoPass.getValue()) {
      BufferedReader in = new BufferedReader(new InputStreamReader(System.in));
      try {
        autoPass = in.readLine();
      } catch (IOException e) {
        throw new SystemException(e);
      }
      Params.autoPass.setParam("0");
    } else
      autoPass = Params.password.getValue();

    if (autoPass != null && passwd != null) {
      passwd.append(autoPass);
      passwd.setLength(autoPass.length());
      Params.password.setParam(null);
    }

    if (user == null && passwordFileStr != null && autoPass == null) {
      InputStream fp = null;
      try {
        fp = new FileInputStream(passwordFileStr);
      } catch (FileNotFoundException e) {
        throw new WarningException("Could not open password file");
      }
      byte[] obfPwd = new byte[256];
      try {
        fp.read(obfPwd);
        fp.close();
      } catch (IOException e) {
        throw new ErrorException("Could not read password file");
      }
      String plainPasswd = VncAuth.unobfuscatePasswd(obfPwd);
      passwd.append(plainPasswd);
      passwd.setLength(plainPasswd.length());
      return true;
    }

    if (user == null) {
      if (autoPass == null)
        dlg = new PasswdDialog(title, (user == null), null, (passwd == null),
                               opts.sshTunnelActive,
                               csecurity.getChosenType());
    } else {
      String userName = opts.user;
      if (opts.sendLocalUsername) {
        userName = (String)System.getProperties().get("user.name");
        if (Params.localUsernameLC.getValue())
          userName = userName.toLowerCase();
        if (passwd == null)
          return true;
      }
      if (autoPass == null)
        dlg = new PasswdDialog(title, (userName != null), userName,
                               (passwd == null), opts.sshTunnelActive,
                               csecurity.getChosenType());
      else
        user.append(userName);
    }

    if (dlg != null) {
      if (!dlg.showDialog()) return false;
      if (user != null)
        user.append(dlg.userEntry.getText());
      if (passwd != null)
        passwd.append(dlg.passwdEntry.getPassword());
    }

    return true;
  }

  // CConnection callback methods

  // RFB thread: serverInit() is called when the serverInit message has been
  // received.  At this point, we create the desktop window and display it.  We
  // also tell the server which pixel format and encodings to use and request
  // the first update.
  public void serverInit() {
    super.serverInit();

    serverPF = cp.pf();

    desktop = new DesktopWindow(cp.width, cp.height, serverPF, this);
    fullColourPF = desktop.getPreferredPF();

    // Force a switch to our preferred format and encoding.
    formatChange = true;  encodingChange = true;

    // And kick off the update cycle
    if (!benchmark)
      requestNewUpdate();
    else {
      if (Params.colors.getValue() == 8) {
        pendingPF = VERY_LOW_COLOR_PF;
      } else if (Params.colors.getValue() == 64) {
        pendingPF = LOW_COLOR_PF;
      } else if (Params.colors.getValue() == 256) {
        pendingPF = MEDIUM_COLOR_PF;
      } else if (Params.colors.getValue() == 32768) {
        pendingPF = MEDIUMHIGH_COLOR_PF;
      } else if (Params.colors.getValue() == 65536) {
        pendingPF = HIGH_COLOR_PF;
      } else {
        pendingPF = fullColourPF;
      }
      pendingPFChange = true;
    }

    // This initial update request is a bit of a corner case, so we need to
    // help by setting the correct format here.
    assert(pendingPFChange);
    desktop.setServerPF(pendingPF);
    cp.setPF(pendingPF);
    pendingPFChange = false;

    try {
      SwingUtilities.invokeAndWait(new Runnable() {
        public void run() {
          recreateViewport();
        }
      });
    } catch (InterruptedException e) {
    } catch (InvocationTargetException e) {
      SystemException.checkException(e);
      throw new SystemException(e);
    }
    synchronized(viewer) {
      viewer.notify();
    }
  }

  // RFB thread: setDesktopSize() is called when the desktop size changes
  // (including when it is set initially.)
  public void setDesktopSize(int w, int h) {
    super.setDesktopSize(w, h);
    resizeFramebuffer();
    if (opts.desktopSize.mode == Options.SIZE_MANUAL && !firstUpdate) {
      opts.desktopSize.width = w;
      opts.desktopSize.height = h;
    }
  }

  // RFB thread: setExtendedDesktopSize() is a more advanced version of
  // setDesktopSize().
  public void setExtendedDesktopSize(int reason, int result, int w, int h,
                                     ScreenSet layout) {
    super.setExtendedDesktopSize(reason, result, w, h, layout);

    if (reason == RFB.EDS_REASON_CLIENT && result != RFB.EDS_RESULT_SUCCESS) {
      vlog.error("SetDesktopSize failed: " + result);
      return;
    }

    resizeFramebuffer();
    if (opts.desktopSize.mode == Options.SIZE_MANUAL && !firstUpdate) {
      opts.desktopSize.width = w;
      opts.desktopSize.height = h;
    }

    // Normally, the TurboVNC Viewer will not create a multi-screen viewer
    // window that extends beyond the unshared boundary of any physical screen
    // on the client.  This ensures that the window position and scrollbars
    // will be correct, regardless of the monitor layout.  However, if
    // automatic desktop resizing is enabled and the server supports Xinerama,
    // then the full-screen multi-screen viewer window should extend to the
    // bounding box of all physical screens, even if it extends beyond the
    // unshared boundary of some of them.  This ensures correct behavior if the
    // screens have different resolutions or are offset.  TurboVNC 2.0.x-2.1.x
    // supported the RFB extended desktop size message but not Xinerama, and
    // those versions also sent a screen ID of 0.  Thus, we do not assume that
    // the server supports Xinerama unless it sends a multi-screen layout or a
    // non-zero screen ID.
    if (layout.numScreens() > 1 ||
        (layout.numScreens() > 0 && layout.screens.get(0).id != 0))
      serverXinerama = true;
  }

  // RFB thread: clientRedirect() migrates the client to another host/port.
  public void clientRedirect(int port, String host,
                             String x509subject) {
    sock.close();
    setServerPort(port);
    sock = new TcpSocket(host, port);
    vlog.info("Redirected to " + host + ":" + port);
    VncViewer.newViewer(viewer, sock, true);
  }

  // RFB thread: setName() is called when the desktop name changes.
  public void setName(String name) {
    super.setName(name);

    if (viewport != null) {
      viewport.setTitle(name + " - TurboVNC");
    }
  }

  // RFB thread: framebufferUpdateStart() is called at the beginning of an
  // update.  Here we try to send out a new framebuffer update request so that
  // the next update can be sent while we decode the current one.
  public void framebufferUpdateStart() {
    tUpdateStart = Utils.getTime();
    if (tStart < 0.) tStart = tUpdateStart;

    // Note: This might not be true if sync fences are supported.
    pendingUpdate = false;

    if (!benchmark) requestNewUpdate();
  }

  // RFB thread
  public void framebufferUpdateEnd() {

    desktop.updateWindow();

    if (firstUpdate) {
      int width, height;

      // We need fences to make extra update requests and continuous updates
      // "safe".  See fence() for the next step.
      if (cp.supportsFence)
        writer().writeFence(RFB.FENCE_FLAG_REQUEST | RFB.FENCE_FLAG_SYNC_NEXT,
                            0, null);

      if (!cp.supportsSetDesktopSize) {
        if (opts.desktopSize.mode == Options.SIZE_AUTO)
          vlog.info("Disabling automatic desktop resizing because the server doesn't support it.");
        if (opts.desktopSize.mode == Options.SIZE_MANUAL)
          vlog.info("Ignoring desktop resize request because the server doesn't support it.");
        opts.desktopSize.mode = Options.SIZE_SERVER;
      }

      if (opts.desktopSize.mode == Options.SIZE_MANUAL)
        sendDesktopSize(opts.desktopSize.width, opts.desktopSize.height,
                        false);
      else if (opts.desktopSize.mode == Options.SIZE_AUTO) {
        Dimension availableSize = viewport.getAvailableSize();
        sendDesktopSize(availableSize.width, availableSize.height, false);
      }

      firstUpdate = false;
    }

    // A format change has been scheduled, and we have finished decoding and
    // displaying the last framebuffer update that used the old format, so
    // activate the new format.
    if (pendingPFChange) {
      desktop.setServerPF(pendingPF);
      cp.setPF(pendingPF);
      pendingPFChange = false;
    }

    tUpdate += Utils.getTime() - tUpdateStart;
    updates++;
    tElapsed = Utils.getTime() - tStart;

    if (tElapsed > (double)Params.profileInt.getValue() && !benchmark) {
      if (profileDialog.isVisible()) {
        String str;
        str = String.format("%.3f", (double)updates / tElapsed);
        profileDialog.upsVal.setText(str);
        str = String.format("%.3f", (double)sock.inStream().getBytesRead() /
                            125000. / tElapsed);
        profileDialog.tpVal.setText(str);

        str = String.format("%.3f", sock.inStream().getReadTime() /
                            (double)updates * 1000.);
        profileDialog.tpuRecvVal.setText(str);
        str = String.format("%.3f", tDecode / (double)updates * 1000.);
        profileDialog.tpuDecodeVal.setText(str);
        str = String.format("%.3f", tBlit / (double)updates * 1000.);
        profileDialog.tpuBlitVal.setText(str);
        str = String.format("%.3f", tUpdate / (double)updates * 1000.);
        profileDialog.tpuTotalVal.setText(str);

        str = String.format("%.3f", (double)decodePixels / 1000000.);
        profileDialog.mpDecodeVal.setText(str);
        str = String.format("%.3f", (double)blitPixels / 1000000.);
        profileDialog.mpBlitVal.setText(str);

        str = String.format("%.3f", (double)decodePixels / 1000000. / tDecode);
        profileDialog.mpsDecodeVal.setText(str);
        str = String.format("%.3f", (double)blitPixels / 1000000. / tBlit);
        profileDialog.mpsBlitVal.setText(str);
        str = String.format("%.3f", (double)decodePixels / 1000000. /
                            tElapsed);
        profileDialog.mpsTotalVal.setText(str);

        str = String.format("%d", decodeRect);
        profileDialog.rectDecodeVal.setText(str);
        str = String.format("%d", blits);
        profileDialog.rectBlitVal.setText(str);

        str = String.format("%.0f", (double)decodePixels / (double)decodeRect);
        profileDialog.pprDecodeVal.setText(str);
        str = String.format("%.0f", (double)blitPixels / (double)blits);
        profileDialog.pprBlitVal.setText(str);

        str = String.format("%.0f", (double)decodeRect / (double)updates);
        profileDialog.rpuDecodeVal.setText(str);
      }
      if (profileDialog.isVisible() || alwaysProfile) {
        System.out.format("-------------------------------------------------------------------------------\n");
        System.out.format("Total:   %.3f updates/sec,  %.3f Mpixels/sec,  %.3f Mbits/sec\n",
                          (double)updates / tElapsed,
                          (double)decodePixels / 1000000. / tElapsed,
                          (double)sock.inStream().getBytesRead() / 125000. /
                            tElapsed);
        System.out.format("Decode:  %.3f Mpixels,  %.3f Mpixels/sec,  %d rect,\n",
                          (double)decodePixels / 1000000.,
                          (double)decodePixels / 1000000. / tDecode,
                          decodeRect);
        System.out.format("         %.0f pixels/rect,  %.0f rect/update\n",
                          (double)decodePixels / (double)decodeRect,
                          (double)decodeRect / (double)updates);
        System.out.format("Blit:    %.3f Mpixels,  %.3f Mpixels/sec,  %d updates,\n",
                          (double)blitPixels / 1000000.,
                          (double)blitPixels / 1000000. / tBlit,
                          blits);
        System.out.format("         %.0f pixels/update\n",
                          (double)blitPixels / (double)blits);
        System.out.format("Time/update:  Recv = %.3f ms,  Decode = %.3f ms,  Blit = %.3f ms\n",
                          sock.inStream().getReadTime() / (double)updates *
                            1000.,
                          tDecode / (double)updates * 1000.,
                          tBlit / (double)updates * 1000.);
        System.out.format("              Total = %.3f ms  +  Overhead = %.3f ms\n",
                          tUpdate / (double)updates * 1000.,
                          (tElapsed - tUpdate) / (double)updates * 1000.);
      }
      tUpdate = tDecode = tBlit = 0.0;
      sock.inStream().resetReadTime();
      sock.inStream().resetBytesRead();
      decodePixels = decodeRect = blitPixels = blits = updates = 0;
      tStart = Utils.getTime();
    }
  }

  public final ScreenSet computeScreenLayout(int width, int height) {
    java.awt.Point vpPos = viewport.getContentPane().getLocationOnScreen();
    Rectangle vpRect = viewport.getContentPane().getBounds();
    ScreenSet layout;

    String env = System.getenv("TVNC_SINGLESCREEN");
    if (Utils.getBooleanProperty("turbovnc.singlescreen", false) ||
        (env != null && env.equals("1"))) {
      layout = cp.screenLayout;

      if (layout.numScreens() == 0)
        layout.addScreen(new Screen());
      else if (layout.numScreens() != 1) {
        int i = 0;

        for (Iterator<Screen> iter = layout.screens.iterator(); iter.hasNext();
             i++) {
          Screen screen = (Screen)iter.next();
          if (i > 0)
            iter.remove();
        }
      }

      Screen screen0 = (Screen)layout.screens.iterator().next();
      screen0.dimensions.tl.x = 0;
      screen0.dimensions.tl.y = 0;
      screen0.dimensions.br.x = width;
      screen0.dimensions.br.y = height;

      return layout;
    }

    layout = new ScreenSet();

    vpRect.x = vpPos.x;
    vpRect.y = vpPos.y;
    if (opts.showToolbar && !opts.fullScreen) {
      vpRect.y += 22;
      vpRect.height -= 22;
    }

    GraphicsEnvironment ge = GraphicsEnvironment.getLocalGraphicsEnvironment();
    GraphicsDevice[] gsList = ge.getScreenDevices();
    for (GraphicsDevice gs : gsList) {
      GraphicsConfiguration[] gcList = gs.getConfigurations();
      for (GraphicsConfiguration gc : gcList) {
        Rectangle s = gc.getBounds();
        if (gc == gcList[0]) {
          Rectangle screenRect = s.intersection(vpRect);

          if (screenRect.isEmpty() || screenRect.width < 1 ||
              screenRect.height < 1)
            continue;

          screenRect.x -= vpRect.x;
          screenRect.y -= vpRect.y;

          Screen screen = new Screen(0, screenRect.x, screenRect.y,
                                     screenRect.width, screenRect.height, 0);

          // We map client screens to server screens in the server's preferred
          // order (which, in the case of the TurboVNC Server, is always the
          // order of RANDR outputs), so we send the "primary" screen (the
          // screen containing 0, 0) first.  This ensures that the window
          // manager taskbar on the server will follow the taskbar on the
          // client.
          if (s.contains(0, 0))
            layout.addScreen0(screen);
          else
            layout.addScreen(screen);
        }
      }
    }

    layout.assignIDs(cp.screenLayout);

    return layout;
  }

  // RFB thread when sending initial desktop size, EDT when sending desktop
  // size from component listener (writer() is synchronized.)
  public void sendDesktopSize(int width, int height, boolean fromListener) {
    ScreenSet layout;

    if (!cp.supportsSetDesktopSize)
      return;

    if (opts.desktopSize.mode == Options.SIZE_AUTO)
      layout = computeScreenLayout(width, height);
    else {
      if (opts.desktopSize.mode != Options.SIZE_MANUAL ||
          opts.desktopSize.layout == null) {
        vlog.error("ERROR: Unexpected desktop size configuration");
        return;
      }
      layout = opts.desktopSize.layout;
      // Map client screens to server screen IDs in the server's preferred
      // order.  This allows us to control the server's screen order from the
      // client.
      layout.assignIDs(cp.screenLayout);
    }

    sendDesktopSize(width, height, layout, fromListener);
  }

  public void sendDesktopSize(int width, int height, ScreenSet layout,
                              boolean fromListener) {
    if (!cp.supportsSetDesktopSize)
      return;

    if (!layout.validate(width, height, true)) {
      vlog.error("Invalid screen layout");
      return;
    }

    writer().writeSetDesktopSize(width, height, layout);
    if (fromListener)
      pendingAutoResize.setXYWH(0, 0, width, height);
  }

  // The rest of the callbacks are fairly self-explanatory.  These are all
  // called from the RFB thread.

  public void setColourMapEntries(int firstColour, int nColours, int[] rgbs) {
    desktop.setColourMapEntries(firstColour, nColours, rgbs);
  }

  public void bell() {
    if (opts.acceptBell)
      desktop.getToolkit().beep();
  }

  public void serverCutText(String str, int len) {
    if (opts.recvClipboard)
      clipboardDialog.serverCutText(str, len);
  }

  public void startDecodeTimer() {
    tDecodeStart = Utils.getTime();
    if (benchmark)
      tReadOld = viewer.benchFile.getReadTime();
    else
      tReadOld = sock.inStream().getReadTime();
  }

  public void stopDecodeTimer() {
    double tRead = tReadOld;
    if (benchmark)
      tRead = viewer.benchFile.getReadTime();
    else
      tRead = sock.inStream().getReadTime();
    tDecode += Utils.getTime() - tDecodeStart - (tRead - tReadOld);
  }

  public void beginRect(Rect r, int encoding) {
    if (!benchmark)
      sock.inStream().startTiming();
    if (encoding != RFB.ENCODING_COPYRECT) {
      boolean updateTitle = false;
      if (encoding != lastServerEncoding)
        updateTitle = true;
      lastServerEncoding = encoding;
      if (updateTitle && viewport != null)
        viewport.updateTitle();
    }
  }

  public void endRect(Rect r, int encoding) {
    if (!benchmark)
      sock.inStream().stopTiming();
    decodePixels += r.width() * r.height();
    decodeRect++;
  }

  public void fillRect(Rect r, int p) {
    desktop.fillRect(r.tl.x, r.tl.y, r.width(), r.height(), p);
  }

  public void imageRect(Rect r, Object p) {
    desktop.imageRect(r.tl.x, r.tl.y, r.width(), r.height(), p);
  }

  public void copyRect(Rect r, int sx, int sy) {
    desktop.copyRect(r.tl.x, r.tl.y, r.width(), r.height(), sx, sy);
  }

  public Object getRawPixelsRW(int[] stride) {
    return desktop.getRawPixelsRW(stride);
  }

  public void releaseRawPixels(Rect r) {
    desktop.releaseRawPixels(r);
  }

  // RFB thread
  public void setCursor(int width, int height, Point hotspot,
                        int[] data, byte[] mask) {
    if (viewport != null && (viewport.dx > 0 || viewport.dy > 0))
      hotspot.translate(new Point(viewport.dx, viewport.dy));
    desktop.setCursor(width, height, hotspot, data, mask);
  }

  // RFB thread
  public void fence(int flags, int len, byte[] data) {
    // can't call super.super.fence(flags, len, data);
    cp.supportsFence = true;

    if ((flags & RFB.FENCE_FLAG_REQUEST) != 0) {
      // We handle everything synchronously, so we trivially honor these modes.
      flags = flags & (RFB.FENCE_FLAG_BLOCK_BEFORE |
                       RFB.FENCE_FLAG_BLOCK_AFTER);

      writer().writeFence(flags, len, data);
      return;
    }

    if (len == 0) {
      // Initial probe
      if ((flags & RFB.FENCE_FLAG_SYNC_NEXT) != 0) {
        supportsSyncFence = true;

        if (cp.supportsContinuousUpdates) {
          vlog.info("Enabling continuous updates");
          continuousUpdates = true;
          writer().writeEnableContinuousUpdates(true, 0, 0, cp.width,
                                                cp.height);
        }
      }
    } else {
      // Pixel format change
      MemInStream memStream = new MemInStream(data, 0, len);
      PixelFormat pf = new PixelFormat();

      pf.read(memStream);
      if (pf.is888() && VncViewer.forceAlpha)
        pf.alpha = true;

      desktop.setServerPF(pf);
      cp.setPF(pf);
    }
  }

  // RFB thread
  public void enableGII() {
    cp.supportsGII = true;
    if (viewport != null && !benchmark) {
      vlog.info("Enabling GII");
      writer().writeGIIVersion();
      if (Utils.osEID())
        viewport.setupExtInputHelper();
    }
  }

  // RFB thread
  public void giiDeviceCreated(int deviceOrigin) {
    if (viewport != null && !benchmark)
      viewport.assignInputDevice(deviceOrigin);
  }

  // Helper thread
  public void giiDeviceCreate(ExtInputDevice dev) {
    if (viewport != null && !benchmark)
      writer().writeGIIDeviceCreate(dev);
  }

  // Helper thread
  public void giiSendEvent(ExtInputDevice dev, ExtInputEvent e) {
    if (viewport == null || benchmark)
      return;

    Rectangle screenArea = getMaxSpannedSize(false);
    java.awt.Point spOffset = viewport.sp.getViewport().getViewPosition();
    java.awt.Point winOffset = viewport.sp.getLocationOnScreen();

    // Here's where things get dicey.  We assume valuators 0 and 1 are X and
    // Y, which means we need to translate them so they will make sense
    // relative to the remote desktop.
    if (dev.valuators.size() > 0) {
      for (int i = e.firstValuator; i < e.firstValuator + e.numValuators;
           i++) {
        ExtInputDevice.Valuator v =
          (ExtInputDevice.Valuator)dev.valuators.get(i);
        if (i == 0) {
          double x = (double)(e.valuators[i] - v.rangeMin) /
                     (double)(v.rangeMax - v.rangeMin) *
                     (double)(screenArea.width - 1) - (double)winOffset.x;
          if (viewport.dx > 0)
            x -= (double)viewport.dx;
          x += spOffset.x;
          if (cp.width != desktop.scaledWidth) {
            x = (desktop.scaleWidthRatio == 1.00) ? x :
                x / desktop.scaleWidthRatio;
          }
          e.valuators[i] = (int)(x / (double)(cp.width - 1) *
                                 (double)(v.rangeMax - v.rangeMin) +
                                 (double)v.rangeMin + 0.5);
          if (e.valuators[i] > v.rangeMax)
            e.valuators[i] = v.rangeMax;
          else if (e.valuators[i] < v.rangeMin)
            e.valuators[i] = v.rangeMin;
        } else if (i == 1) {
          double y = (double)(e.valuators[i - e.firstValuator] - v.rangeMin) /
                     (double)(v.rangeMax - v.rangeMin) *
                     (double)(screenArea.height - 1) - (double)winOffset.y;
          if (viewport.dy > 0)
            y -= (double)viewport.dy;
          y += spOffset.y;
          if (cp.height != desktop.scaledHeight) {
            y = (desktop.scaleHeightRatio == 1.00) ? y :
                y / desktop.scaleHeightRatio;
          }
          e.valuators[i - e.firstValuator] =
            (int)((double)y / (double)(cp.height - 1) *
                  (double)(v.rangeMax - v.rangeMin) +
                  (double)v.rangeMin + 0.5);
          if (e.valuators[i - e.firstValuator] > v.rangeMax)
            e.valuators[i - e.firstValuator] = v.rangeMax;
          else if (e.valuators[i - e.firstValuator] < v.rangeMin)
            e.valuators[i - e.firstValuator] = v.rangeMin;
        }
      }
    }

    e.print();
    writer().writeGIIEvent(dev, e);
  }

  // RFB thread
  private void resizeFramebuffer() {
    if (desktop == null)
      return;

    if (continuousUpdates)
      writer().writeEnableContinuousUpdates(true, 0, 0, cp.width, cp.height);

    if ((cp.width == 0) && (cp.height == 0))
      return;

    if (pendingAutoResize.width() == cp.width &&
        pendingAutoResize.height() == cp.height) {
      desktop.setScaledSize();
      desktop.resize();
      pendingAutoResize.setXYWH(0, 0, 0, 0);
      return;
    }
    pendingAutoResize.setXYWH(0, 0, 0, 0);

    int w, h;
    w = desktop.width();
    h = desktop.height();

    if ((w == cp.width) && (h == cp.height) &&
        (desktop.im.width() == cp.width) &&
        (desktop.im.height() == cp.height)) {
      desktop.setScaledSize();
      return;
    }

    try {
      SwingUtilities.invokeAndWait(new Runnable() {
        public void run() {
          // Normally, when automatic desktop resizing is enabled, the viewer
          // will attempt to keep the remote desktop size synced with the local
          // viewport size.  However, in full-screen mode, the viewport cannot
          // change size.  Thus, we cannot force the remote desktop size to
          // always be equal to the viewport size in that case, because it
          // would create an endless game of ping pong if two connected viewers
          // both had automatic desktop resizing enabled, one of them entered
          // full-screen mode, and the other (non-full-screen) viewer could not
          // accommodate the new size.  In that case, we let the
          // non-full-screen viewer win, and the full-screen viewer will
          // display a full-screen viewport that is only partially used.  The
          // following code thus sets a flag to temporarily disable the
          // component resize handler, then it resizes the full-screen viewport
          // accordingly.
          if (opts.desktopSize.mode == Options.SIZE_AUTO && opts.fullScreen)
            pendingServerResize = true;
          desktop.resize();
          if (opts.desktopSize.mode == Options.SIZE_AUTO && !opts.fullScreen)
            // Have to do this in order to trigger the resize handler, even if
            // we're not actually changing the component size.
            recreateViewport(false);
          else
            reconfigureViewport(false);
          if (opts.desktopSize.mode == Options.SIZE_AUTO && opts.fullScreen)
            pendingServerResize = false;
        }
      });
    } catch (InterruptedException e) {
    } catch (InvocationTargetException e) {
      SystemException.checkException(e);
      throw new SystemException(e);
    }
  }

  // EDT: recreateViewport() recreates our top-level window.

  static Rectangle savedRect = new Rectangle(-1, -1, 0, 0);
  static int savedState = -1;

  private void recreateViewport() { recreateViewport(false); }

  private void recreateViewport(boolean restore) {
    if (desktop == null) return;

    if (viewport != null) {
      if (opts.fullScreen) {
        savedState = viewport.getExtendedState();
        viewport.setExtendedState(JFrame.NORMAL);
        savedRect = viewport.getBounds();
      }
      if (viewport.timer != null)
        viewport.timer.stop();
      viewport.grabKeyboardHelper(false);
      if (Params.currentMonitorIsPrimary.getValue())
        oldViewportBounds = viewport.getBounds();
      viewport.dispose();
    }
    viewport = new Viewport(this);
    // When in Lion full-screen mode, we need to create the viewport as if
    // full-screen mode was disabled.
    viewport.setUndecorated(opts.fullScreen);
    desktop.setViewport(viewport);
    reconfigureViewport(restore);
    if ((cp.width > 0) && (cp.height > 0))
      viewport.setVisible(true);
    if (Utils.isX11())
      viewport.x11FullScreenHelper(opts.fullScreen);
    if (opts.fullScreen && viewport.lionFSSupported())
      viewport.toggleLionFS();
    desktop.requestFocusInWindow();
    if (shouldGrab())
      viewport.grabKeyboardHelper(true);
    selectGrab(VncViewer.isKeyboardGrabbed(viewport));
    if (Utils.osEID())
      viewport.setupExtInputHelper();
  }

  public static Rectangle getMaxSpannedSize(boolean workArea) {
    GraphicsEnvironment ge = GraphicsEnvironment.getLocalGraphicsEnvironment();
    GraphicsDevice[] gsList = ge.getScreenDevices();
    Rectangle s0 = null;
    Rectangle span = new Rectangle(-1, -1, 0, 0);
    Insets in = new Insets(0, 0, 0, 0);
    int tLeft = 0, tTop = 0, tRight = 0, tBottom = 0;
    boolean equal = true;

    Toolkit tk = Toolkit.getDefaultToolkit();

    for (GraphicsDevice gs : gsList) {
      GraphicsConfiguration[] gcList = gs.getConfigurations();
      for (GraphicsConfiguration gc : gcList) {
        Rectangle s = gc.getBounds();
        if (workArea) {
          if (gc == gcList[0])
            in = tk.getScreenInsets(gc);
          s.setBounds(s.x + in.left, s.y + in.top,
                      s.width - in.left - in.right,
                      s.height - in.top - in.bottom);
        }
        if (s0 == null) {
          s0 = s;
          span.setBounds(s);
          tLeft = s.x;  tTop = s.y;
          tRight = s.x + s.width;  tBottom = s.y + s.height;
        }

        tLeft = Math.min(tLeft, s.x);
        tRight = Math.max(tRight, s.x + s.width);
        tTop = Math.min(tTop, s.y);
        tBottom = Math.max(tBottom, s.y + s.height);

        // If any monitors aren't equal in resolution to and evenly offset from
        // the primary, then we can't use the simple path.
        if (s.width != s0.width ||
            s.height != s0.height ||
            (Math.abs(s.y - s0.y) % s0.height) != 0 ||
            (Math.abs(s.x - s0.x) % s0.width) != 0)
            equal = false;

        // If the screen area of this monitor overlaps vertically with the
        // multi-screen span area, then allow the window to extend horizontally
        // to this monitor, and constrain it vertically, if necessary, to fit
        // within this monitor's dimensions.
        if (Math.min(s.y + s.height, span.y + span.height) -
            Math.max(s.y, span.y) > 0 &&
            (s.x + s.width == span.x || span.x + span.width == s.x)) {
          int right = Math.max(s.x + s.width, span.x + span.width);
          int bottom = Math.min(s.y + s.height, span.y + span.height);
          span.x = Math.min(s.x, span.x);
          span.y = Math.max(s.y, span.y);
          span.width = right - span.x;
          span.height = bottom - span.y;
        }
      }
    }

    if (equal)
      span = new Rectangle(tLeft, tTop, tRight - tLeft, tBottom - tTop);

    return span;
  }


  // EDT
  public Rectangle getSpannedSize() {
    boolean fullScreenWindow = opts.fullScreen &&
                               (!Utils.isMac() || viewport.lionFSSupported());
    GraphicsEnvironment ge = GraphicsEnvironment.getLocalGraphicsEnvironment();
    GraphicsDevice[] gsList = ge.getScreenDevices();
    Rectangle primary = null, s0 = null;
    Rectangle span = new Rectangle(-1, -1, 0, 0);
    Insets in = new Insets(0, 0, 0, 0);
    int tLeft = Integer.MAX_VALUE, tTop = Integer.MAX_VALUE,
      tRight = Integer.MIN_VALUE, tBottom = Integer.MIN_VALUE;
    int primaryID = 0;
    boolean equal = true;
    int sw = desktop.scaledWidth;
    int sh = desktop.scaledHeight;

    viewport.leftMon = viewport.rightMon = viewport.topMon =
      viewport.bottomMon = 0;

    if (opts.scalingFactor == Options.SCALE_AUTO ||
        opts.scalingFactor == Options.SCALE_FIXEDRATIO) {
      sw = cp.width;
      sh = cp.height;
    }

    Toolkit tk = Toolkit.getDefaultToolkit();

    int i = 0, maxArea = 0;
    boolean primaryIsCurrent = false;
    for (GraphicsDevice gs : gsList) {
      GraphicsConfiguration[] gcList = gs.getConfigurations();
      for (GraphicsConfiguration gc : gcList) {
        Rectangle s = gc.getBounds();
        if (!fullScreenWindow) {
          if (gc == gcList[0])
            in = tk.getScreenInsets(gc);
          s.setBounds(s.x + in.left, s.y + in.top,
                      s.width - in.left - in.right,
                      s.height - in.top - in.bottom);
        }
        if (s0 == null) {
          s0 = s;
          span.setBounds(s);
          tLeft = s.x;  tTop = s.y;
          tRight = s.x + s.width;  tBottom = s.y + s.height;
        }
        if (s.x >= 0 && s.y >= 0 && !primaryIsCurrent &&
            (primary == null ||
             (gc == gcList[0] && ((s.y < primary.y &&
                                   s.x < primary.x + primary.width) ||
                                  (s.x < primary.x &&
                                   s.y < primary.y + primary.height))))) {
          primary = s;
          primaryGD = gs;
          primaryID = i;
        }
        if (Params.currentMonitorIsPrimary.getValue() && viewport != null) {
          Rectangle vpRect = oldViewportBounds != null ? oldViewportBounds :
                             viewport.getBounds();
          if (opts.fullScreen && savedRect.width > 0 && savedRect.height > 0)
            vpRect = savedRect;
          vpRect = s.intersection(vpRect);
          int area = vpRect.isEmpty() ? 0 : vpRect.width * vpRect.height;
          if (area > maxArea) {
            maxArea = area;
            primary = s;
            primaryGD = gs;
            primaryID = i;
            primaryIsCurrent = true;
          }
        }

        if (s.x < tLeft) {
          tLeft = s.x;
          viewport.leftMon = i;
        }
        if (s.x + s.width > tRight) {
          tRight = s.x + s.width;
          viewport.rightMon = i;
        }
        if (s.y < tTop) {
          tTop = s.y;
          viewport.topMon = i;
        }
        if (s.y + s.height > tBottom) {
          tBottom = s.y + s.height;
          viewport.bottomMon = i;
        }

        if (gc == gcList[0])
          vlog.debug("Screen " + i++ + (fullScreenWindow ? " FS " : " work ") +
                     "area: " + s.x + ", " + s.y + " " + s.width + " x " +
                     s.height);

        // If any monitors aren't equal in resolution to and evenly offset from
        // the primary, then we can't use the simple path.
        if (s.width != s0.width ||
            s.height != s0.height ||
            (Math.abs(s.y - s0.y) % s0.height) != 0 ||
            (Math.abs(s.x - s0.x) % s0.width) != 0)
          equal = false;

        // If the screen/work area of this monitor overlaps vertically with the
        // multi-screen span area, then allow the window to extend horizontally
        // to this monitor, and constrain it vertically, if necessary, to fit
        // within this monitor's dimensions.
        if (Math.min(s.y + s.height, span.y + span.height) -
            Math.max(s.y, span.y) > 0 &&
            (s.x + s.width == span.x || span.x + span.width == s.x)) {
          int right = Math.max(s.x + s.width, span.x + span.width);
          int bottom = Math.min(s.y + s.height, span.y + span.height);
          span.x = Math.min(s.x, span.x);
          span.y = Math.max(s.y, span.y);
          span.width = right - span.x;
          span.height = bottom - span.y;
        }
      }
    }

    // Enable Primary spanning if explicitly selected, or ...
    if (opts.span == Options.SPAN_PRIMARY ||
        // Automatic spanning + Manual or Server resizing is enabled and the
        // server desktop fits on the primary monitor, or ...
        (opts.span == Options.SPAN_AUTO &&
         opts.desktopSize.mode != Options.SIZE_AUTO &&
         (sw <= primary.width || span.width <= primary.width) &&
         (sh <= primary.height || span.height <= primary.height)) ||
        // Automatic spanning + Auto resizing is enabled and we're in windowed
        // mode, or ...
        (opts.span == Options.SPAN_AUTO &&
         opts.desktopSize.mode == Options.SIZE_AUTO && !opts.fullScreen) ||
        // We're using X11, and we're in windowed mode or the helper library
        // isn't available (multi-screen spanning doesn't even pretend to work
        // under X11 except for full-screen windows, and even then, the
        // appropriate WM hints must be set using C.)
        (Utils.isX11() && (!opts.fullScreen || !Helper.isAvailable()))) {
      span = primary;
      viewport.leftMon = viewport.rightMon = viewport.topMon =
        viewport.bottomMon = primaryID;
    } else if (equal ||
               (fullScreenWindow && serverXinerama &&
                opts.desktopSize.mode == Options.SIZE_AUTO && !Utils.isX11()))
      span = new Rectangle(tLeft, tTop, tRight - tLeft, tBottom - tTop);

    vlog.debug("Spanned " + (fullScreenWindow ? "FS " : "work ") + "area: " +
               span.x + ", " + span.y + " " + span.width + " x " +
               span.height);

    oldViewportBounds = null;

    return span;
  }

  // EDT: Resize window based on the spanning option
  public void sizeWindow() { sizeWindow(true); }

  public void sizeWindow(boolean manual) {
    int w = desktop.scaledWidth;
    int h = desktop.scaledHeight;
    Rectangle span = getSpannedSize();
    Dimension vpSize;

    if ((opts.scalingFactor == Options.SCALE_AUTO ||
         opts.scalingFactor == Options.SCALE_FIXEDRATIO) &&
        !opts.fullScreen) {
      w = cp.width;
      h = cp.height;
    }

    if (opts.desktopSize.mode == Options.SIZE_AUTO && manual) {
      w = span.width;
      h = span.height;
    }

    if (w >= span.width)
      w = span.width;
    if (h >= span.height)
      h = span.height;

    if (viewport.getExtendedState() != JFrame.ICONIFIED && !Utils.isMac())
      viewport.setExtendedState(JFrame.NORMAL);
    int x = (span.width - w) / 2 + span.x;
    int y = (span.height - h) / 2 + span.y;
    if (opts.fullScreen) {
      java.awt.Point vpPos = viewport.getLocation();
      boolean checkLayoutNow = false;
      vpSize = viewport.getSize();

      // If the window size is unchanged, check whether we need to force a
      // desktop resize message to inform the server of a new screen layout
      if (opts.desktopSize.mode == Options.SIZE_AUTO && manual &&
          span.width == vpSize.width && span.height == vpSize.height) {
        if (vpPos.x != span.x || vpPos.y != span.y)
          checkLayout = true;
        else
          // The component listener is unlikely to be called, so we need to
          // check the layout immediately.
          checkLayoutNow = true;
      }

      viewport.setGeometry(span.x, span.y, span.width, span.height);
      viewport.dx = x - span.x;
      viewport.dy = y - span.y;

      if (checkLayoutNow) {
        ScreenSet layout = computeScreenLayout(span.width, span.height);
        if (!layout.equals(cp.screenLayout))
          sendDesktopSize(span.width, span.height, layout, false);
      }

      return;
    }

    viewport.dx = viewport.dy = 0;
    viewport.adjustWidth = viewport.adjustHeight = 0;

    Dimension vpBorder = viewport.getBorderSize();
    if (vpBorder.width > 0 || vpBorder.height > 0) {
      w += vpBorder.width;
      h += vpBorder.height;
      if (w >= span.width)
        w = span.width;
      if (h >= span.height)
        h = span.height;
      x = (span.width - w) / 2 + span.x;
      y = (span.height - h) / 2 + span.y;
    }

    // Attempt to prevent cases in which the presence of one scrollbar will
    // unnecessarily cause the other scrollbar to appear
    if (opts.desktopSize.mode != Options.SIZE_AUTO &&
        opts.scalingFactor != Options.SCALE_FIXEDRATIO &&
        opts.scalingFactor != Options.SCALE_AUTO) {
      int clientw = w - vpBorder.width, clienth = h - vpBorder.height;
      int sbWidth = UIManager.getInt("ScrollBar.width");
      if (desktop.scaledWidth > clientw && h + sbWidth <= span.height) {
        h += sbWidth;
        y = (span.height - h) / 2 + span.y;
        viewport.adjustHeight = sbWidth;
      } else if (desktop.scaledHeight > clienth && w + sbWidth <= span.width) {
        w += sbWidth;
        x = (span.width - w) / 2 + span.x;
        viewport.adjustWidth = sbWidth;
      }
    }

    vpSize = viewport.getSize();
    // If the window size is unchanged, check whether we need to force a
    // desktop resize message to inform the server of a new screen layout
    if (opts.desktopSize.mode == Options.SIZE_AUTO && manual &&
        w == vpSize.width && h == vpSize.height)
      checkLayout = true;

    viewport.setGeometry(x, y, w, h);
  }

  // EDT
  private void reconfigureViewport(boolean restore) {
    desktop.setScaledSize();
    if (!opts.fullScreen && savedRect.width > 0 && savedRect.height > 0 &&
        restore) {
      if (savedState >= 0)
        viewport.setExtendedState(savedState);
      viewport.setGeometry(savedRect.x, savedRect.y, savedRect.width,
                           savedRect.height);
    } else {
      sizeWindow(false);
    }
  }

  private void reconfigureAndRepaintViewport(boolean restore) {
    reconfigureViewport(false);
    // The viewport's componentResized() method isn't guaranteed to be called
    // when reconfiguring the viewport, and it generally won't be called if
    // only the scaling factor has changed while in full-screen mode.  Thus, we
    // need to ensure that the appropriate scrollbar policy is set and the
    // viewport is repainted.
    if (desktop != null) {
      if (opts.scalingFactor == Options.SCALE_AUTO ||
          opts.scalingFactor == Options.SCALE_FIXEDRATIO) {
        viewport.sp.setHorizontalScrollBarPolicy(
          ScrollPaneConstants.HORIZONTAL_SCROLLBAR_NEVER);
        viewport.sp.setVerticalScrollBarPolicy(
          ScrollPaneConstants.VERTICAL_SCROLLBAR_NEVER);
      } else {
        viewport.sp.setHorizontalScrollBarPolicy(
          ScrollPaneConstants.HORIZONTAL_SCROLLBAR_AS_NEEDED);
        viewport.sp.setVerticalScrollBarPolicy(
          ScrollPaneConstants.VERTICAL_SCROLLBAR_AS_NEEDED);
      }
      viewport.sp.validate();
      desktop.resize();
      desktop.paintImmediately(desktop.getBounds());
    }
  }

  // RFB thread: requestNewUpdate() requests an update from the server, having
  // set the format and encoding appropriately.
  private void requestNewUpdate() {
    if (formatChange) {
      PixelFormat pf;

      // Catch incorrect requestNewUpdate calls
      assert(!pendingUpdate || supportsSyncFence);

      if (Params.colors.getValue() == 8) {
        pf = VERY_LOW_COLOR_PF;
      } else if (Params.colors.getValue() == 64) {
        pf = LOW_COLOR_PF;
      } else if (Params.colors.getValue() == 256) {
        pf = MEDIUM_COLOR_PF;
      } else if (Params.colors.getValue() == 32768) {
        pf = MEDIUMHIGH_COLOR_PF;
      } else if (Params.colors.getValue() == 65536) {
        pf = HIGH_COLOR_PF;
      } else {
        pf = fullColourPF;
      }

      if (supportsSyncFence) {
        // We let the fence carry the pixel format change and make the switch
        // once we get the response back.  That way, we will be synchronised
        // with the format change on the server end.
        MemOutStream memStream = new MemOutStream();

        pf.write(memStream);

        writer().writeFence(RFB.FENCE_FLAG_REQUEST | RFB.FENCE_FLAG_SYNC_NEXT,
                            memStream.length(), (byte[])memStream.data());
      } else {
        // New update requests are sent out before processing the last update,
        // so we cannot switch our internal format right now (doing so would
        // mean incorrectly decoding the current update.)
        pendingPFChange = true;
        pendingPF = pf;
      }

      String str = pf.print();
      vlog.info("Using pixel format " + str);
      writer().writeSetPixelFormat(pf);

      formatChange = false;
    }

    checkEncodings();

    if (forceNonincremental || !continuousUpdates) {
      pendingUpdate = true;
      writer().writeFramebufferUpdateRequest(
        new Rect(0, 0, cp.width, cp.height),
        !formatChange && !forceNonincremental);
    }

    forceNonincremental = false;
  }


  ////////////////////////////////////////////////////////////////////
  // The following methods are all called from the EDT.

  public boolean confirmClose() {
    if (Params.confirmClose.getValue() && state() == RFBSTATE_NORMAL &&
        !shuttingDown && sock != null) {
      JOptionPane pane;
      Object[] dlgOptions = { UIManager.getString("OptionPane.yesButtonText"),
                              UIManager.getString("OptionPane.noButtonText") };

      int port = sock.getPeerPort();
      String name = (port >= 5900 && port <= 5999 ?
                     sock.getPeerName() + ":" + (port - 5900) :
                     sock.getPeerName() + "::" + port);
      pane = new JOptionPane("Are you sure you want to close the\n" +
                             "connection to " + name + "?",
                             JOptionPane.WARNING_MESSAGE,
                             JOptionPane.YES_NO_OPTION, null, dlgOptions,
                             dlgOptions[1]);
      JDialog dlg = pane.createDialog(null, "TurboVNC Viewer");
      dlg.setAlwaysOnTop(true);
      dlg.setVisible(true);
      if (pane.getValue() == dlgOptions[1])
        return false;
    }
    return true;
  }

  // close() shuts down the socket, thus waking up the RFB thread.
  public void close() { close(true); }

  public void close(boolean disposeViewport) {
    if (disposeViewport && !confirmClose()) return;
    deleteWindow(disposeViewport);
    shuttingDown = true;
    if (sock != null)
      sock.shutdown();
    if (opts.sshSession != null) {
      opts.sshSession.disconnect();
      opts.sshSession = null;
    }
    if (reader != null)
      reader.close();
  }

  public void closeSocket() {
    if (sock != null) {
      sock.close();
      sock = null;
    }
  }

  // Menu callbacks.  These are guaranteed only to be called after serverInit()
  // has been called, since the menu is only accessible from the DesktopWindow.

  void showMenu(int x, int y) {
    if (Utils.isWindows())
      UIManager.put("Button.showMnemonics", true);
    if (viewport != null && (viewport.dx > 0 || viewport.dy > 0)) {
      x += viewport.dx;
      y += viewport.dy;
    }
    menu.show(desktop, x, y);
  }

  void showAbout() {
    VncViewer.showAbout(viewport);
  }

  String getEncryptionProtocol() {
    String protocol = csecurity.getProtocol();
    if (protocol.equals("None") && opts.sshTunnelActive)
      return "SSH";
    else
      return protocol + (opts.sshTunnelActive ? " (+ SSH)" : "");
  }

  void showInfo() {
    JOptionPane.showMessageDialog(viewport,
      "Desktop name:  " + cp.name() + "\n" +
      "Host:  " + sock.getPeerName() + "::" + sock.getPeerPort() + "\n" +
      "Size:  " + cp.width + "x" + cp.height + "\n" +
      "Pixel format:  " + desktop.getPF().print() + "\n" +
      "(server default " + serverPF.print() + ")\n" +
      "Requested encoding:  " + RFB.encodingName(currentEncoding) + "\n" +
      "Last used encoding:  " + RFB.encodingName(lastServerEncoding) + "\n" +
      "Protocol version:  " + cp.majorVersion + "." + cp.minorVersion + "\n" +
      "Security type:  " + RFB.secTypeName(csecurity.getType()) +
        " [" + csecurity.getDescription() + "]\n" +
      "Encryption protocol:  " + getEncryptionProtocol() + "\n" +
      "JPEG decompression:  " +
        (reader.isTurboJPEG() ? "Turbo" : "Unaccelerated") +
      (Utils.osGrab() || Utils.osEID() ? "\nTurboVNC Helper:  " +
        (Helper.isAvailable() ? "Loaded" : "Not found") : ""),
      "VNC connection info", JOptionPane.PLAIN_MESSAGE);
  }

  public void refresh() {
    writer().writeFramebufferUpdateRequest(new Rect(0, 0, cp.width, cp.height),
                                           false);
    pendingUpdate = true;
  }

  public void losslessRefresh() {
    int currentEncodingSave = currentEncoding;
    int compressLevelSave = opts.compressLevel;
    int qualitySave = opts.quality;
    boolean allowJpegSave = opts.allowJpeg;
    boolean alreadyLossless = false;

    if (currentEncoding == RFB.ENCODING_TIGHT && opts.compressLevel == 1 &&
        opts.quality == -1 && !opts.allowJpeg)
      alreadyLossless = true;

    if (!alreadyLossless) {
      currentEncoding = RFB.ENCODING_TIGHT;
      opts.compressLevel = 1;
      opts.quality = -1;
      opts.allowJpeg = false;
      encodingChange = true;
      checkEncodings();
    }
    refresh();
    if (!alreadyLossless) {
      currentEncoding = currentEncodingSave;
      opts.compressLevel = compressLevelSave;
      opts.quality = qualitySave;
      opts.allowJpeg = allowJpegSave;
      encodingChange = true;
      checkEncodings();
    }
  }


  // OptionsDialogCallback.  setOptions() and getOptions() are both called from
  // the EDT.

  public boolean isUnixLoginForced() {
    return (opts.user != null || opts.sendLocalUsername);
  }

  public void setTightOptions() {
    int encoding = currentEncoding;
    if (lastServerEncoding != RFB.ENCODING_TIGHT && lastServerEncoding >= 0)
      encoding = lastServerEncoding;
    options.setTightOptions(encoding);
  }

  public void setOptions() {
    options.setOptions(opts, cp.supportsSetDesktopSize || firstUpdate,
                       state() == RFBSTATE_NORMAL, state() == RFBSTATE_NORMAL,
                       state() == RFBSTATE_NORMAL);
    setTightOptions();
    if (opts.scalingFactor != Options.SCALE_AUTO &&
        opts.scalingFactor != Options.SCALE_FIXEDRATIO && desktop != null)
      desktop.setScaledSize();
  }

  public void getOptions() {
    boolean recreate = false, reconfigure = false, deleteRestore = false;

    Options oldOpts = new Options(opts);

    options.getOptions(opts);

    if (opts.allowJpeg != oldOpts.allowJpeg ||
        opts.quality != oldOpts.quality ||
        opts.compressLevel != oldOpts.compressLevel ||
        opts.subsampling != oldOpts.subsampling)
      encodingChange = true;

    if (opts.viewOnly != oldOpts.viewOnly && opts.showToolbar &&
        !opts.fullScreen)
      recreate = true;

    if (state() != RFBSTATE_NORMAL)
      opts.showToolbar = opts.showToolbar && !benchmark;

    if (opts.showToolbar != oldOpts.showToolbar && !opts.fullScreen)
      recreate = true;

    if (desktop != null && opts.scalingFactor != oldOpts.scalingFactor) {
      deleteRestore = true;
      savedState = -1;
      savedRect = new Rectangle(-1, -1, 0, 0);
<<<<<<< HEAD
      if (!viewport.lionFSSupported() || !opts.fullScreen)
=======
      // Ideally we could recreate the viewport on all platforms, but due to a
      // Java bug, doing so on macOS causes the viewer to exit full-screen
      // mode.
      if (!viewport.lionFSSupported() || !options.fullScreen.isSelected())
>>>>>>> 02c4fddf
        recreate = true;
      else
        reconfigure = true;
    }

<<<<<<< HEAD
    if (desktop != null && !opts.desktopSize.equals(oldOpts.desktopSize)) {
=======
    Options.DesktopSize oldDesktopSize = opts.desktopSize;
    opts.setDesktopSize(options.desktopSize.getSelectedItem().toString());
    if (desktop != null && !opts.desktopSize.equalsIgnoreID(oldDesktopSize)) {
>>>>>>> 02c4fddf
      deleteRestore = true;
      savedState = -1;
      savedRect = new Rectangle(-1, -1, 0, 0);
      if (opts.desktopSize.mode != Options.SIZE_SERVER) {
        if (!viewport.lionFSSupported() || !opts.fullScreen)
          recreate = true;
        else
          reconfigure = true;
        firstUpdate = true;
      }
    }

    if (desktop != null && opts.span != oldOpts.span) {
      deleteRestore = true;
      savedState = -1;
      savedRect = new Rectangle(-1, -1, 0, 0);
      if (!viewport.lionFSSupported() || !opts.fullScreen)
        recreate = true;
      else
        reconfigure = true;
    }

    clipboardDialog.setSendingEnabled(opts.sendClipboard);
    menu.updateMenuKey(opts.menuKeyCode);

    if (Utils.osGrab() && Helper.isAvailable()) {
      boolean isGrabbed = VncViewer.isKeyboardGrabbed(viewport);
      if (viewport != null &&
          ((opts.grabKeyboard == Options.GRAB_ALWAYS && !isGrabbed) ||
           (opts.grabKeyboard == Options.GRAB_FS &&
            opts.fullScreen != isGrabbed))) {
        viewport.grabKeyboardHelper(!isGrabbed);
        selectGrab(!isGrabbed);
      }
    }

    setShared(opts.shared);
    if (opts.cursorShape != oldOpts.cursorShape) {
      encodingChange = true;
      if (desktop != null)
        desktop.resetLocalCursor();
    }

    checkEncodings();

    if (opts.fullScreen != oldOpts.fullScreen) {
      opts.fullScreen = !opts.fullScreen;
      toggleFullScreen();
    } else if (recreate)
      recreateViewport();
    else if (reconfigure)
<<<<<<< HEAD
      reconfigureViewport(false);
    if (opts.showToolbar != oldOpts.showToolbar) {
      if (viewport != null)
        viewport.showToolbar(opts.showToolbar);
      menu.showToolbar.setSelected(opts.showToolbar);
    }
    if (opts.viewOnly != oldOpts.viewOnly)
      menu.viewOnly.setSelected(opts.viewOnly);
=======
      reconfigureAndRepaintViewport(false);
>>>>>>> 02c4fddf
    if (deleteRestore) {
      savedState = -1;
      savedRect = new Rectangle(-1, -1, 0, 0);
    }
    // Force a framebuffer update if we're initiating a manual or auto remote
    // desktop resize.  Otherwise, it won't occur until the mouse is moved or
    // something changes on the server (manual) or until the window is resized
    // (auto.)
    if ((encodingChange || firstUpdate) && state() == RFBSTATE_NORMAL) {
      forceNonincremental = true;
      requestNewUpdate();
    }

    opts.save();
    VncViewer.opts = new Options(opts);
  }

  public boolean supportsSetDesktopSize() {
    return cp.supportsSetDesktopSize || firstUpdate;
  }

  // EDT
  public void toggleToolbar() {
    if (opts.fullScreen)
      return;
    opts.showToolbar = !opts.showToolbar;
    if (viewport != null) {
      recreateViewport();
      viewport.showToolbar(opts.showToolbar);
    }
    menu.showToolbar.setSelected(opts.showToolbar);
  }

  // EDT
  public void toggleFullScreen() {
    opts.fullScreen = !opts.fullScreen;
    menu.fullScreen.setSelected(opts.fullScreen);
    if (viewport != null)
      recreateViewport(true);
  }

  // EDT
  public void toggleViewOnly() {
    opts.viewOnly = !opts.viewOnly;
    menu.viewOnly.setSelected(opts.viewOnly);
    if (viewport != null && opts.showToolbar && !opts.fullScreen)
      recreateViewport(true);
  }

  // EDT
  public void resize(int x, int y, int w, int h) {
    if (viewport != null) {
      if (opts.fullScreen)
        toggleFullScreen();

      Dimension vpSize = viewport.getSize();

      // If the window size is unchanged, check whether we need to force a
      // desktop resize message to inform the server of a new screen layout
      if (opts.desktopSize.mode == Options.SIZE_AUTO && w == vpSize.width &&
          h == vpSize.height)
        checkLayout = true;
      viewport.setGeometry(x, y, w, h);
    }
  }

  // EDT
  public void screenshot() {
    JFileChooser fc =
      new JFileChooser(System.getProperty("user.home") + "/Desktop");
    SimpleDateFormat df =
      new SimpleDateFormat("yyyy-MM-dd_HH.mm.ss");
    fc.setDialogTitle("Save Remote Desktop Image");
    fc.setSelectedFile(new File("TurboVNC_Screenshot_" +
                       df.format(Calendar.getInstance().getTime()) + ".png"));
    int ret = fc.showSaveDialog(null);
    if (ret == JFileChooser.APPROVE_OPTION)
      desktop.screenshot(fc.getSelectedFile());
  }

  public boolean shouldGrab() {
    return Utils.osGrab() &&
           (opts.grabKeyboard == Options.GRAB_ALWAYS ||
            (opts.grabKeyboard == Options.GRAB_MANUAL && isGrabSelected()) ||
            (opts.grabKeyboard == Options.GRAB_FS && opts.fullScreen));
  }

  public void selectGrab(boolean on) {
    if (menu.grabKeyboard != null)
      menu.grabKeyboard.setSelected(on);
  }

  public boolean isGrabSelected() {
    if (menu.grabKeyboard != null)
      return menu.grabKeyboard.isSelected();
    return false;
  }

  // EDT
  public void toggleProfile() {
    menu.profile.setSelected(profileDialog.isVisible());
    if (viewport != null)
      viewport.updateMacMenuProfile();
  }

  // EDT: writeClientCutText() is called from the clipboard dialog.
  public void writeClientCutText(String str, int len) {
    if (state() != RFBSTATE_NORMAL || shuttingDown || benchmark)
      return;
    writer().writeClientCutText(str, len);
  }

  // EDT
  public void writeKeyEvent(int keysym, boolean down) {
    if (state() != RFBSTATE_NORMAL || shuttingDown || benchmark)
      return;
    try {
      writer().writeKeyEvent(keysym, down);
    } catch (Exception e) {
      if (!shuttingDown) {
        vlog.error("Error writing key event:");
        vlog.error("  " + e.toString());
      }
    }
  }

  // KeyEvent.getKeyModifiersText() is unfortunately broken on some platforms.
  String getKeyModifiersText() {
    String str = "";
    if (pressedKeys.containsValue(Keysyms.SHIFT_L))
      str += " LShift";
    if (pressedKeys.containsValue(Keysyms.SHIFT_R))
      str += " RShift";
    if (pressedKeys.containsValue(Keysyms.CONTROL_L))
      str += " LCtrl";
    if (pressedKeys.containsValue(Keysyms.CONTROL_R))
      str += " RCtrl";
    if (pressedKeys.containsValue(Keysyms.ALT_L))
      str += " LAlt";
    if (pressedKeys.containsValue(Keysyms.ALT_R))
      str += " RAlt";
    if (pressedKeys.containsValue(Keysyms.META_L))
      str += " LMeta";
    if (pressedKeys.containsValue(Keysyms.META_R))
      str += " RMeta";
    if (pressedKeys.containsValue(Keysyms.SUPER_L))
      str += " LSuper";
    if (pressedKeys.containsValue(Keysyms.SUPER_R))
      str += " RSuper";
    return str;
  }

  String getLocationText(int location) {
    switch (location) {
      case KeyEvent.KEY_LOCATION_LEFT:      return "LEFT";
      case KeyEvent.KEY_LOCATION_NUMPAD:    return "NUMPAD";
      case KeyEvent.KEY_LOCATION_RIGHT:     return "RIGHT";
      case KeyEvent.KEY_LOCATION_STANDARD:  return "STANDARD";
      case KeyEvent.KEY_LOCATION_UNKNOWN:   return "UNKNOWN";
      default:                              return Integer.toString(location);
    }
  }

  // EDT
  public void writeKeyEvent(KeyEvent ev) {
    int keysym = -1, keycode, key, location;
    boolean winAltGr = false;
    String debugStr;

    if (shuttingDown || benchmark)
      return;

    boolean down = (ev.getID() == KeyEvent.KEY_PRESSED);

    keycode = ev.getKeyCode();
    key = ev.getKeyChar();
    location = ev.getKeyLocation();

    debugStr = ((ev.isActionKey() ? "action " : "") + "key " +
                  (down ? "PRESS" : "release") +
                ", code " + KeyEvent.getKeyText(keycode) +
                  " (" + keycode + ")" +
                ", loc " + getLocationText(location) +
                ", char " +
                  (key >= 32 && key <= 126 ? "'" + (char)key + "'" : key) +
                getKeyModifiersText() + (ev.isAltGraphDown() ? " AltGr" : ""));

    // If neither the key code nor key char is defined, then there's really
    // nothing we can do with this.  The fn key on OS X fires events like this
    // when pressed but does not fire a corresponding release event.
    if (keycode == 0 && ev.getKeyChar() == KeyEvent.CHAR_UNDEFINED) {
      debugStr += " IGNORED";
      vlog.debug(debugStr);
      return;
    }

    if (!down) {
      Integer hashedKey = keycode;
      if (Utils.isMac()) {
        if (hashedKey == KeyEvent.VK_ALT_GRAPH)
          hashedKey = KeyEvent.VK_ALT;
      } else
        hashedKey |= (location << 16);
      Integer sym = pressedKeys.get(hashedKey);

      if (sym == null) {
        // Note that dead keys will raise this sort of error falsely
        // See https://bugs.openjdk.java.net/browse/JDK-6534883
        debugStr += " UNEXPECTED/IGNORED";
        vlog.debug(debugStr);
        return;
      }

      // Work around a Windows bug whereby the O/S does not send a WM_KEYUP
      // message if both Shift keys are pressed and only one is released.  If
      // we receive a key release event for one Shift key and the other is in
      // the pressed keys hash, we release both of them.
      if (Utils.isWindows()) {
        if (sym == Keysyms.SHIFT_R &&
            pressedKeys.containsValue(Keysyms.SHIFT_L)) {
          writeKeyEvent(Keysyms.SHIFT_L, down);
          pressedKeys.remove(Keysyms.SHIFT_L);
        }
        if (sym == Keysyms.SHIFT_L &&
            pressedKeys.containsValue(Keysyms.SHIFT_R)) {
          writeKeyEvent(Keysyms.SHIFT_R, down);
          pressedKeys.remove(Keysyms.SHIFT_R);
        }
      }

      writeKeyEvent(sym, false);
      pressedKeys.remove(hashedKey);
      debugStr += String.format(" => 0x%04x", sym);
      vlog.debug(debugStr);
      return;
    }

    if (!ev.isActionKey()) {
      if (keycode >= KeyEvent.VK_0 && keycode <= KeyEvent.VK_9 &&
        location == KeyEvent.KEY_LOCATION_NUMPAD)
        keysym = Keysyms.KP_0 + keycode - KeyEvent.VK_0;

      switch (keycode) {
        case KeyEvent.VK_BACK_SPACE:  keysym = Keysyms.BACKSPACE;  break;
        case KeyEvent.VK_TAB:         keysym = Keysyms.TAB;  break;
        case KeyEvent.VK_ENTER:
          if (location == KeyEvent.KEY_LOCATION_NUMPAD)
            keysym = Keysyms.KP_ENTER;
          else
            keysym = Keysyms.RETURN;
          break;
        case KeyEvent.VK_ESCAPE:      keysym = Keysyms.ESCAPE;  break;
        case KeyEvent.VK_NUMPAD0:     keysym = Keysyms.KP_0;  break;
        case KeyEvent.VK_NUMPAD1:     keysym = Keysyms.KP_1;  break;
        case KeyEvent.VK_NUMPAD2:     keysym = Keysyms.KP_2;  break;
        case KeyEvent.VK_NUMPAD3:     keysym = Keysyms.KP_3;  break;
        case KeyEvent.VK_NUMPAD4:     keysym = Keysyms.KP_4;  break;
        case KeyEvent.VK_NUMPAD5:     keysym = Keysyms.KP_5;  break;
        case KeyEvent.VK_NUMPAD6:     keysym = Keysyms.KP_6;  break;
        case KeyEvent.VK_NUMPAD7:     keysym = Keysyms.KP_7;  break;
        case KeyEvent.VK_NUMPAD8:     keysym = Keysyms.KP_8;  break;
        case KeyEvent.VK_NUMPAD9:     keysym = Keysyms.KP_9;  break;
        case KeyEvent.VK_SEPARATOR:   keysym = Keysyms.KP_SEPARATOR;  break;
        case KeyEvent.VK_DECIMAL:
          // Use XK_KP_Separator instead of XK_KP_Decimal if the current key
          // map uses a comma rather than period as a decimal symbol.
          if (key == ',')
            keysym = Keysyms.KP_SEPARATOR;
          else
            keysym = Keysyms.KP_DECIMAL;
          break;
        case KeyEvent.VK_ADD:         keysym = Keysyms.KP_ADD;  break;
        case KeyEvent.VK_SUBTRACT:    keysym = Keysyms.KP_SUBTRACT;  break;
        case KeyEvent.VK_MULTIPLY:    keysym = Keysyms.KP_MULTIPLY;  break;
        case KeyEvent.VK_DIVIDE:      keysym = Keysyms.KP_DIVIDE;  break;
        case KeyEvent.VK_DELETE:
          if (location == KeyEvent.KEY_LOCATION_NUMPAD)
            keysym = Keysyms.KP_DELETE;
          else
            keysym = Keysyms.DELETE;
          break;
        case KeyEvent.VK_CLEAR:
          if (location == KeyEvent.KEY_LOCATION_NUMPAD)
            keysym = Keysyms.KP_BEGIN;
          else
            keysym = Keysyms.CLEAR;
          break;
        case KeyEvent.VK_CONTROL:
          if (location == KeyEvent.KEY_LOCATION_RIGHT)
            keysym = Keysyms.CONTROL_R;
          else
            keysym = Keysyms.CONTROL_L;
          break;
        case KeyEvent.VK_ALT:
          if (location == KeyEvent.KEY_LOCATION_RIGHT) {
            // Mac has no AltGr key, but the Option/Alt keys serve the same
            // purpose.  Thus, we allow RAlt to be used as AltGr and LAlt to be
            // used as a regular Alt key.
            if (Utils.isMac())
              keysym = Keysyms.ISO_LEVEL3_SHIFT;
            else
              keysym = Keysyms.ALT_R;
          } else {
            keysym = Keysyms.ALT_L;
          }
          break;
        case KeyEvent.VK_SHIFT:
          if (location == KeyEvent.KEY_LOCATION_RIGHT)
            keysym = Keysyms.SHIFT_R;
          else
            keysym = Keysyms.SHIFT_L;
          break;
        case KeyEvent.VK_META:
          if (location == KeyEvent.KEY_LOCATION_RIGHT)
            keysym = Keysyms.SUPER_R;
          else
            keysym = Keysyms.SUPER_L;
          break;
        case KeyEvent.VK_ALT_GRAPH:
          keysym = Keysyms.ISO_LEVEL3_SHIFT;
          break;
        default:
          // On Windows, pressing AltGr has the same effect as pressing LCtrl +
          // RAlt, so we have to send fake key release events for those
          // modifiers (and any other Ctrl and Alt modifiers that are pressed),
          // then send the key event for the modified key, then send fake key
          // press events for the same modifiers.
          if (pressedKeys.containsValue(Keysyms.ALT_R) &&
              pressedKeys.containsValue(Keysyms.CONTROL_L) &&
              Utils.isWindows()) {
            winAltGr = true;
          } else if (ev.isControlDown()) {
            // For CTRL-<letter>, CTRL is sent separately, so just send
            // <letter>.
            if ((key >= 1 && key <= 26 && !ev.isShiftDown()) ||
                // CTRL-{, CTRL-|, CTRL-} also map to ASCII 96-127
                (key >= 27 && key <= 29 && ev.isShiftDown()))
              key += 96;
            // For CTRL-SHIFT-<letter>, send capital <letter> to emulate the
            // behavior of Linux.  For CTRL-@, send @.  For CTRL-_, send _.
            // For CTRL-^, send ^.
            else if (key < 32)
              key += 64;
            // Windows and Mac sometimes return CHAR_UNDEFINED with CTRL-SHIFT
            // combinations.
            else if (key == KeyEvent.CHAR_UNDEFINED) {
              // CTRL-SHIFT-Minus should generate an underscore key character
              // in almost all keyboard layouts.  Emacs, in particular, uses
              // CTRL-SHIFT-Underscore for its undo function.
              if (keycode == KeyEvent.VK_MINUS && ev.isShiftDown())
                key = '_';
              // The best we can do for other keys is to send the key code if
              // it is a valid ASCII symbol.
              else if (keycode >= 0 && keycode <= 127)
                key = keycode;
            }
          } else if (pressedKeys.containsValue(Keysyms.ALT_L) &&
                     Utils.isMac() && key > 127) {
            // Un*x and Windows servers expect that, if Alt + an ASCII key is
            // pressed, the key event for the ASCII key will be the same as if
            // Alt had not been pressed.  On OS X, however, the Alt/Option keys
            // act like AltGr keys, so if Alt + an ASCII key is pressed, the
            // key code is the ASCII key symbol, but the key char is the code
            // for the alternate graphics symbol.
            if (keycode >= 65 && keycode <= 90 &&
                !pressedKeys.containsValue(Keysyms.SHIFT_L) &&
                !pressedKeys.containsValue(Keysyms.SHIFT_R))
              key = keycode + 32;
            else if (keycode == KeyEvent.VK_QUOTE)
              key = '\'';
            else if (keycode >= 32 && keycode <= 126)
              key = keycode;
          }
          switch (keycode) {
            // NOTE: For keyboard layouts that produce a different symbol when
            // AltGr+{a dead key} is pressed, Java tends to send us the key
            // code for the dead key.  It is difficult to distinguish those key
            // events from key events in which the dead key itself is pressed.
            // Fortunately, it seems that Java usually accompanies actual dead
            // key events with a key character corresponding to the equivalent
            // ASCII or ISO-8859-1 symbol (e.g. '^' for a dead circumflex) or
            // KeyEvent.CHAR_UNDEFINED.  We assume that, if we receive the key
            // code for a dead key, the key character is an ASCII/ISO-8859-1
            // symbol, and it doesn't match the equivalent ASCII/ISO-8859-1
            // symbol for the dead key, we should send the keysym for the key
            // character instead of the keysym for the dead key.  We only do
            // this for the dead keys that are known to have AltGr symbols
            // associated with them in various QWERTY layouts.
            case KeyEvent.VK_DEAD_ABOVEDOT:
              if (location != KeyEvent.KEY_LOCATION_UNKNOWN)
                keysym = Keysyms.DEAD_ABOVEDOT;
              break;
            case KeyEvent.VK_DEAD_ABOVERING:
              if (location != KeyEvent.KEY_LOCATION_UNKNOWN)
                keysym = Keysyms.DEAD_ABOVERING;
              break;
            case KeyEvent.VK_DEAD_ACUTE:
              if (location != KeyEvent.KEY_LOCATION_UNKNOWN &&
                  (key == '\'' || key == 180 || key > 255))
                keysym = Keysyms.DEAD_ACUTE;
              break;
            case KeyEvent.VK_DEAD_BREVE:
              if (location != KeyEvent.KEY_LOCATION_UNKNOWN)
                keysym = Keysyms.DEAD_BREVE;
              break;
            case KeyEvent.VK_DEAD_CARON:
              if (location != KeyEvent.KEY_LOCATION_UNKNOWN)
                keysym = Keysyms.DEAD_CARON;
              break;
            case KeyEvent.VK_DEAD_CEDILLA:
              if (location != KeyEvent.KEY_LOCATION_UNKNOWN &&
                  (key == 184 || key > 255))
                keysym = Keysyms.DEAD_CEDILLA;
              break;
            case KeyEvent.VK_DEAD_CIRCUMFLEX:
              if (location != KeyEvent.KEY_LOCATION_UNKNOWN &&
                  (key == '^' || key > 255))
                keysym = Keysyms.DEAD_CIRCUMFLEX;
              break;
            case KeyEvent.VK_DEAD_DIAERESIS:
              if (location != KeyEvent.KEY_LOCATION_UNKNOWN &&
                  (key == '\"' || key == 168 || key > 255))
                keysym = Keysyms.DEAD_DIAERESIS;
              break;
            case KeyEvent.VK_DEAD_DOUBLEACUTE:
              if (location != KeyEvent.KEY_LOCATION_UNKNOWN)
                keysym = Keysyms.DEAD_DOUBLEACUTE;
              break;
            case KeyEvent.VK_DEAD_GRAVE:
              if (location != KeyEvent.KEY_LOCATION_UNKNOWN &&
                  (key == '`' || key > 255))
                keysym = Keysyms.DEAD_GRAVE;
              break;
            case KeyEvent.VK_DEAD_IOTA:
              if (location != KeyEvent.KEY_LOCATION_UNKNOWN)
                keysym = Keysyms.DEAD_IOTA;
              break;
            case KeyEvent.VK_DEAD_MACRON:
              if (location != KeyEvent.KEY_LOCATION_UNKNOWN)
                keysym = Keysyms.DEAD_MACRON;
              break;
            case KeyEvent.VK_DEAD_OGONEK:
              if (location != KeyEvent.KEY_LOCATION_UNKNOWN)
                keysym = Keysyms.DEAD_OGONEK;
              break;
            case KeyEvent.VK_DEAD_SEMIVOICED_SOUND:
              if (location != KeyEvent.KEY_LOCATION_UNKNOWN)
                keysym = Keysyms.DEAD_SEMIVOICED_SOUND;
              break;
            case KeyEvent.VK_DEAD_TILDE:
              if (location != KeyEvent.KEY_LOCATION_UNKNOWN &&
                  (key == '~' || key > 255))
                keysym = Keysyms.DEAD_TILDE;
              break;
            case KeyEvent.VK_DEAD_VOICED_SOUND:
              if (location != KeyEvent.KEY_LOCATION_UNKNOWN)
                keysym = Keysyms.DEAD_VOICED_SOUND;
              break;
          }
          if (keysym == -1)
            keysym = UnicodeToKeysym.ucs2keysym(key);
          if (keysym == -1) {
            debugStr += " NO KEYSYM";
            vlog.debug(debugStr);
            return;
          }
      }
    } else {
      // KEY_ACTION
      switch (keycode) {
        case KeyEvent.VK_HOME:
          if (location == KeyEvent.KEY_LOCATION_NUMPAD)
            keysym = Keysyms.KP_HOME;
          else
            keysym = Keysyms.HOME;
          break;
        case KeyEvent.VK_END:
          if (location == KeyEvent.KEY_LOCATION_NUMPAD)
            keysym = Keysyms.KP_END;
          else
            keysym = Keysyms.END;
          break;
        case KeyEvent.VK_PAGE_UP:
          if (location == KeyEvent.KEY_LOCATION_NUMPAD)
            keysym = Keysyms.KP_PAGE_UP;
          else
            keysym = Keysyms.PAGE_UP;
          break;
        case KeyEvent.VK_PAGE_DOWN:
          if (location == KeyEvent.KEY_LOCATION_NUMPAD)
            keysym = Keysyms.KP_PAGE_DOWN;
          else
            keysym = Keysyms.PAGE_DOWN;
          break;
        case KeyEvent.VK_UP:
          if (location == KeyEvent.KEY_LOCATION_NUMPAD)
            keysym = Keysyms.KP_UP;
          else
            keysym = Keysyms.UP;
          break;
        case KeyEvent.VK_DOWN:
          if (location == KeyEvent.KEY_LOCATION_NUMPAD)
            keysym = Keysyms.KP_DOWN;
          else
            keysym = Keysyms.DOWN;
          break;
        case KeyEvent.VK_LEFT:
          if (location == KeyEvent.KEY_LOCATION_NUMPAD)
            keysym = Keysyms.KP_LEFT;
          else
            keysym = Keysyms.LEFT;
          break;
        case KeyEvent.VK_RIGHT:
          if (location == KeyEvent.KEY_LOCATION_NUMPAD)
            keysym = Keysyms.KP_RIGHT;
          else
            keysym = Keysyms.RIGHT;
          break;
        case KeyEvent.VK_F1:            keysym = Keysyms.F1;  break;
        case KeyEvent.VK_F2:            keysym = Keysyms.F2;  break;
        case KeyEvent.VK_F3:            keysym = Keysyms.F3;  break;
        case KeyEvent.VK_F4:            keysym = Keysyms.F4;  break;
        case KeyEvent.VK_F5:            keysym = Keysyms.F5;  break;
        case KeyEvent.VK_F6:            keysym = Keysyms.F6;  break;
        case KeyEvent.VK_F7:            keysym = Keysyms.F7;  break;
        case KeyEvent.VK_F8:            keysym = Keysyms.F8;  break;
        case KeyEvent.VK_F9:            keysym = Keysyms.F9;  break;
        case KeyEvent.VK_F10:           keysym = Keysyms.F10;  break;
        case KeyEvent.VK_F11:           keysym = Keysyms.F11;  break;
        case KeyEvent.VK_F12:           keysym = Keysyms.F12;  break;
        case KeyEvent.VK_F13:           keysym = Keysyms.F13;  break;
        case KeyEvent.VK_HELP:          keysym = Keysyms.HELP;  break;
        case KeyEvent.VK_UNDO:          keysym = Keysyms.UNDO;  break;
        case KeyEvent.VK_AGAIN:         keysym = Keysyms.REDO;  break;
        case KeyEvent.VK_PRINTSCREEN:   keysym = Keysyms.PRINT;  break;
        case KeyEvent.VK_PAUSE:
          if (ev.isControlDown())
            keysym = Keysyms.BREAK;
          else
            keysym = Keysyms.PAUSE;
          break;
        case KeyEvent.VK_INSERT:
          if (location == KeyEvent.KEY_LOCATION_NUMPAD)
            keysym = Keysyms.KP_INSERT;
          else
            keysym = Keysyms.INSERT;
          break;
        case KeyEvent.VK_KP_DOWN:       keysym = Keysyms.KP_DOWN;  break;
        case KeyEvent.VK_KP_LEFT:       keysym = Keysyms.KP_LEFT;  break;
        case KeyEvent.VK_KP_RIGHT:      keysym = Keysyms.KP_RIGHT;  break;
        case KeyEvent.VK_KP_UP:         keysym = Keysyms.KP_UP;  break;
        case KeyEvent.VK_NUM_LOCK:      keysym = Keysyms.NUM_LOCK;  break;
        case KeyEvent.VK_WINDOWS:
          if (location == KeyEvent.KEY_LOCATION_RIGHT)
            keysym = Keysyms.SUPER_R;
          else
            keysym = Keysyms.SUPER_L;
          break;
        case KeyEvent.VK_CONTEXT_MENU:  keysym = Keysyms.MENU;  break;
        case KeyEvent.VK_SCROLL_LOCK:   keysym = Keysyms.SCROLL_LOCK;  break;
        case KeyEvent.VK_CAPS_LOCK:     keysym = Keysyms.CAPS_LOCK;  break;
        case KeyEvent.VK_BEGIN:
          if (location == KeyEvent.KEY_LOCATION_NUMPAD)
            keysym = Keysyms.KP_BEGIN;
          else
            keysym = Keysyms.BEGIN;
          break;
        default:
          debugStr += " NO KEYSYM";
          vlog.debug(debugStr);
          return;
      }
    }

    if (winAltGr) {
      if (pressedKeys.containsValue(Keysyms.CONTROL_L)) {
        vlog.debug("Fake L Ctrl released");
        writeKeyEvent(Keysyms.CONTROL_L, false);
      }
      if (pressedKeys.containsValue(Keysyms.ALT_L)) {
        vlog.debug("Fake L Alt released");
        writeKeyEvent(Keysyms.ALT_L, false);
      }
      if (pressedKeys.containsValue(Keysyms.CONTROL_R)) {
        vlog.debug("Fake R Ctrl released");
        writeKeyEvent(Keysyms.CONTROL_R, false);
      }
      if (pressedKeys.containsValue(Keysyms.ALT_R)) {
        vlog.debug("Fake R Alt released");
        writeKeyEvent(Keysyms.ALT_R, false);
      }
    }
    debugStr += String.format(" => 0x%04x", keysym);
    vlog.debug(debugStr);
    Integer hashedKey = keycode;
    // On Mac platforms, Java 11 assigns KeyEvent.VK_ALT_GRAPH to the right Alt
    // key, whereas previous versions of Java assigned KeyEvent.VK_ALT to the
    // same key.  However, Java 11 still exhibits the behavior described below
    // when LAlt and RAlt are pressed simultaneously, so for the purposes of
    // matching key release events to key press events, it is necessary to
    // treat the RAlt key as an Alt key rather than an AltGr key.
    if (Utils.isMac()) {
      if (hashedKey == KeyEvent.VK_ALT_GRAPH)
        hashedKey = KeyEvent.VK_ALT;
    // On Mac platforms, modifier key press/release events have a key code of 0
    // if another location of the same modifier key is already pressed, so for
    // the purposes of matching key release events to key press events, all
    // locations of a modifier key have to be treated as if they are the same
    // key.  On other platforms, we hash both the key code and location.
    } else
      hashedKey |= (location << 16);
    pressedKeys.put(hashedKey, keysym);
    writeKeyEvent(keysym, down);
    if (winAltGr) {
      if (pressedKeys.containsValue(Keysyms.CONTROL_L)) {
        vlog.debug("Fake L Ctrl pressed");
        writeKeyEvent(Keysyms.CONTROL_L, true);
      }
      if (pressedKeys.containsValue(Keysyms.ALT_L)) {
        vlog.debug("Fake L Alt pressed");
        writeKeyEvent(Keysyms.ALT_L, true);
      }
      if (pressedKeys.containsValue(Keysyms.CONTROL_R)) {
        vlog.debug("Fake R Ctrl pressed");
        writeKeyEvent(Keysyms.CONTROL_R, true);
      }
      if (pressedKeys.containsValue(Keysyms.ALT_R)) {
        vlog.debug("Fake R Alt pressed");
        writeKeyEvent(Keysyms.ALT_R, true);
      }
    }
  }


  // EDT
  public void writePointerEvent(MouseEvent ev) {
    if (state() != RFBSTATE_NORMAL || shuttingDown || benchmark)
      return;

    switch (ev.getID()) {
      case MouseEvent.MOUSE_PRESSED:
        switch (ev.getButton()) {
          case 1:
            buttonMask |= RFB.BUTTON1_MASK;  break;
          case 2:
            buttonMask |= RFB.BUTTON2_MASK;  break;
          case 3:
            buttonMask |= RFB.BUTTON3_MASK;  break;
          default:
            return;
        }
        vlog.debug("mouse PRESS, button " + ev.getButton() +
                   ", coords " + ev.getX() + "," + ev.getY());
        break;
      case MouseEvent.MOUSE_RELEASED:
        switch (ev.getButton()) {
          case 1:
            buttonMask &= ~RFB.BUTTON1_MASK;  break;
          case 2:
            buttonMask &= ~RFB.BUTTON2_MASK;  break;
          case 3:
            buttonMask &= ~RFB.BUTTON3_MASK;  break;
          default:
            return;
        }
        vlog.debug("mouse release, button " + ev.getButton() +
                   ", coords " + ev.getX() + "," + ev.getY());
        break;
    }

    if (cp.width != desktop.scaledWidth ||
        cp.height != desktop.scaledHeight) {
      int sx = (desktop.scaleWidthRatio == 1.00) ?
        ev.getX() : (int)Math.floor(ev.getX() / desktop.scaleWidthRatio);
      int sy = (desktop.scaleHeightRatio == 1.00) ?
        ev.getY() : (int)Math.floor(ev.getY() / desktop.scaleHeightRatio);
      ev.translatePoint(sx - ev.getX(), sy - ev.getY());
    }
    if (viewport != null && (viewport.dx > 0 || viewport.dy > 0)) {
      int dx = (int)Math.floor(viewport.dx / desktop.scaleWidthRatio);
      int dy = (int)Math.floor(viewport.dy / desktop.scaleHeightRatio);
      ev.translatePoint(-dx, -dy);
    }

    try {
      writer().writePointerEvent(new Point(ev.getX(), ev.getY()), buttonMask);
    } catch (Exception e) {
      if (!shuttingDown) {
        vlog.error("Error writing pointer event:");
        vlog.error("  " + e.toString());
      }
    }
  }


  // EDT
  public void writeWheelEvent(MouseWheelEvent ev) {
    if (state() != RFBSTATE_NORMAL || shuttingDown || benchmark)
      return;
    int x, y, wheelMask;
    int clicks = ev.getWheelRotation();
    if (opts.reverseScroll) {
      clicks = -clicks;
    }
    if (clicks < 0) {
      wheelMask = buttonMask | RFB.BUTTON4_MASK;
    } else {
      wheelMask = buttonMask | RFB.BUTTON5_MASK;
    }

    if (viewport != null && (viewport.dx > 0 || viewport.dy > 0)) {
      int dx = (int)Math.floor(viewport.dx / desktop.scaleWidthRatio);
      int dy = (int)Math.floor(viewport.dy / desktop.scaleHeightRatio);
      ev.translatePoint(-dx, -dy);
    }
    for (int i = 0; i < Math.abs(clicks); i++) {
      x = ev.getX();
      y = ev.getY();
      try {
        writer().writePointerEvent(new Point(x, y), wheelMask);
        writer().writePointerEvent(new Point(x, y), buttonMask);
      } catch (Exception e) {
        if (!shuttingDown) {
          vlog.error("Error writing wheel event:");
          vlog.error("  " + e.toString());
        }
      }
    }
  }


  // EDT
  synchronized void releasePressedKeys() {
    for (Map.Entry<Integer, Integer> entry : pressedKeys.entrySet()) {
      vlog.debug(String.format("Lost focus.  Releasing key symbol 0x%04x",
                 entry.getValue()));
      writeKeyEvent(entry.getValue(), false);
    }
    pressedKeys.clear();
  }


  ////////////////////////////////////////////////////////////////////
  // The following methods are called from both the RFB thread and EDT.

  // checkEncodings() sends a setEncodings message if one is needed.
  private void checkEncodings() {
    if (encodingChange && (writer() != null)) {
      vlog.info("Requesting " + RFB.encodingName(currentEncoding) +
                " encoding");
      writer().writeSetEncodings(currentEncoding, lastServerEncoding, opts);
      encodingChange = false;
      if (viewport != null)
        viewport.updateTitle();
    }
  }

  // The following need no synchronization:
  VncViewer viewer;

  // shuttingDown is set in the EDT and is only ever tested by the RFB thread
  // after the window has been destroyed.
  boolean shuttingDown = false;

  // All menu, options, about and info stuff is done in the EDT (apart from
  // initial construction.)
  F8Menu menu;
  OptionsDialog options;

  // clipboard sync issues?
  ClipboardDialog clipboardDialog;

  int buttonMask;  // EDT only

  protected DesktopWindow desktop;

  PixelFormat serverPF;
  private PixelFormat fullColourPF;

  private boolean pendingPFChange;
  private PixelFormat pendingPF;
  boolean pendingServerResize;
  Rect pendingAutoResize = new Rect();

  int currentEncoding, lastServerEncoding;

  private boolean formatChange;
  private boolean encodingChange;

  boolean firstUpdate;
  private boolean pendingUpdate;
  private boolean continuousUpdates;
  boolean checkLayout;
  boolean serverXinerama;

  private boolean forceNonincremental;

  private boolean supportsSyncFence;

  private HashMap<Integer, Integer> pressedKeys;
  Viewport viewport;
  Rectangle oldViewportBounds;
  boolean keyboardGrabbed;
  GraphicsDevice primaryGD;

  double tDecode, tBlit;
  long decodePixels, decodeRect, blitPixels, blits;
  double tDecodeStart, tReadOld;
  boolean benchmark;

  double tStart = -1.0, tElapsed, tUpdateStart, tUpdate;
  long updates;
  ProfileDialog profileDialog;
  boolean alwaysProfile;

  static LogWriter vlog = new LogWriter("CConn");
}<|MERGE_RESOLUTION|>--- conflicted
+++ resolved
@@ -1630,26 +1630,17 @@
       deleteRestore = true;
       savedState = -1;
       savedRect = new Rectangle(-1, -1, 0, 0);
-<<<<<<< HEAD
-      if (!viewport.lionFSSupported() || !opts.fullScreen)
-=======
       // Ideally we could recreate the viewport on all platforms, but due to a
       // Java bug, doing so on macOS causes the viewer to exit full-screen
       // mode.
-      if (!viewport.lionFSSupported() || !options.fullScreen.isSelected())
->>>>>>> 02c4fddf
+      if (!viewport.lionFSSupported() || !opts.fullScreen)
         recreate = true;
       else
         reconfigure = true;
     }
 
-<<<<<<< HEAD
-    if (desktop != null && !opts.desktopSize.equals(oldOpts.desktopSize)) {
-=======
-    Options.DesktopSize oldDesktopSize = opts.desktopSize;
-    opts.setDesktopSize(options.desktopSize.getSelectedItem().toString());
-    if (desktop != null && !opts.desktopSize.equalsIgnoreID(oldDesktopSize)) {
->>>>>>> 02c4fddf
+    if (desktop != null &&
+        !opts.desktopSize.equalsIgnoreID(oldOpts.desktopSize)) {
       deleteRestore = true;
       savedState = -1;
       savedRect = new Rectangle(-1, -1, 0, 0);
@@ -1701,8 +1692,7 @@
     } else if (recreate)
       recreateViewport();
     else if (reconfigure)
-<<<<<<< HEAD
-      reconfigureViewport(false);
+      reconfigureAndRepaintViewport(false);
     if (opts.showToolbar != oldOpts.showToolbar) {
       if (viewport != null)
         viewport.showToolbar(opts.showToolbar);
@@ -1710,9 +1700,6 @@
     }
     if (opts.viewOnly != oldOpts.viewOnly)
       menu.viewOnly.setSelected(opts.viewOnly);
-=======
-      reconfigureAndRepaintViewport(false);
->>>>>>> 02c4fddf
     if (deleteRestore) {
       savedState = -1;
       savedRect = new Rectangle(-1, -1, 0, 0);
