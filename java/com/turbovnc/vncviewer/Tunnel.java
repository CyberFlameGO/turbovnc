--- conflicted
+++ resolved
@@ -139,14 +139,9 @@
     }
 
     ArrayList<File> privateKeys = new ArrayList<File>();
-<<<<<<< HEAD
     String sshKeyFile = Params.sshKeyFile.getValue();
     String sshKey = Params.sshKey.getValue();
-=======
-    String sshKeyFile = VncViewer.sshKeyFile.getValue();
-    String sshKey = VncViewer.sshKey.getValue();
     boolean useDefaultPrivateKeyFiles = false;
->>>>>>> 8b3f5b23
     if (sshKey != null) {
       String sshKeyPass = Params.sshKeyPass.getValue();
       byte[] keyPass = null, key;
@@ -208,19 +203,11 @@
 
     for (Iterator<File> i = privateKeys.iterator(); i.hasNext();) {
       File privateKey = (File)i.next();
-<<<<<<< HEAD
-      if (privateKey.exists() && privateKey.canRead()) {
-        if (Params.sshKeyPass.getValue() != null)
-          jsch.addIdentity(privateKey.getAbsolutePath(),
-                           Params.sshKeyPass.getValue());
-        else
-          jsch.addIdentity(privateKey.getAbsolutePath());
-=======
       try {
         if (privateKey.exists() && privateKey.canRead()) {
-          if (VncViewer.sshKeyPass.getValue() != null)
+          if (Params.sshKeyPass.getValue() != null)
             jsch.addIdentity(privateKey.getAbsolutePath(),
-                             VncViewer.sshKeyPass.getValue());
+                             Params.sshKeyPass.getValue());
           else
             jsch.addIdentity(privateKey.getAbsolutePath());
         }
@@ -228,7 +215,6 @@
         throw new ErrorException("Could not use SSH private key " +
                                  privateKey.getAbsolutePath() + ":\n" +
                                  e.getMessage());
->>>>>>> 8b3f5b23
       }
    }
 
