--- conflicted
+++ resolved
@@ -131,7 +131,6 @@
     }
 
     // username and passphrase will be given via UserInfo interface.
-    vlog.debug("Opening SSH tunnel through gateway " + host);
     int port = VncViewer.sshPort.getValue();
     String user = opts.sshUser;
     if (user == null)
@@ -165,36 +164,6 @@
       }
     }
 
-<<<<<<< HEAD
-    // username and passphrase will be given via UserInfo interface.
-    String user = opts.sshUser;
-    if (user == null)
-      user = (String)System.getProperties().get("user.name");
-    if (user != null && jsch.getIdentityNames().size() > 0) {
-      opts.sshSession = jsch.getSession(user, host,
-                                        VncViewer.sshPort.getValue());
-      try {
-        PasswdDialog dlg = new PasswdDialog(new String("SSH Authentication"),
-                                            false, user, false);
-        opts.sshSession.setUserInfo(dlg);
-        opts.sshSession.connect();
-      } catch (com.jcraft.jsch.JSchException e) {
-        System.err.println("Could not authenticate using SSH private key.  Falling back to user/password.");
-        jsch.removeAllIdentity();
-        opts.sshSession = null;
-      }
-    }
-    if (opts.sshSession == null) {
-      PasswdDialog dlg = new PasswdDialog(new String("SSH Authentication"),
-                                          false, user, false);
-      dlg.promptPassword(new String("SSH Authentication"));
-      opts.sshSession = jsch.getSession(dlg.userEntry.getText(), host,
-                                        VncViewer.sshPort.getValue());
-      opts.sshSession.setPassword(new String(dlg.passwdEntry.getPassword()));
-      opts.sshSession.setUserInfo(dlg);
-      opts.sshSession.connect();
-    }
-=======
     opts.sshSession = jsch.getSession(user, host, port);
     // OpenSSHConfig doesn't recognize StrictHostKeyChecking
     if (opts.sshSession.getConfig("StrictHostKeyChecking") == null)
@@ -204,7 +173,6 @@
                                         true, user, false);
     opts.sshSession.setUserInfo(dlg);
     opts.sshSession.connect();
->>>>>>> 4098e4cb
   }
 
   /* Create a tunnel using an external SSH client.  This supports the same
@@ -276,9 +244,6 @@
     return command;
   }
 
-<<<<<<< HEAD
-  protected Tunnel() {}
-=======
   // JSch logging interface
   private static final Logger logger = new Logger() {
     public boolean isEnabled(int level) {
@@ -312,8 +277,7 @@
     }
   };
 
-  private Tunnel() {}
->>>>>>> 4098e4cb
+  protected Tunnel() {}
   static LogWriter vlog = new LogWriter("Tunnel");
   static LogWriter vlogSSH = new LogWriter("JSch");
 }