--- conflicted
+++ resolved
@@ -925,12 +925,8 @@
       opts.shared = shared.getValue();
 
       // INPUT OPTIONS
-<<<<<<< HEAD
+      opts.fsAltEnter = fsAltEnter.getValue();
       if (Utils.osGrab()) {
-=======
-      opts.fsAltEnter = fsAltEnter.getValue();
-      if (osGrab()) {
->>>>>>> 23b49794
         if (grabKeyboard.getValue().toLowerCase().startsWith("f"))
           opts.grabKeyboard = Options.GRAB_FS;
         else if (grabKeyboard.getValue().toLowerCase().startsWith("a"))
