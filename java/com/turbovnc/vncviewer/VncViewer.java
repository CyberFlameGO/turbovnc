--- conflicted
+++ resolved
@@ -1185,55 +1185,30 @@
 
   static StringParameter grabKeyboard =
   new StringParameter("GrabKeyboard",
-<<<<<<< HEAD
   Utils.osGrab() ? "When the keyboard is grabbed, special key sequences " +
   "(such as Alt-Tab) that are used to switch windows and perform other " +
   "window management functions are passed to the VNC server instead of " +
-  "being handled by the local window manager.  The default is to " +
-  "automatically grab the keyboard in full-screen mode and to ungrab it in " +
-  "windowed mode.  Setting this parameter to \"Always\" automatically grabs " +
-  "the keyboard in both full-screen mode and windowed mode.  When this " +
-  "parameter is set to \"Manual\", the keyboard is only grabbed or " +
-  "ungrabbed when the \"Grab Keyboard\" option is selected in the F8 menu, " +
-  "or when the Ctrl-Alt-Shift-G hotkey is pressed.  Regardless of the " +
-  "grabbing mode, the F8 menu option and hotkey can always be used to " +
-  "grab or ungrab the keyboard." : null, "FS", "Always, FS, Manual");
+  "being handled by the local window manager.  The default behavior " +
+  "(\"FS\") is to automatically grab the keyboard in full-screen mode and " +
+  "ungrab it in windowed mode.  When this parameter is set to \"Always\", " +
+  "the keyboard is automatically grabbed in both full-screen mode and " +
+  "windowed mode.  When this parameter is set to \"Manual\", the keyboard " +
+  "is only grabbed or ungrabbed when the \"Grab Keyboard\" option is " +
+  "selected in the F8 menu, or when the Ctrl-Alt-Shift-G hotkey is " +
+  "pressed.  Regardless of the grabbing mode, the F8 menu option and hotkey " +
+  "can always be used to grab or ungrab the keyboard." : null, "FS",
+  "Always, FS, Manual");
 
   static BoolParameter grabPointer =
   new BoolParameter("GrabPointer",
-  Utils.isX11() ? "If this option is enabled, then the pointer will be " +
+  Utils.isX11() ? "If this parameter is set, then the pointer will be " +
   "grabbed whenever the keyboard is grabbed.  This allows certain keyboard " +
   "+ pointer sequences, such as Alt-{drag}, to be passed to the server.  " +
   "The downside, however, is that grabbing the pointer prevents any " +
   "interaction with the local window manager whatsoever (for instance, the " +
   "window can no longer be maximized or closed, and you cannot switch to " +
-  "other running applications.)  Thus, this option is primarily useful in " +
-  "conjunction with GrabKeyboard=FS." : null, true);
-=======
-  osGrab() ? "When the keyboard is grabbed, special key sequences (such as " +
-  "Alt-Tab) that are used to switch windows and perform other window " +
-  "management functions are passed to the VNC server instead of being " +
-  "handled by the local window manager.  The default behavior (\"FS\") is " +
-  "to automatically grab the keyboard in full-screen mode and ungrab it in " +
-  "windowed mode.  When this parameter is set to \"Always\", the keyboard " +
-  "is automatically grabbed in both full-screen mode and windowed mode.  " +
-  "When this parameter is set to \"Manual\", the keyboard is only grabbed " +
-  "or ungrabbed when the \"Grab Keyboard\" option is selected in the F8 " +
-  "menu, or when the Ctrl-Alt-Shift-G hotkey is pressed.  Regardless of the " +
-  "grabbing mode, the F8 menu option and hotkey can always be used to grab " +
-  "or ungrab the keyboard." : null, "FS", "Always, FS, Manual");
-
-  static BoolParameter grabPointer =
-  new BoolParameter("GrabPointer",
-  isX11() ? "If this parameter is set, then the pointer will be grabbed " +
-  "whenever the keyboard is grabbed.  This allows certain keyboard + " +
-  "pointer sequences, such as Alt-{drag}, to be passed to the server.  The " +
-  "downside, however, is that grabbing the pointer prevents any interaction " +
-  "with the local window manager whatsoever (for instance, the window can " +
-  "no longer be maximized or closed, and you cannot switch to other running " +
-  "applications.)  Thus, this parameter is primarily useful in conjunction " +
-  "with GrabKeyboard=FS." : null, true);
->>>>>>> 5e1a6e2f
+  "other running applications.)  Thus, this parameter is primarily useful " +
+  "in conjunction with GrabKeyboard=FS." : null, true);
 
   static StringParameter menuKey =
   new StringParameter("MenuKey",
@@ -1491,22 +1466,12 @@
   "an ASCII hex VNC password on the TurboVNC host by executing\n " +
   "'cat {VNC_password_file} | xxd -c 256 -ps' or\n " +
   "'echo {unencrypted_password} | /opt/TurboVNC/bin/vncpasswd -f | xxd -c 256 -ps'\n " +
-<<<<<<< HEAD
   "This parameter allows a password to be supplied to the TurboVNC Viewer " +
   "without exposing the password as plain text.  However, the encryption " +
-  "scheme (DES3) used for VNC passwords is not particularly strong, so " +
+  "scheme (DES) used for VNC passwords is not particularly strong, so " +
   "encrypting the password guards against only the most casual of attacks.  " +
   "It is thus recommended that this parameter be used only in conjunction " +
   "with a one-time password or other disposable token.", null);
-=======
-  "This parameter is provided mainly so that web portals can embed a " +
-  "password in automatically-generated Java Web Start (JNLP) files without " +
-  "exposing the password as plain text.  However, the encryption scheme " +
-  "(DES) used for VNC passwords is not particularly strong, so encrypting " +
-  "the password guards against only the most casual of attacks.  It is thus " +
-  "recommended that this parameter be used only in conjunction with a " +
-  "one-time password or other disposable token.", null);
->>>>>>> 5e1a6e2f
 
   static BoolParameter extSSH =
   new BoolParameter("ExtSSH",
@@ -1565,92 +1530,45 @@
   new BoolParameter("SessMgrAuto",
   "When using the TurboVNC Session Manager, the default behavior is to " +
   "automatically enable OTP authentication and SSH tunneling.  Disabling " +
-  "this option overrides that behavior and allows any security " +
+  "this parameter overrides that behavior and allows any security " +
   "configuration to be used.", true);
 
   static StringParameter sshConfig =
   new StringParameter("SSHConfig",
-<<<<<<< HEAD
-  "When using the Via or Tunnel options with the built-in SSH client, this " +
-  "parameter specifies the path to an OpenSSH configuration file to use " +
-  "when authenticating with the SSH server.  The OpenSSH configuration file " +
-  "takes precedence over any TurboVNC Viewer parameters.",
-  Utils.getHomeDir() + ".ssh/config");
-
-  static StringParameter sshKey =
-  new StringParameter("SSHKey",
-  "When using the Via or Tunnel options with the built-in SSH client, or " +
-  "when using the TurboVNC Session Manager, this parameter specifies the " +
-  "text of the SSH private key to use when authenticating with the SSH " +
-  "server.  You can use \\n within the string to specify a new line.", null);
-
-  static StringParameter sshKeyFile =
-  new StringParameter("SSHKeyFile",
-  "When using the Via or Tunnel options with the built-in SSH client, or " +
-  "when using the TurboVNC Session Manager, this parameter specifies a file " +
-  "that contains an SSH private key (or keys) to use when authenticating " +
-  "with the SSH server.  If not specified, then the built-in SSH client " +
-  "will attempt to read private keys from ~/.ssh/id_dsa and ~/.ssh/id_rsa. " +
-  "It will fall back to asking for an SSH password if private key " +
-  "authentication fails.", null);
-
-  static StringParameter sshKeyPass =
-  new StringParameter("SSHKeyPass",
-  "When using the Via or Tunnel options with the built-in SSH client, or " +
-  "when using the TurboVNC Session Manager, this parameter specifies the " +
-  "passphrase for the SSH key.", null);
-
-  static IntParameter sshPort =
-  new IntParameter("SSHPort",
-  "When using the Via or Tunnel options with the built-in SSH client, or " +
-  "when using the TurboVNC Session Manager, this parameter specifies the " +
-  "TCP port on which the SSH server is listening.", 22);
-
-  static BoolParameter tunnel =
-  new BoolParameter("Tunnel",
-  "This is the same as using Via with an SSH gateway, except that the " +
-  "gateway host is assumed to be the same as the VNC host, so you do not " +
-  "need to specify it separately.  The VNC server must be specified on the " +
-  "command line or in the Server parameter when using the Tunnel parameter. " +
-  "When using the Tunnel parameter, the VNC host can be prefixed by {user}@ " +
-  "to indicate that user name {user} (default = local user name) should be " +
-  "used when authenticating with the SSH server.\n " +
-
-  "When using the TurboVNC Session Manager, this option is effectively " +
-  "enabled unless the \"SessMgrAuto\" option is disabled.", false);
-=======
   "When using the Via or Tunnel parameters with the built-in SSH client, " +
   "this parameter specifies the path to an OpenSSH configuration file to " +
   "use when authenticating with the SSH server.  The OpenSSH configuration " +
   "file takes precedence over any TurboVNC Viewer parameters.",
-  FileUtils.getHomeDir() + ".ssh/config");
+  Utils.getHomeDir() + ".ssh/config");
 
   static StringParameter sshKey =
   new StringParameter("SSHKey",
-  "When using the Via or Tunnel parameters with the built-in SSH client, " +
-  "this parameter specifies the text of the SSH private key to use when " +
-  "authenticating with the SSH server.  You can use \\n within the string " +
-  "to specify a new line.", null);
+  "When using the Via or Tunnel parameters with the built-in SSH client, or " +
+  "when using the TurboVNC Session Manager, this parameter specifies the " +
+  "text of the SSH private key to use when authenticating with the SSH " +
+  "server.  You can use \\n within the string to specify a new line.", null);
 
   static StringParameter sshKeyFile =
   new StringParameter("SSHKeyFile",
-  "When using the Via or Tunnel parameters with the built-in SSH client, " +
-  "this parameter specifies a file that contains an SSH private key (or " +
-  "keys) to use when authenticating with the SSH server.  If not specified, " +
-  "then the built-in SSH client will attempt to read private keys from " +
-  "~/.ssh/id_dsa and ~/.ssh/id_rsa.  It will fall back to asking for an SSH " +
-  "password if private key authentication fails.", null);
+  "When using the Via or Tunnel parameters with the built-in SSH client, or " +
+  "when using the TurboVNC Session Manager, this parameter specifies a file " +
+  "that contains an SSH private key (or keys) to use when authenticating " +
+  "with the SSH server.  If not specified, then the built-in SSH client " +
+  "will attempt to read private keys from ~/.ssh/id_dsa and ~/.ssh/id_rsa.  " +
+  "It will fall back to asking for an SSH password if private key " +
+  "authentication fails.", null);
 
   static StringParameter sshKeyPass =
   new StringParameter("SSHKeyPass",
-  "When using the Via or Tunnel parameters with the built-in SSH client, " +
-  "this parameter specifies the passphrase for the SSH key.", null);
+  "When using the Via or Tunnel parameters with the built-in SSH client, or " +
+  "when using the TurboVNC Session Manager, this parameter specifies the " +
+  "passphrase for the SSH key.", null);
 
   static IntParameter sshPort =
   new IntParameter("SSHPort",
-  "When using the Via or Tunnel parameters with the built-in SSH client, " +
-  "this parameter specifies the TCP port on which the SSH server is " +
-  "listening.", 22);
+  "When using the Via or Tunnel parameters with the built-in SSH client, or " +
+  "when using the TurboVNC Session Manager, this parameter specifies the " +
+  "TCP port on which the SSH server is listening.", 22);
 
   static BoolParameter tunnel =
   new BoolParameter("Tunnel",
@@ -1659,8 +1577,10 @@
   "do not need to specify it separately.  When using the Tunnel parameter, " +
   "the VNC host can be prefixed with {user}@ to indicate that user name " +
   "{user} (default = local user name) should be used when authenticating " +
-  "with the SSH server.", false);
->>>>>>> 5e1a6e2f
+  "with the SSH server.\n " +
+
+  "When using the TurboVNC Session Manager, this parameter is effectively " +
+  "set unless the \"SessMgrAuto\" parameter is disabled.", false);
 
   static StringParameter user =
   new StringParameter("User",
