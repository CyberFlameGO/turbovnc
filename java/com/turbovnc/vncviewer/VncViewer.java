--- conflicted
+++ resolved
@@ -1572,24 +1572,15 @@
 
   static BoolParameter tunnel =
   new BoolParameter("Tunnel",
-<<<<<<< HEAD
-  "Setting this parameter is equivalent to using the Via parameter, except " +
-  "that the gateway host is assumed to be the same as the VNC host, so you " +
-  "do not need to specify it separately.  When using the Tunnel parameter, " +
-  "the VNC host can be prefixed with {user}@ to indicate that user name " +
-  "{user} (default = local user name) should be used when authenticating " +
-  "with the SSH server.\n " +
-
-  "When using the TurboVNC Session Manager, this parameter is effectively " +
-  "set unless the \"SessMgrAuto\" parameter is disabled.", false);
-=======
   "Setting this parameter is equivalent to using the Via parameter with an " +
   "SSH gateway, except that the gateway host is assumed to be the same as " +
   "the VNC host, so you do not need to specify it separately.  When using " +
   "the Tunnel parameter, the VNC host can be prefixed with {user}@ to " +
   "indicate that user name {user} (default = local user name) should be " +
-  "used when authenticating with the SSH server.", false);
->>>>>>> 5028df45
+  "used when authenticating with the SSH server.\n " +
+
+  "When using the TurboVNC Session Manager, this parameter is effectively " +
+  "set unless the \"SessMgrAuto\" parameter is disabled.", false);
 
   static StringParameter user =
   new StringParameter("User",
