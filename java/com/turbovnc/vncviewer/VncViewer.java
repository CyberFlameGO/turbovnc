--- conflicted
+++ resolved
@@ -719,14 +719,8 @@
     options.reverseScroll.setSelected(opts.reverseScroll);
     options.recvClipboard.setSelected(opts.recvClipboard);
     options.sendClipboard.setSelected(opts.sendClipboard);
-<<<<<<< HEAD
-    options.menuKey.setSelectedItem(
-      KeyEvent.getKeyText(MenuKey.getMenuKeyCode()));
+    options.menuKey.setSelectedItem(KeyEvent.getKeyText(opts.menuKeyCode));
     if (VncViewer.osGrab() && Helper.isAvailable())
-=======
-    options.menuKey.setSelectedItem(KeyEvent.getKeyText(opts.menuKeyCode));
-    if (VncViewer.osGrab() && Viewport.isHelperAvailable())
->>>>>>> 5103f12f
       options.grabKeyboard.setSelectedIndex(opts.grabKeyboard);
 
     options.shared.setSelected(opts.shared);
