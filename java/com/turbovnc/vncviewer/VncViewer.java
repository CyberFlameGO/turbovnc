--- conflicted
+++ resolved
@@ -790,13 +790,7 @@
                           cc.state() == CConnection.RFBSTATE_NORMAL &&
                           !VncViewer.noReconnect.getValue());
           exitStatus = 1;
-<<<<<<< HEAD
-          if (cc != null) cc.deleteWindow();
-=======
           if (cc != null) cc.deleteWindow(true);
-        } else if (cc.shuttingDown && embed.getValue()) {
-          reportException(new WarningException("Connection closed"));
->>>>>>> 8dae7cce
         } else {
           cc = null;
         }
