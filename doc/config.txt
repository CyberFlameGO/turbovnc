--- conflicted
+++ resolved
@@ -241,7 +241,6 @@
 | Default Value | Disabled |
 #OPT: hiCol=first
 
-<<<<<<< HEAD
 	Description :: The TurboVNC Viewer has its own double buffering mechanism, so
 	it normally disables the double buffering mechanism in Swing and Java 2D in
 	order to increase performance.  This also allows the viewer to achieve
@@ -249,26 +248,6 @@
 	Although the viewer has been thoroughly tested, the ''turbovnc.swingdb''
 	system property is provided as a fallback in case issues are discovered when
 	running it under a specific version of Java.
-=======
-	Description :: The Java TurboVNC Viewer has its own double buffering
-	mechanism, so it normally disables the double buffering mechanism in Swing
-	and Java 2D in order to increase performance.  This also allows the viewer to
-	achieve optimal performance under X11 without requiring MIT-SHM pixmap
-	support.  Although the viewer has been thoroughly tested, the
-	''turbovnc.swingdb'' system property is provided as a fallback in case issues
-	are discovered when running it under a specific version of Java.
-
-| Java System Property | ''turbovnc.tunnel'' |
-| Summary | SSH command-line template for use with the ''Tunnel'' and \
-	''ExtSSH'' parameters |
-#OPT: hiCol=first
-
-	Description :: A more Java-friendly way of specifying the command line to use
-	when establishing a secure tunnel with the ''Tunnel'' and ''ExtSSH''
-	parameters.  See the
-	[[#VNC_VIA_CMD][''VNC_TUNNEL_CMD'' environment variable]] above for more
-	details.
->>>>>>> d89713df
 
 | Java System Property | {pcode: turbovnc.turbojpeg = __0 \| 1__} |
 | Summary | Disable/enable JPEG acceleration |
@@ -289,7 +268,6 @@
 | Default Value | See below |
 #OPT: hiCol=first
 
-<<<<<<< HEAD
 	Description :: When the ''-via'' option is used along with the ''-extssh''
 	option, the TurboVNC Viewer reads the ''VNC_VIA_CMD'' environment variable or
 	the ''turbovnc.via'' system property, expands patterns beginning with the "%"
@@ -315,10 +293,4 @@
 	| ''%H'' | remote VNC host name or IP address (if using the ''-via'' \
 		option, then this is specified from the point of view of the gateway) |
 	| ''%L'' | local TCP port number |
-	| ''%R'' | remote TCP port number |
-=======
-	Description :: A more Java-friendly way of specifying the command line to use
-	when establishing a secure tunnel with the ''Via'' and ''ExtSSH''
-	parameters.  See the [[#VNC_VIA_CMD][''VNC_VIA_CMD'' environment variable]]
-	above for more details.
->>>>>>> d89713df
+	| ''%R'' | remote TCP port number |