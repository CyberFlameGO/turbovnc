--- conflicted
+++ resolved
@@ -25,15 +25,15 @@
 		---
 
 		Mac clients :: {:}
-		Open the "TurboVNC Viewer" application, located in the "TurboVNC"
-		Applications folder, or open a new terminal and type
+		Open the {file: TurboVNC Viewer} application, located in the
+		{file: TurboVNC} Applications folder, or open a new terminal and type
 		#Verb: <<---
 		/opt/TurboVNC/bin/vncviewer
 		---
 
 		Windows clients :: {:}
-		Select "TurboVNC Viewer" in the "TurboVNC" Start Menu group, or open a new
-		command prompt and type
+		Select {file: TurboVNC Viewer} in the {file: TurboVNC} Start Menu group, or
+		open a new command prompt and type
 		#Verb: <<---
 		c:\Program Files\TurboVNC\vncviewer.bat
 		---
@@ -53,8 +53,8 @@
 		running.)
 
 		!!! You can specify the SSH user name, if it differs from your local user
-		name, by prefixing the hostname/IP address with ''{my_user}@'', where
-		''{my_user}'' is the SSH user name.
+		name, by prefixing the hostname/IP address with __''{my_user}@''__, where
+		__''{my_user}''__ is the SSH user name.
 
 	* If no TurboVNC sessions are currently running under your user account on
 		the TurboVNC host, then the session manager will:
@@ -97,8 +97,8 @@
 	authentication/encryption method to be used.  Additional command-line
 	parameters can be used to specify the port on which the SSH server is
 	listening and the location of the SSH private key file.  The OpenSSH config
-	file (~/.ssh/config by default) can also be used to specify those parameters
-	persistently for a given host.
+	file ({file: ~/.ssh/config} by default) can also be used to specify those
+	parameters persistently for a given host.
 
 	!!! The ''TVNC_SERVERDIR'' and ''TVNC_SERVERARGS'' environment variables, and
 	their equivalent Java system properties (''turbovnc.serverdir'' and
@@ -157,26 +157,18 @@
 		---
 
 		Mac clients :: {:}
-<<<<<<< HEAD
-		Open the "TurboVNC Viewer" application, located in the "TurboVNC"
-		Applications folder, or open a new terminal and type
+		Open the {file: TurboVNC Viewer} application, located in the
+		{file: TurboVNC} Applications folder, or open a new terminal and type
 		#Verb: <<---
 		/opt/TurboVNC/bin/vncviewer
 		---
 
 		Windows clients :: {:}
-		Select "TurboVNC Viewer" in the "TurboVNC" Start Menu group, or open a new
-		command prompt and type
+		Select {file: TurboVNC Viewer} in the {file: TurboVNC} Start Menu group, or
+		open a new command prompt and type
 		#Verb: <<---
 		c:\Program Files\TurboVNC\vncviewer.bat
 		---
-=======
-		Open the {file: TurboVNC Viewer} application, located in the
-		{file: TurboVNC} Applications folder.
-
-		Windows clients :: {:}
-		Select {file: TurboVNC Viewer} in the {file: TurboVNC} Start Menu group.
->>>>>>> a7582cb6
 
 	#. A small dialog box will appear.
 		{nl}{nl}
@@ -240,15 +232,9 @@
 also use the [[#TurboVNC_Session_Manager][TurboVNC Session Manager]] to
 remotely kill TurboVNC sessions, or you can type the following command:
 
-<<<<<<< HEAD
-	#Verb: <<---
-	/opt/TurboVNC/bin/vncserver -kill :{n}
-	---
-=======
 		#Pverb: <<---
 		/opt/TurboVNC/bin/vncserver -kill :__{n}__
 		---
->>>>>>> a7582cb6
 
 from a terminal in the TurboVNC session or from an SSH session on the host.
 Replace __''{n}''__ with the X display number of the TurboVNC session you want
@@ -262,203 +248,46 @@
 	/opt/TurboVNC/bin/vncserver -list
 	---
 
-<<<<<<< HEAD
 from a terminal in the TurboVNC session or from an SSH session on the host.
-=======
-** Launching the TurboVNC Viewer from a Web Browser
-{anchor: Zero_Install}
-
-When a TurboVNC session is created, it automatically starts a miniature web
-server that serves up the Java TurboVNC Viewer as a Java Web Start app.  This
-allows you to easily connect to the TurboVNC session from a machine that does
-not have the TurboVNC Viewer installed locally.  If one of the official
-TurboVNC binary packages is installed on the host, then the miniature web
-server will automatically send the appropriate x86 or x86-64 libjpeg-turbo JNI
-library for Linux, macOS, or Windows clients when launching the TurboVNC
-Viewer.  This provides most of the advantages of the standalone TurboVNC
-viewers, including native levels of performance on popular client platforms.
-
-To launch the Java TurboVNC Viewer from a web browser, point your web browser
-to:
-
-#Pverb: <<---
-{plain: http://}__{host}__:__{5800+n}__
----
-
-where __''{host}''__ is the hostname or IP address of the TurboVNC host, and
-__''n''__ is the X display number of the TurboVNC session to which you want to
-connect.
-
-__Example:__
-If the TurboVNC session is occupying X display ''my_host:1'', then point your
-web browser to:
-
-#Verb: <<---
-http://my_host:5801
----
-
-This will download a JNLP file to your computer, which you can open in Java
-Web Start.
-
-You can add viewer parameters to the URL using the following format:
-
-#Pverb: <<---
-{plain: http://}__{host}__:__{5800+n}__?__{param1}__=__{value1}__&__{param2}__=__{value2}__
----
-
-Example:
-
-#Verb: <<---
-http://my_host:5801?tunnel=1&samp=2x&quality=80
----
-
-will tunnel the VNC connection through SSH and enable Medium-Quality JPEG.
-
-	!!! NOTE: As of Java 7 Update 51, self-signed JARs are not allowed to run in
-	Java Web Start by default.  This is not an issue if you are using the
-	official TurboVNC binary packages, but if you are building a self-signed
-	version of the Java TurboVNC Viewer for development purposes, then you will
-	need to add {pcode: {plain: http://}__{host}__:__{http_port}__} (for example,
-	''http://my_host:5801'') to Java's Exception Site List, which can be found
-	under the "Security" tab in the Java Control Panel.
->>>>>>> a7582cb6
 
 ** Using TurboVNC in a Web Browser
 {anchor: noVNC}
 
-When a TurboVNC session is started, the ''vncserver'' script can optionally
+When a TurboVNC session is started, the {file: vncserver} script can optionally
 start an instance of [[https://novnc.com][noVNC]], an HTML 5/JavaScript VNC
 viewer that works in any web browser (with reduced performance and features
 relative to the TurboVNC Viewer.)  This allows you to easily connect to a
 TurboVNC session from a machine that does not have the TurboVNC Viewer
 installed (including mobile devices.)
 
-To launch noVNC along with a TurboVNC session, pass ''-novnc ''__''{script}''__
-to ''/opt/TurboVNC/bin/vncserver'' when starting the session, where
-__''{script}''__ is the launch script for the noVNC WebSockets proxy (setting
-the ''$noVNC'' variable in ''turbovncserver.conf'' has the same effect.)  The
-''vncserver'' script will print the noVNC URL, which will be of the form:
-
-''http://''__''{host}''__'':{5800+''__''n''__''}/vnc.html''
-
-<<<<<<< HEAD
+To launch noVNC along with a TurboVNC session, pass
+{pcode: -novnc __{script}__} to ''/opt/TurboVNC/bin/vncserver'' when starting
+the session, where __''{script}''__ is the launch script for the noVNC
+WebSockets proxy (setting the ''$noVNC'' variable in
+{file: turbovncserver.conf} has the same effect.)  The {file: vncserver} script
+will print the noVNC URL, which will be of the form:
+
+#Pverb: <<---
+{plain: http://}__{host}__:__{5800+n}__/vnc.html
+---
+
 or
 
-''https://''__''{host}''__'':{5800+''__''n''__''}/vnc.html''
-=======
-For the purposes of this guide, it is assumed that the reader has some
-knowledge of web server administration.
-
-	* Copy the Java TurboVNC Viewer JAR file ({file: VncViewer.jar}) into a
-		directory on your web server.
-		{nl}{nl}
-
-	* Copy the libjpeg-turbo JNI JAR files into that same directory.  You can
-		obtain these from one of the official TurboVNC 2.0 or later binary packages
-		for Linux, or you can download
-		{file: libjpeg-turbo-__{version}__-jws.zip} from libjpeg-turbo 1.4.0 or
-		later (available in the
-		[[http://sourceforge.net/projects/libjpeg-turbo/files/][Files area]]
-		of the
-		[[http://sourceforge.net/projects/libjpeg-turbo][libjpeg-turbo SourceForge project page]].)
-		Note that only the JARs included in the official TurboVNC packages are
-		signed using an official code signing certificate.
-		{nl}{nl}
-
-	* __OPTIONAL:__ Copy the TurboVNC Helper JAR files into that same directory.
-		You can obtain these from {file: turbovnc-{val: _VERSION}-jws.zip}, which
-		is available in the
-		[[http://sourceforge.net/projects/turbovnc/files/][Files area]]
-		of the [[http://sourceforge.net/projects/turbovnc][TurboVNC SourceForge project page]].
-		{nl}{nl}
-
-	* __OPTIONAL:__ For large organizations, it may be desirable to obtain your
-		own code signing certificate from a trusted certificate authority and use
-		''jarsigner'' to sign all of the JARs with that certificate.  The specifics
-		of this are left as an exercise for the reader.
-		{nl}{nl}
-
-	* Create a file called {file: TurboVNC.jnlp} in the same directory as
-		{file: VncViewer.jar} on the web server, and give it the following
-		contents:
-
-		#Verb: <<---
-		<?xml version="1.0" encoding="utf-8"?>
-		<jnlp codebase="{turbovnc_url}">
-		  <information>
-		    <title>TurboVNC Viewer</title>
-		    <vendor>The VirtualGL Project</vendor>
-		  </information>
-
-		  <resources>
-		    <jar href="VncViewer.jar"/>
-		  </resources>
-
-		  <security>
-		    <all-permissions/>
-		  </security>
-
-		  <resources os="Mac OS X">
-		    <j2se version="1.8+" java-vm-args="-server"/>
-		    <nativelib href="ljtosx.jar"/>
-		    <!-- Enable drawing tablet support for macOS clients -->
-		    <nativelib href="tvnchelper-osx.jar"/>
-		  </resources>
-
-		  <resources os="Windows" arch="x86">
-		    <j2se version="1.8+" java-vm-args="-Dsun.java2d.d3d=false"/>
-		    <nativelib href="ljtwin32.jar"/>
-		    <!-- Enable keyboard grabbing for 32-bit Windows clients -->
-		    <nativelib href="tvnchelper-win32.jar"/>
-		  </resources>
-
-		  <resources os="Windows" arch="amd64">
-		    <j2se version="1.8+" java-vm-args="-Dsun.java2d.d3d=false"/>
-		    <nativelib href="ljtwin64.jar"/>
-		    <!-- Enable keyboard grabbing for 64-bit Windows clients -->
-		    <nativelib href="tvnchelper-win64.jar"/>
-		  </resources>
-
-		  <resources os="Linux" arch="i386">
-		    <j2se version="1.8+" java-vm-args="-server"/>
-		    <nativelib href="ljtlinux32.jar"/>
-		    <!-- Enable keyboard grabbing, multi-screen spanning, and extended
-		         input device support for 32-bit Linux clients -->
-		    <nativelib href="tvnchelper-linux32.jar"/>
-		  </resources>
-
-		  <resources os="Linux" arch="amd64">
-		    <j2se version="1.8+"/>
-		    <nativelib href="ljtlinux64.jar"/>
-		    <!-- Enable keyboard grabbing, multi-screen spanning, and extended
-		         input device support for 64-bit Linux clients -->
-		    <nativelib href="tvnchelper-linux64.jar"/>
-		  </resources>
-
-		  <application-desc main-class="com.turbovnc.vncviewer.VncViewer"/>
-		</jnlp>
-		---
-
-		!!! NOTE: __''{turbovnc_url}''__ should be the absolute URL of the TurboVNC
-		Viewer directory on the web server, e.g. ''http://my_host/turbovnc''.
->>>>>>> a7582cb6
+#Pverb: <<---
+{plain: https://}__{host}__:__{5800+n}__/vnc.html
+---
 
 where __''{host}''__ is the hostname or IP address of the TurboVNC host, and
 __''n''__ is the X display number of the TurboVNC session.
 
 Point your web browser to that URL in order to access the TurboVNC session.
-You can optionally pass ''-novnccert ''__''{combined_certificate_file}''__ to
+You can optionally pass {pcode: -novnccert __{combined_certificate_file}__} to
 ''vncserver'' to encrypt the client/host connection using HTTPS.  See the
-''vncserver'' man page for more details.
-
-<<<<<<< HEAD
+{file: vncserver} man page for more details.
+
 	!!! NOTE: noVNC only supports VNC Password authentication, so it is strongly
 	recommended that it be used only with one-time passwords unless the
 	connection is encrypted using HTTPS.
-=======
-	* You should now be able to access {pcode: __{turbovnc_url}__/TurboVNC.jnlp}
-		in your browser to launch the Java TurboVNC Viewer with full performance.
->>>>>>> a7582cb6
 
 ** Using SSH to Manually Secure a TurboVNC Connection
 {anchor: Secure_TurboVNC_Usage}
@@ -496,18 +325,9 @@
 where __''{fp}''__ is a free TCP port on the client machine (this is
 automatically determined by the TurboVNC Viewer.)
 
-<<<<<<< HEAD
-	!!! In the above examples, ''{vncviewer}'' is the command used to launch the
-	TurboVNC Viewer-- ''/opt/TurboVNC/bin/vncviewer'' on Mac/Linux/Un*x
-	systems or ''c:\\Program Files\\TurboVNC\\vncviewer.bat'' on Windows systems.
-=======
 	!!! In the above examples, __''{vncviewer}''__ is the command used to launch
 	the TurboVNC Viewer-- ''/opt/TurboVNC/bin/vncviewer'' on Mac/Linux/Un*x
-	systems, or ''c:\\Program Files\\TurboVNC\\vncviewer-java.bat'' if running
-	the Java TurboVNC Viewer on Windows systems, or
-	''c:\\Program Files\\TurboVNC\\cvncviewer.exe'' if running the native Windows
-	TurboVNC Viewer.
->>>>>>> a7582cb6
+	systems or ''c:\\Program Files\\TurboVNC\\vncviewer.bat'' on Windows systems.
 
 ''-tunnel'' can be used as a shortcut whenever the SSH and VNC hosts are the
 same machine.  ''-via'' is more flexible, since it allows you to specify the
