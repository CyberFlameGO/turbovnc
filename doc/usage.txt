* Using TurboVNC
{anchor: TurboVNC_Usage}

** The TurboVNC Session Manager
{anchor: TurboVNC_Session_Manager}

The TurboVNC Viewer, like any VNC viewer, can be used to connect to any VNC
server.  However, the TurboVNC Viewer also includes the TurboVNC Session
Manager, which can be used with the TurboVNC Server to remotely start or kill a
TurboVNC session, list all TurboVNC sessions running under a particular user
account on a particular host, and choose a TurboVNC session to which to
connect.  The TurboVNC Session Manager uses the TurboVNC Viewer's built-in SSH
client, which supports OpenSSH config files and password-less public key
authentication (using ssh-agent or Pageant.)

*** Procedure
#OPT: noList! plain!

	* On the client machine, start the TurboVNC Viewer.

		Linux/Un*x clients :: {:}
		Open a new terminal/xterm and type
		#Verb: <<---
		/opt/TurboVNC/bin/vncviewer
		---

		Mac clients :: {:}
		Open the {file: TurboVNC Viewer} application, located in the
		{file: TurboVNC} Applications folder, or open a new terminal and type
		#Verb: <<---
		/opt/TurboVNC/bin/vncviewer
		---

		Windows clients :: {:}
		Select {file: TurboVNC Viewer} in the {file: TurboVNC} Start Menu group, or
		open a new command prompt and type
		#Verb: <<---
		c:\Program Files\TurboVNC\vncviewer.bat
		---

	* A small dialog box will appear.
		{nl}{nl}
		{img:newconn-sessmgr.png}
		{nl}{nl}
		Enter the hostname or IP address of the TurboVNC host in the "VNC server"
		field, then click "Connect".
		{nl}{nl}

	* The TurboVNC Session Manager will connect to the host using SSH, and it
		will prompt for an SSH private key passphrase or an SSH password, if
		necessary.  (The TurboVNC Viewer's built-in SSH client will first try to
		fetch the private key passphrase from ssh-agent or Pageant, if either is
		running.)

		!!! You can specify the SSH user name, if it differs from your local user
		name, by prefixing the hostname/IP address with __''{my_user}@''__, where
		__''{my_user}''__ is the SSH user name.

	* If no TurboVNC sessions are currently running under your user account on
		the TurboVNC host, then the session manager will:
		{nl}{nl}
		* start a new session
		* generate a new one-time password (OTP) for the session
		* automatically configure the TurboVNC Viewer so that it tunnels the VNC
			connection through SSH (reusing the SSH channel that the session
			manager already opened) and authenticates with the newly-generated OTP
		* connect to the session

	Once connected, a TurboVNC desktop window should appear on your client
	machine.  This window contains a virtual desktop with which you can
	interact to launch X-Windows applications on the TurboVNC host.
	{nl}{nl}

	* If one or more TurboVNC sessions are currently running under your user
		account on the TurboVNC host, then the session manager will enumerate the
		sessions and display a dialog similar to the following, allowing you to
		manage the sessions remotely, to start a new session, or to choose a
		session to which to connect:
		{nl}{nl}
		{img:sessmgr.png}
		{nl}{nl}
		Upon choosing a session to which to connect, the session manager will (as
		described above) automatically generate a new OTP for the session and
		configure the TurboVNC Viewer so that it tunnels the VNC connection through
		SSH and authenticates with the newly-generated OTP.
		{nl}{nl}
		One-time passwords can be used with any VNC viewer, so generating a new OTP
		for a TurboVNC session (using the "New OTP" button) is a convenient way of
		allowing colleagues to temporarily access the session.  Generating a new
		OTP for a TurboVNC session is also useful when using [[#noVNC][noVNC]].  If
		"View-only" is checked, then users who authenticate with the new OTP will
		not be able to remotely control the session.

	!!! The TurboVNC Session Manager automatically uses SSH tunneling and OTP
	authentication by default, but you can pass ''-nosessmgrauto'' on the
	TurboVNC Viewer command line to disable this behavior, thus allowing any
	authentication/encryption method to be used.  Additional command-line
	parameters can be used to specify the port on which the SSH server is
	listening and the location of the SSH private key file.  The OpenSSH config
	file ({file: ~/.ssh/config} by default) can also be used to specify those
	parameters persistently for a given host.

	!!! The ''TVNC_SERVERDIR'' and ''TVNC_SERVERARGS'' environment variables, and
	their equivalent Java system properties (''turbovnc.serverdir'' and
	''turbovnc.serverargs'') can be used to specify a non-default installation
	path for the TurboVNC Server or additional arguments to pass to the TurboVNC
	Server when starting new sessions (refer to
	{ref prefix="Section " : TVNC_SERVERARGS}.)  These arguments can also be
	specified on the server using the system-wide or per-user turbovncserver.conf
	file.

** Manually Starting a TurboVNC Session

*** Procedure
#OPT: noList! plain!

	#. Open a new Command Prompt/terminal window on your client machine.

	#. In the new Command Prompt/terminal window, open a Secure Shell (SSH)
		session into the TurboVNC host:

		#Pverb: <<---
		ssh __{user}__@__{host}__
		---

		Replace __''{user}''__ with your username on the TurboVNC host and
		__''{host}''__ with the hostname or IP address of the host.

	#. In the SSH session, start a TurboVNC session:

		#Verb: <<---
		/opt/TurboVNC/bin/vncserver
		---

	#. Make a note of the X display number that the TurboVNC session is
		occupying, for instance:
		{nl}{nl}
		''Desktop 'TurboVNC: my_host:1 (my_user)' started on display my_host:1''
		{nl}{nl}
		If this is the first time that a TurboVNC session has ever been run
		under this user account, and if VNC password authentication is enabled for
		the session, then TurboVNC will prompt for a VNC password.

	#. The SSH session can now be exited, if desired.

** Manually Connecting to a VNC Server

*** Procedure
#OPT: noList! plain!

	#. On the client machine, start the TurboVNC Viewer.

		Linux/Un*x clients :: {:}
		Open a new terminal/xterm and type
		#Verb: <<---
		/opt/TurboVNC/bin/vncviewer
		---

		Mac clients :: {:}
		Open the {file: TurboVNC Viewer} application, located in the
		{file: TurboVNC} Applications folder, or open a new terminal and type
		#Verb: <<---
		/opt/TurboVNC/bin/vncviewer
		---

		Windows clients :: {:}
		Select {file: TurboVNC Viewer} in the {file: TurboVNC} Start Menu group, or
		open a new command prompt and type
		#Verb: <<---
		c:\Program Files\TurboVNC\vncviewer.bat
		---

	#. A small dialog box will appear.
		{nl}{nl}
		{img:newconn.png}
		{nl}{nl}
		Enter the X display name (hostname, or IP address, and display number) of
		the VNC server or TurboVNC session in the "VNC server" field, then click
		"Connect".

	#. Another dialog box appears, prompting for the password (if Standard
		VNC authentication is being used) or for the username and password (if
		Unix Login authentication is being used.)
		{nl}{nl}
		| Standard VNC Authentication Dialog | {img:vncauth.png} |
		| Unix Login Authentication Dialog   | {img:unixauth.png} |
		{nl}
		Enter the VNC server password or the Unix username/password and press
		Enter.
		{nl}{nl}
		A VNC desktop window should appear on your client machine.  This
		window contains a virtual desktop with which you can interact to launch
		graphical applications on the VNC host.

	!!! If you are connecting to a non-VeNCrypt-compatible VNC server, then
	the authentication dialog will warn you that the connection is not
	encrypted:
	{nl}{nl}
	{img:vncauth-insecure.png}
	{nl}{nl}
	You should never use Unix Login authentication with an unencrypted
	connection.  Instead, tunnel the connection through SSH (see
	{ref prefix="Section ": Secure_TurboVNC_Usage} below for more details.)

*** Window Manager Compatibility

This version of the TurboVNC Server can run 3D (compositing) window managers
(such as Unity or GNOME 3+ or KDE 5+) using its built-in software OpenGL
implementation, and it also provides an option (''-vgl'') that allows for
running 3D window managers using VirtualGL.  However, for performance reasons,
it is generally recommended that you use a 2D window manager with the TurboVNC
Server (even with VirtualGL, 3D window managers have a lot of overhead.)  As of
this writing, Ubuntu, RHEL 7+, and Fedora provide an optional 2D window manager
called "GNOME Fallback", "GNOME Flashback", or "GNOME Classic", which will
automatically be used if it is installed and the ''TVNC_WM'' environment
variable is set to ''2d''.  For other systems that lack a 2D window manager, it
is recommended that you install MATE.  Refer to
[[http://www.turbovnc.org/Documentation/Compatibility][this report]] for an
up-to-date list of window managers that have been tested with this version of
the TurboVNC Server, how to configure the TurboVNC Server to use those window
managers, and a list of known compatibility issues.

** Disconnecting and Killing a TurboVNC Session

Closing the TurboVNC Viewer disconnects from the TurboVNC session, but the
TurboVNC session will remain running on the TurboVNC host (as will any
applications that you may have started within the session), and you can
reconnect to the session at any time.

If the TurboVNC session was created with default settings, then the easiest way
to kill it is to log out of the window manager running in the session.  You can
also use the [[#TurboVNC_Session_Manager][TurboVNC Session Manager]] to
remotely kill TurboVNC sessions, or you can type the following command:

		#Pverb: <<---
		/opt/TurboVNC/bin/vncserver -kill :__{n}__
		---

from a terminal in the TurboVNC session or from an SSH session on the host.
Replace __''{n}''__ with the X display number of the TurboVNC session you want
to kill.

To list the X display numbers and process ID's of all TurboVNC sessions
currently running under your user account on a particular host, type the
following command:

	#Verb: <<---
	/opt/TurboVNC/bin/vncserver -list
	---

from a terminal in the TurboVNC session or from an SSH session on the host.

** Using TurboVNC in a Web Browser
{anchor: noVNC}

When a TurboVNC session is started, the {file: vncserver} script can optionally
start an instance of [[https://novnc.com][noVNC]], an HTML 5/JavaScript VNC
viewer that works in any web browser (with reduced performance and features
relative to the TurboVNC Viewer.)  This allows you to easily connect to a
TurboVNC session from a machine that does not have the TurboVNC Viewer
installed (including mobile devices.)

To launch noVNC along with a TurboVNC session, pass
{pcode: -novnc __{script}__} to ''/opt/TurboVNC/bin/vncserver'' when starting
the session, where __''{script}''__ is the launch script for the noVNC
WebSockets proxy (setting the ''$noVNC'' variable in
{file: turbovncserver.conf} has the same effect.)  The {file: vncserver} script
will print the noVNC URL, which will be of the form:

#Pverb: <<---
{plain: http://}__{host}__:__{5800+n}__/vnc.html
---

or

#Pverb: <<---
{plain: https://}__{host}__:__{5800+n}__/vnc.html
---

where __''{host}''__ is the hostname or IP address of the TurboVNC host, and
__''n''__ is the X display number of the TurboVNC session.

Point your web browser to that URL in order to access the TurboVNC session.
You can optionally pass {pcode: -novnccert __{combined_certificate_file}__} to
''vncserver'' to encrypt the client/host connection using HTTPS.  See the
{file: vncserver} man page for more details.

	!!! NOTE: noVNC only supports VNC Password authentication, so it is strongly
	recommended that it be used only with one-time passwords unless the
	connection is encrypted using HTTPS.

** Using SSH to Manually Secure a TurboVNC Connection
{anchor: Secure_TurboVNC_Usage}

If the [[#TurboVNC_Session_Manager][TurboVNC Session Manager]] is not being
used, then the connection between the TurboVNC Server and the TurboVNC Viewer
will, by default, use Anonymous TLS encryption (refer to
{ref prefix="Chapter ": Security_Extensions}.)  However, it may be preferable
to secure the TurboVNC connection using SSH rather than Anonymous TLS
encryption, particularly if one does not want to open additional ports in the
host's firewall.  This can easily be accomplished by using the ''-via'' and
''-tunnel'' command-line options in the TurboVNC Viewer (or the equivalent GUI
options, which are located under the "Security" tab in the Options dialog.)

The ''-via'' and ''-tunnel'' options in the TurboVNC Viewer take advantage of
the port forwarding feature in SSH.  For instance, running

	#Pverb: <<---
	__{vncviewer}__ -via __{user}__@__{host}__ localhost:__{n}__
	---

or

	#Pverb: <<---
	__{vncviewer}__ -tunnel __{user}__@__{host}__
	---

is the equivalent of running

	#Pverb: <<---
	ssh -L __{fp}__:localhost:__{5900+n}__ __{user}__@__{host}__
	__{vncviewer}__ localhost::__{fp}__
	---

where __''{fp}''__ is a free TCP port on the client machine (this is
automatically determined by the TurboVNC Viewer.)

	!!! In the above examples, __''{vncviewer}''__ is the command used to launch
	the TurboVNC Viewer-- ''/opt/TurboVNC/bin/vncviewer'' on Mac/Linux/Un*x
	systems or ''c:\\Program Files\\TurboVNC\\vncviewer.bat'' on Windows systems.

''-tunnel'' can be used as a shortcut whenever the SSH and VNC hosts are the
same machine.  ''-via'' is more flexible, since it allows you to specify the
VNC server to which to connect.  The VNC server is specified from the point of
view of the SSH server, which is why we used ''localhost'' in the above
example.

The command used to establish the SSH tunnel is configurable by way of
environment variables.  See {ref prefix="Section ": VNC_VIA_CMD} for more
details.

<<<<<<< HEAD
=======
	!!! NOTE: Since the Java TurboVNC Viewer contains an embedded SSH client, the
	''-via'' and ''-tunnel'' command-line options can also be used when the
	viewer is deployed using [[#JWS][Java Web Start]].  These options would be
	specified as ''<argument>'' elements under the ''<application-desc>''
	element in the JNLP file.

	!!! Currently the use of the ''-via'' and ''-tunnel'' command-line options in
	the Windows TurboVNC Viewer requires Cygwin or MSYS2, since those are the
	only known Windows SSH implementations that support detaching the SSH process
	once the tunnel has been established.  When using ''-via'' or ''-tunnel'', it
	is recommended that you use the console version of the Windows TurboVNC
	Viewer ({file: cvncviewer.exe}) rather than {file: vncviewer.exe}.
	Otherwise, a new console window will pop up and remain for the duration of
	the VNC connection.

>>>>>>> c27f734b
*** Forcing SSH Connections
#OPT: noList! plain!

Passing an argument of ''-localhost'' to ''vncserver'' will force the TurboVNC
session to accept inbound connections only from the TurboVNC host.  This
effectively forces SSH tunneling to be used for remote connections.  If the
''no-remote-connections'' directive is set in the TurboVNC security
configuration file, then that has the effect of enabling the ''-localhost''
option for all new TurboVNC sessions that are started on the host.

Passing an argument of ''-noreverse'' to ''vncserver'' will disable the ability
to make outbound (reverse) connections from the TurboVNC session.  If the
''no-reverse-connections'' directive is set in the TurboVNC security
configuration file, then that has the effect of enabling the ''-noreverse''
option for all new TurboVNC sessions that are started on the host.

If the host is configured such that it only allows SSH connections, then
disallowing the TLS* security types on a system-wide basis (by setting the
''permitted-security-types'' directive in the TurboVNC security configuration
file) is recommended.  Otherwise, when using the TurboVNC Viewer with default
settings, the connection will have redundant encryption.

{img:vncauth-redundant.png}

** Running OpenGL Applications

The TurboVNC Server includes a software GLX/OpenGL implementation that can be
used for casual 3D rendering.  This implementation uses the swrast DRI driver
provided by Mesa 8.x and later.  On systems that do not have vendor-specific
GPU drivers installed, or on systems that provide a libglvnd-enabled build of
Mesa, TurboVNC's software OpenGL implementation can use direct rendering.
Otherwise, it falls back to indirect rendering, which is limited to the OpenGL
1.4 API and which may perform sluggishly (particularly with continuous mouse
input.)  In general, if the TurboVNC host has a GPU, then you should use
[[#VGL][VirtualGL]] rather than relying on TurboVNC's software OpenGL
implementation.

Passing ''-extension GLX'' to ''vncserver'' disables the built-in GLX/OpenGL
implementation, thus restoring the behavior of TurboVNC 2.1.x and earlier
(which required VirtualGL in order to run OpenGL applications.)  Passing
''-iglx'' to ''vncserver'' disables indirect rendering.  If the built-in
GLX/OpenGL implementation is not functioning properly, then pass ''-verbose''
to ''vncserver'' to log informational messages that may reveal the source of
the problem.

** Further Reading

For more detailed instructions on the usage of TurboVNC:

	TurboVNC Server :: Refer to the TurboVNC man pages:
	#Verb: <<---
	man -M /opt/TurboVNC/man vncserver
	man -M /opt/TurboVNC/man Xvnc
	man -M /opt/TurboVNC/man vncconnect
	man -M /opt/TurboVNC/man vncpasswd
	---

	TurboVNC Viewer :: Run
	#Verb: <<---
	/opt/TurboVNC/bin/vncviewer -?
	---
	on Un*x or
	#Verb: <<---
	c:\Program Files\TurboVNC\vncviewer.bat -?
	---
	on Windows to display a full list of supported command-line
	options/parameters and their descriptions.<|MERGE_RESOLUTION|>--- conflicted
+++ resolved
@@ -106,8 +106,8 @@
 	path for the TurboVNC Server or additional arguments to pass to the TurboVNC
 	Server when starting new sessions (refer to
 	{ref prefix="Section " : TVNC_SERVERARGS}.)  These arguments can also be
-	specified on the server using the system-wide or per-user turbovncserver.conf
-	file.
+	specified on the server using the system-wide or per-user
+	{file: turbovncserver.conf} file.
 
 ** Manually Starting a TurboVNC Session
 
@@ -339,24 +339,6 @@
 environment variables.  See {ref prefix="Section ": VNC_VIA_CMD} for more
 details.
 
-<<<<<<< HEAD
-=======
-	!!! NOTE: Since the Java TurboVNC Viewer contains an embedded SSH client, the
-	''-via'' and ''-tunnel'' command-line options can also be used when the
-	viewer is deployed using [[#JWS][Java Web Start]].  These options would be
-	specified as ''<argument>'' elements under the ''<application-desc>''
-	element in the JNLP file.
-
-	!!! Currently the use of the ''-via'' and ''-tunnel'' command-line options in
-	the Windows TurboVNC Viewer requires Cygwin or MSYS2, since those are the
-	only known Windows SSH implementations that support detaching the SSH process
-	once the tunnel has been established.  When using ''-via'' or ''-tunnel'', it
-	is recommended that you use the console version of the Windows TurboVNC
-	Viewer ({file: cvncviewer.exe}) rather than {file: vncviewer.exe}.
-	Otherwise, a new console window will pop up and remain for the duration of
-	the VNC connection.
-
->>>>>>> c27f734b
 *** Forcing SSH Connections
 #OPT: noList! plain!
 
