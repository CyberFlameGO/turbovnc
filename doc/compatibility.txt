* Compatibility Guide
{anchor: Compatibility}

In order to realize the full benefits of TurboVNC, it is necessary to use the
TurboVNC Server and the TurboVNC Viewer in concert.  However, TurboVNC is fully
compatible with TigerVNC, TightVNC, RealVNC, and other VNC flavors.  You can
use the TurboVNC Viewer to connect to a non-TurboVNC server (or vice versa),
although this will generally result in some decrease in performance, and
features such as the [[#TurboVNC_Session_Manager][TurboVNC Session Manager]]
will not be available.

The following sections list additional things to bear in mind when mixing
TurboVNC with other VNC flavors.

** TightVNC or TigerVNC Servers

	* TightVNC and TigerVNC specify the JPEG quality level on a scale from 0 to 9.
		This translates to actual JPEG quality as follows:

		TightVNC JPEG Quality Levels :: {:}
		|| JPEG quality level    || 0 || 1 || 2 || 3 || 4 || 5 || 6 || 7 || 8 || 9 ||
		| Actual JPEG quality    |  5 | 10 | 15 | 25 | 37 | 50 | 60 | 70 | 75 | 80 |
		| Actual chrominance subsampling | 2X | 2X | 2X | 2X | 2X | 2X | 2X | 2X | 2X | 2X |
		#OPT: hiCol=first

		{anchor: TigerVNC_JPEG_Qual}
		TigerVNC JPEG Quality Levels :: {:}
		|| JPEG quality level         ||  0 || 1 || 2 || 3 || 4 || 5 || 6 || 7 || 8 ||  9 ||
		| Actual JPEG quality         |  15 | 29 | 41 | 42 | 62 | 77 | 79 | 86 | 92 | 100 |
		| Actual chrominance subsampling |  4X | 4X | 4X | 2X | 2X | 2X | 1X | 1X | 1X |  1X |
		| Average compression ratio * | 100 | 80 | 70 | 60 | 50 | 40 | 30 | 25 | 20 |  10 |
		#OPT: hiCol=first

		!!! * Experimentally determined by compressing every 10th frame in the
		SPECviewperf 9 benchmark suite

	TurboVNC, on the other hand, includes extensions to Tight encoding that
	allow the JPEG quality to be specified on the standard 1-100 scale and
	allow the JPEG chrominance subsampling to be specified seperately.
	TigerVNC 1.2 (and later) includes the same extensions on the server side, so
	the TigerVNC 1.2+ Server will behave like the TurboVNC Server when a
	TurboVNC viewer is connected to it.
	{nl}{nl}
	When a TurboVNC viewer is connected to a TightVNC or TigerVNC 1.0/1.1 server,
	setting the JPEG quality to N in the TurboVNC Viewer sets the JPEG quality
	level to N/10 on the TightVNC or TigerVNC server.  For instance, if you set
	the JPEG quality to 95 in the TurboVNC Viewer, this would translate to a JPEG
	quality level of 9, which would set the actual JPEG quality/subsampling to
	80/2X if connected to a TightVNC server or 100/1X if connected to a TigerVNC
	1.0/1.1 server.
	{nl}{nl}

	* Changing the JPEG chrominance subsampling option in the TurboVNC Viewer has
		no effect when connected to a TightVNC or TigerVNC 1.0/1.1 server.
		{nl}{nl}

	* Normally, the TurboVNC Viewer GUI only allows you to select the compression
		levels that are useful for TurboVNC servers, but you can specify
		additional compression levels on the TurboVNC Viewer command line.  You
		can also pass an argument of ''-compatiblegui'' to the viewer to expose all
		10 compression levels in the GUI, which is useful when connecting to
		non-TurboVNC servers.  It should be noted, however, that our experiments
		have shown that compression levels higher than 5 are generally not useful
		in the TightVNC or TigerVNC Servers.  They increase CPU usage exponentially
		without providing any significant savings in bandwidth relative to
		Compression Level 5.
		{nl}{nl}

	* TurboVNC supports an extension to Tight encoding that allows the
		server to tell the viewer not to use zlib to decompress a particular
		subrectangle.  Zlib introduces a tremendous amount of performance overhead,
		even when zlib compression level 0 (no compression) is used.  Thus, when a
		TurboVNC viewer requests Compression Level 0 from the TurboVNC Server,
		the TurboVNC Server bypasses zlib altogether.  TightVNC and TigerVNC
		servers do not support this extension, and thus they will still use zlib to
		"compress" the framebuffer updates even if you request Compression Level 0
		using the TurboVNC Viewer.
		{nl}{nl}

	* When properly configured, version 1.2 and later (except for versions
		1.4.0 - 1.4.2, which contained a performance regression) of the TigerVNC
		Server can be made to perform similarly to a single-threaded instance of
		the TurboVNC Server.  However, all other versions of TigerVNC and TightVNC
		will use much more CPU time across the board than the TurboVNC Server, all
		else being equal.  With JPEG enabled, Compression Levels 1 and 2 in
		TigerVNC are roughly equivalent to the same compression levels in TurboVNC,
		except that TigerVNC enables interframe comparison automatically with
		Compression Level 2 and above.

** TightVNC or TigerVNC Viewers

	* The TurboVNC Server will attempt to emulate the behavior of a TigerVNC
		server and will translate JPEG quality levels into actual JPEG quality and
		subsampling, as specified in {ref prefix="Section ": TigerVNC_JPEG_Qual}.
		{nl}{nl}

	* When either a TightVNC or TigerVNC viewer is connected to a TurboVNC
		server and JPEG subencoding is disabled, setting the compression level to 0
		in the viewer will cause the connection to abort with a "bad subencoding
		value" error.  This is because the TurboVNC Server is attempting to send
		the framebuffer updates with no zlib compression, and the TightVNC and
		TigerVNC viewers don't support this.
		{nl}{nl}
		A similar issue occurs when using more than four encoding threads in the
		server.  Since the Tight encoding type is limited to four zlib streams,
		any encoding threads beyond the first four cannot use zlib compression.
		{nl}{nl}

	* Refer to {ref prefix="Section ": AdvancedCompression} for a description of
		how the TurboVNC Server responds to requests for Compression Levels 0-9.
		{nl}{nl}

** RealVNC

<<<<<<< HEAD
The TurboVNC Viewer supports the Hextile, Raw, ZRLE, and RRE encoding types,
which are compatible with RealVNC.  None of these encoding types can be
selected from the TurboVNC Viewer GUI, but Hextile or ZRLE will be selected
automatically when connecting to a RealVNC server.  Non-Tight encoding types,
such as Hextile and Raw, can also be manually selected from the TurboVNC Viewer
command line.  In addition to Hextile, Raw, ZRLE, and RRE, the TurboVNC Server
also supports the CoRRE and Zlib legacy encoding types, for compatibility with
older VNC viewers.

All of the non-Tight encoding types have performance drawbacks.  Raw encoding
requires gigabit in order to achieve decent performance, and it can easily take
up an entire gigabit connection's worth of bandwidth (it also doesn't perform
particularly well with the TurboVNC Viewer, because of the need to convert the
pixels from bytes to ints in Java.)  Hextile uses very small tiles, which
causes it to incur a large amount of computational overhead.  It compresses too
poorly to perform well on slow links but uses too much CPU time to perform well
on fast links.  ZRLE improves upon this, but it is still too computationally
intense for fast networks.  The ''vncviewer'' man page in the TurboVNC Linux
packages has some additional information about how Hextile, RRE, and ZRLE work.
=======
The TurboVNC Viewer supports the Hextile and Raw encoding types, which are
compatible with RealVNC.  The Java TurboVNC Viewer additionally supports ZRLE.
None of these encoding types can be selected from the TurboVNC Viewer GUI, but
Hextile or ZRLE will be selected automatically when connecting to a RealVNC
server.  Non-Tight encoding types, such as Hextile and Raw, can also be
manually selected from the TurboVNC Viewer command line.  In addition to
Hextile, Raw, and ZRLE, the TurboVNC Server also supports the RRE, CoRRE, and
Zlib legacy encoding types, for compatibility with older VNC viewers.

All of the non-Tight encoding types have performance drawbacks.  Raw encoding
requires gigabit in order to achieve decent performance, and it can easily
take up an entire gigabit connection's worth of bandwidth (it also doesn't
perform particularly well with the Java TurboVNC Viewer, because of the need to
convert the pixels from bytes to ints in Java.)  Hextile uses very small tiles,
which causes it to incur a large amount of computational overhead.  It
compresses too poorly to perform well on slow links but uses too much CPU time
to perform well on fast links.  ZRLE improves upon this, but it is still too
computationally intense for fast networks.  The ''vncviewer'' man page in the
TurboVNC Linux packages has some additional information about how Hextile and
ZRLE work.
>>>>>>> 23b49794
<|MERGE_RESOLUTION|>--- conflicted
+++ resolved
@@ -112,15 +112,14 @@
 
 ** RealVNC
 
-<<<<<<< HEAD
-The TurboVNC Viewer supports the Hextile, Raw, ZRLE, and RRE encoding types,
-which are compatible with RealVNC.  None of these encoding types can be
-selected from the TurboVNC Viewer GUI, but Hextile or ZRLE will be selected
-automatically when connecting to a RealVNC server.  Non-Tight encoding types,
-such as Hextile and Raw, can also be manually selected from the TurboVNC Viewer
-command line.  In addition to Hextile, Raw, ZRLE, and RRE, the TurboVNC Server
-also supports the CoRRE and Zlib legacy encoding types, for compatibility with
-older VNC viewers.
+The TurboVNC Viewer supports the Hextile, Raw, and ZRLE encoding types, which
+are compatible with RealVNC.  None of these encoding types can be selected from
+the TurboVNC Viewer GUI, but Hextile or ZRLE will be selected automatically
+when connecting to a RealVNC server.  Non-Tight encoding types, such as Hextile
+and Raw, can also be manually selected from the TurboVNC Viewer command line.
+In addition to Hextile, Raw, and ZRLE, the TurboVNC Server also supports the
+RRE, CoRRE, and Zlib legacy encoding types, for compatibility with older VNC
+viewers.
 
 All of the non-Tight encoding types have performance drawbacks.  Raw encoding
 requires gigabit in order to achieve decent performance, and it can easily take
@@ -131,26 +130,4 @@
 poorly to perform well on slow links but uses too much CPU time to perform well
 on fast links.  ZRLE improves upon this, but it is still too computationally
 intense for fast networks.  The ''vncviewer'' man page in the TurboVNC Linux
-packages has some additional information about how Hextile, RRE, and ZRLE work.
-=======
-The TurboVNC Viewer supports the Hextile and Raw encoding types, which are
-compatible with RealVNC.  The Java TurboVNC Viewer additionally supports ZRLE.
-None of these encoding types can be selected from the TurboVNC Viewer GUI, but
-Hextile or ZRLE will be selected automatically when connecting to a RealVNC
-server.  Non-Tight encoding types, such as Hextile and Raw, can also be
-manually selected from the TurboVNC Viewer command line.  In addition to
-Hextile, Raw, and ZRLE, the TurboVNC Server also supports the RRE, CoRRE, and
-Zlib legacy encoding types, for compatibility with older VNC viewers.
-
-All of the non-Tight encoding types have performance drawbacks.  Raw encoding
-requires gigabit in order to achieve decent performance, and it can easily
-take up an entire gigabit connection's worth of bandwidth (it also doesn't
-perform particularly well with the Java TurboVNC Viewer, because of the need to
-convert the pixels from bytes to ints in Java.)  Hextile uses very small tiles,
-which causes it to incur a large amount of computational overhead.  It
-compresses too poorly to perform well on slow links but uses too much CPU time
-to perform well on fast links.  ZRLE improves upon this, but it is still too
-computationally intense for fast networks.  The ''vncviewer'' man page in the
-TurboVNC Linux packages has some additional information about how Hextile and
-ZRLE work.
->>>>>>> 23b49794
+packages has some additional information about how Hextile and ZRLE work.