* Performance and Image Quality

The level of image compression in TurboVNC can be adjusted to balance the
(sometimes conflicting) goals of high image quality and high performance.
There are four options that control the manner in which TurboVNC compresses
images:

	Allow JPEG compression :: {:}
		If this option is enabled, then TurboVNC will use JPEG compression for
		subrectangles that have a high number of unique colors, and it will use
		indexed color subencoding for subrectangles that have a low number of
		unique colors.  If this option is disabled, then TurboVNC will select
		between indexed color or raw subencoding, depending on the size of the
		subrectangle and its color count.

	JPEG image quality :: {:}
		Lower quality levels produce grainier JPEG images with more noticeable
		compression artifacts, but lower quality levels also use less network
		bandwidth and CPU time.

	JPEG chrominance subsampling :: {:}
		When compressing an image using JPEG, the RGB pixels are first converted to
		the YCbCr colorspace, a colorspace in which each pixel is represented as a
		brightness (Y, or "luminance") value and a pair of color (Cb & Cr, or
		"chrominance") values.  After this colorspace conversion, chrominance
		subsampling can be used to discard some of the chrominance components in
		order to save bandwidth.  This works because the human eye is more
		sensitive to changes in brightness than to changes in color.  1X
		subsampling (the default in TurboVNC) retains the chrominance components
		for all pixels, and thus it provides the best image quality but also uses
		the most network bandwidth and CPU time.  2X subsampling retains the
		chrominance components for every other pixel, and 4X subsampling retains
		the chrominance components for every fourth pixel (this is typically
		implemented as 2X subsampling in both X and Y directions.)  Grayscale
		throws out all of the chrominance components, leaving only luminance.  2X
		and 4X subsampling will typically produce noticeable blurring of lines and
		other sharp features, but with photographic or other "smooth" image
		content, it may be difficult to detect any difference between 1X, 2X, and
		4X.

	Compression level :: {:}
		In TurboVNC, the compression level specifies:
		{list type=ol:
			{item: the level of zlib compression that will be used with indexed
				color, mono, and raw subrectangles}
			{item: the "palette threshold" (the minimum number of colors that a
				subrectangle must have before it is encoded as JPEG or raw instead of
				indexed color)}
			{item: whether or not [[#InterframeComparison][interframe comparison]]
				should be used}
		}
		See {ref prefix="Section ": AdvancedCompression} below for more details.

These parameters can be adjusted by accessing the TurboVNC Viewer Options
dialog box (click on the "Options" button in the "TurboVNC Connection" dialog
box or, after connecting to the server, click on the Connection Options button
in the toolbar.)

The TurboVNC Viewer provides five preset "encoding methods", corresponding
to the most useful combinations of the image compression options described
above:

|| Encoding method || Allow JPEG || JPEG image quality || \
	JPEG chrominance subsampling || Compression level || Notes ||
| "Tight + Perceptually Lossless JPEG" | Yes | 95 | 1x | 1 | \
	This encoding method should be perceptually lossless (that is, any image \
	compression artifacts it produces should be imperceptible to human vision) \
	under most viewing conditions.  This encoding method requires a great \
	deal of network bandwidth, however, and is generally not recommended except \
	on 50 Megabit/second and faster networks. |
| "Tight + Medium-Quality JPEG" | Yes | 80 | 2x | 6 | \
	For subrectangles that have a high number of unique colors, this encoding method \
	produces some minor, but generally not very noticeable, image compression \
	artifacts.  All else being equal, this encoding method typically uses about \
	twice the network bandwidth of the "Tight + Low-Quality JPEG" encoding \
	method and about half the bandwidth of the "Tight + Perceptually Lossless \
	JPEG" encoding method, making it appropriate for medium-speed networks such \
	as 10 Megabit Ethernet.  Interframe comparison is enabled with this \
	encoding method (Compression Level 6 = Compression Level 1 + interframe \
	comparison.) |
| "Tight + Low-Quality JPEG" | Yes | 30 | 4x | 7 | \
	For subrectangles that have a high number of unique colors, this encoding method \
	produces very noticeable image compression artifacts.  However, it performs \
	optimally on low-bandwidth connections.  If image quality is more critical \
	than performance, then use one of the other encoding methods or take \
	advantage of the [[#LR][Lossless Refresh feature]].  In addition to \
	reducing the JPEG quality to a "minimum usable" level, this encoding method \
	also enables interframe comparison and Compression Level 2 (CL 7 = CL 2 + \
	interframe comparison.)  Compression Level 2 can reduce bandwidth for \
	low-color application workloads that are not good candidates for JPEG \
	compression. |
| "Lossless Tight" | No | N/A | N/A | 0 | \
	This encoding method uses indexed color subencoding for subrectangles that have \
	a low number of unique colors, but it otherwise does not perform any image \
	compression at all.  Lossless Tight is thus suitable only for gigabit and faster \
	networks.  This encoding method uses significantly less CPU time than any \
	of the JPEG-based encoding methods.  Lossless Tight requires an RFB \
	protocol extension that is, as of this writing, only supported by the \
	TurboVNC Viewer. |
| "Lossless Tight + Zlib" | No | N/A | N/A | 6 | \
	This encoding method uses indexed color subencoding for subrectangles that have \
	a low number of unique colors and raw subencoding for subrectangles that have a \
	high number of unique colors.  It compresses all subrectangles using zlib \
	with zlib compression level 1.  For certain types of low-color workloads (CAD \
	applications, in particular), this encoding method may use less network \
	bandwidth than the "Tight + Perceptually Lossless JPEG" encoding method, \
	but it also uses significantly more CPU time than any of the JPEG-based \
	encoding methods.  Interframe comparison is enabled with this encoding \
	method (Compression Level 6 = Compression Level 1 + interframe \
	comparison.) |
#CAP: TurboVNC Encoding Methods

The encoding method can be set in the TurboVNC Viewer Options dialog box (click
on the "Options" button in the "TurboVNC Connection" dialog box or, after
connecting to the server, click on the Connection Options button in the
toolbar.)

** Interframe Comparison
{anchor: InterframeComparison}

Certain ill-behaved applications can sometimes draw the same thing over and
over again, and this can cause redundant framebuffer updates to be sent to the
VNC viewer.  Additionally, modern GUI toolkits often use image-based drawing
methods (the X Rendering Extension, for instance), which can result in an
entire window being redrawn, even if only a few pixels in the window have
changed.  The TurboVNC Server can guard against this by maintaining a copy of
the remote framebuffer for each connected viewer, comparing each new
framebuffer update rectangle against the pixels in the framebuffer copy, and
discarding any redundant portions of the rectangle before they are sent to the
viewer.

Interframe comparison has some tradeoffs associated with it.  Perhaps the most
important of these is that it increases the memory usage of the TurboVNC Server
by a factor of N, where N is the number of connected viewers.  This can prove
to be quite significant if the remote desktop size is relatively large.

2D applications are most often the ones that generate duplicate framebuffer
updates, so using interframe comparison with such applications can
significantly reduce the network usage and the host CPU usage (since fewer
rectangles are actually being encoded.)  However, with 3D applications, the
benefits of interframe comparison are less clear, since it is less common for
those applications to generate duplicate framebuffer updates.  Interframe
comparison may benefit certain classes of 3D applications, such as design
applications that render a model against a static background-- particularly
when the model is not zoomed in enough to fill the entire window.  In
real-world tests, however, interframe comparison rarely reduces the network
usage for 3D applications by more than 5-10%.  Furthermore, with games and
other immersive applications that modify most of the pixels on the screen each
time a frame is rendered, interframe comparison can actually increase both CPU
usage and network usage.  Furthermore, the effects of duplicate framebuffer
updates are not typically noticeable on high-speed networks, but an increase in
host CPU usage might be.

For these reasons, interframe comparison is not enabled by default and should
not generally be enabled except on bandwidth-constrained networks and with
applications for which it can be shown to be beneficial.  Interframe comparison
can be enabled by either passing an argument of ''-interframe'' to
''vncserver'' when starting a TurboVNC session or by requesting a compression
level of 5 or higher from the viewer (see below.)

** Advanced Compression Options
{anchor: AdvancedCompression}

One of the underlying principles of TurboVNC's design is to expose only the
options that have proven to be useful (that is, the options that have proven to
have good performance tradeoffs.)  Thus, the TurboVNC Viewer GUI will normally
only allow you to select Compression Levels 1-2 if JPEG subencoding is enabled
(6-7 if interframe comparison is also enabled) or Compression Levels 0-1 if
JPEG subencoding is disabled (5-6 if interframe comparison is enabled.)  Other
compression levels can, however, be specified on the command line, and doing so
will enable a compatibility mode in the TurboVNC Viewer GUI that allows any
compression level from 0 to 9 to be requested.

When connecting to a TurboVNC server, requesting a particular compression level
has the following effect:

|| Compression level || Zlib compression level (non-JPEG subrectangles) || \
	Palette threshold || Interframe comparison || Notes ||
| 0 | 1 | 24 | No | Same as Compression Level 1.  Bypassing zlib when JPEG is \
	enabled would only reduce the CPU usage for non-JPEG subrectangles, which \
	is of limited usefulness.  Further, bypassing zlib requires an RFB protocol \
	extension that is not supported by non-TurboVNC viewers.  It is presumed \
	that, if one wants to reduce the CPU usage, then one wants to do so for all \
	subrectangles, so CL 0 without JPEG (AKA "Lossless Tight") should be used. |
| 1 | 1 | 24 | No | See the description of the "Tight + JPEG" encoding \
	methods above. |
| 2 | 3 | 96 | No | A higher palette threshold causes indexed color \
	subencoding to be used more often than with CL 1, and indexed color \
	subrectangles are compressed using a higher zlib compression level.  This \
	can provide typically 20-40% better compression than CL 1 (with a \
	commensurate increase in CPU usage) for workloads that have a low number of \
	unique colors.  However, Compression Level 2 can increase the CPU usage \
	for some high-color workloads without providing significantly better \
	compression. |
| 3-4 | 3 | 96 | No | Same as Compression Level 2 (reserved for future expansion) |
| 5-6 | 1 | 24 | Yes | Same as Compression Level 1, but with interframe \
	comparison enabled |
| 7-8 | 3 | 96 | Yes | Same as Compression Level 2, but with interframe \
	comparison enabled |
| 9 | 7 | 256 | Yes | This mode is included only for backward compatibility \
	with TightVNC.  It provides approximately the same level of compression for \
	2D applications as Compression Level 9 in TightVNC 1.3.x, while using much less \
	CPU time.  It also provides much better compression than TightVNC for 3D \
	and video applications.  However, relative to Compression Level 2, this \
	mode uses approximately twice as much CPU time and only achieves about \
	10-20% better average compression for 2D apps (and has no noticeable \
	benefit for 3D and video apps.)  Thus, its usefulness is generally very \
	limited. |
#CAP: Compression Levels Supported by the TurboVNC Server (JPEG Enabled)

{:}

|| Compression Level || Zlib compression level (indexed color subrectangles) \
	|| Zlib compression level (raw subrectangles) || Palette threshold \
	|| Interframe comparison || Notes ||
| 0 | None | None | Subrectangle size / 4 | No | See the description \
	of the "Lossless Tight" encoding method above. |
| 1 | 1 | 1 | Subrectangle size / 96 | No | See the description of the \
	"Lossless Tight + Zlib" encoding method above. |
| 2-4 | 1 | 1 | Subrectangle size / 96 | No | Same as Compression Level 1 (reserved for future expansion) |
| 5 | None | None | Subrectangle size / 4 | Yes | Same as Compression Level \
	0, but with interframe comparison enabled |
| 6-8 | 1 | 1 | Subrectangle size / 96 | Yes | Same as Compression Level 1, \
	but with interframe comparison enabled |
| 9 | 7 | 5 | Subrectangle size / 96 | Yes | This mode is included only for \
	backward compatibility with TightVNC.  It provides approximately the same \
	level of compression for 2D applications as Compression Level 9 in \
	TightVNC 1.3.x, while using much less CPU time.  It also provides much better \
	compression than TightVNC for 3D and video applications.  However, relative \
	to Compression Level 1, this mode uses approximately twice as much CPU time \
	and only achieves about 10% better average compression for 2D apps (and \
	has no noticeable benefit for 3D and video apps.)  Thus, its usefulness is \
	generally very limited. |
#CAP: Compression Levels Supported by the TurboVNC Server (JPEG Disabled)

** Lossless Refresh
{anchor: LR}

Since both of TurboVNC's mathematically lossless encoding methods have
performance drawbacks, another option for image-quality-critical applications
is the "Lossless Refresh" feature.  When a lossless refresh is requested by a
TurboVNC viewer, the server will send a mathematically lossless image of the
current TurboVNC desktop to the requesting viewer.  So, for instance, a user
can rotate/pan/zoom an object in their 3D application using a very low-quality
JPEG setting, then when that user is ready to interpret or analyze the object,
they can request a lossless refresh of TurboVNC's virtual screen.

To perform a lossless refresh, press CTRL-ALT-SHIFT-L or click on the Lossless
Refresh toolbar icon.

** Automatic Lossless Refresh
{anchor: ALR}

Passing an argument of ''-alr ''__''{timeout}''__ to ''vncserver'' will
enable the automatic lossless refresh (ALR) feature for the TurboVNC
session.  ALR will monitor all of the VNC viewer connections, and if more than
__''{timeout}''__ seconds have elapsed since the last framebuffer update was
sent to a given viewer, then the TurboVNC Server will send to that viewer a
mathematically lossless copy of any "ALR-eligible" screen regions that have
been affected by lossy compression.  You can also pass arguments of
''-alrqual'' and ''-alrsamp'' to ''vncserver'' to specify that automatic
lossless refreshes should be sent using JPEG instead (see the ''Xvnc'' man page
for details.)

The ALR feature is designed mainly for use with interactive visualization
applications.  The idea is that, on a low-bandwidth connection, low-quality
JPEG can be used while the 3D scene is rotated/panned/zoomed, but when the
motion stops, a fully lossless copy of the 3D image is sent and can be studied
in detail.

The default is for any regions drawn with ''X[Shm]PutImage()'' to be
ALR-eligible, as well as any regions drawn with CopyRect, if the source of the
CopyRect operation was affected by lossy compression (CopyRect is an RFB
encoding that allows the server to request that the viewer move a rectangle of
pixels from one location to another.)  When used with VirtualGL, this means
that ALRs will mainly be sent for just the 3D screen regions.  This should be
fine for most 3D applications, since the 3D regions are the ones that are
quality-critical.  The default ALR behavior also prevents what might best be
called the "blinking cursor dilemma."  Certain ill-behaved window managers
update a small region of the taskbar continuously, even though none of the
pixels in that region have changed.  Also, certain programs have a blinking
cursor that may update more frequently than the ALR timeout.  Since an ALR is
triggered based on a period of inactivity relative to the last framebuffer
update, these continuous updates prevent an ALR from ever being sent.
Fortunately, these ill-behaved window managers and blinking cursors do not
typically use ''X[Shm]PutImage()'' to perform their updates, so the problem is
effectively worked around by limiting the ALR-eligible regions to just the
subset of regions that were drawn with ''X[Shm]PutImage()'' and CopyRect.

You can override the default ALR behavior, thus making all screen regions
eligible for ALR, by setting the ''TVNC_ALRALL'' environment variable to ''1''
on the TurboVNC host prior to starting a TurboVNC session.  You can also set
''TVNC_ALRCOPYRECT'' to ''0'' to make CopyRect regions ALR-ineligible, which
approximates the behavior of TurboVNC 1.2.1 and prior.

** Multithreading
{anchor: Multithreading}

By default, the TurboVNC Server uses multiple threads to perform image encoding
and compression, thus allowing it to take advantage of multi-core or
multi-processor systems.  The server splits the screen vertically into N tiles,
where N is the number of threads, and assigns each tile to a separate thread.
The scalability of this algorithm is nearly linear when used with demanding 3D
or video applications that fill most of the screen.  However, whether or not
multithreading improves the overall performance of TurboVNC depends largely on
the performance of the viewer and the network.  If either the viewer or the
network is the primary performance bottleneck, then enabling multithreading in
the server will not help.  Multithreading is also not currently implemented
with non-Tight encoding types.

To disable server-side multithreading, set the ''TVNC_MT'' environment variable
to ''0'' on the host prior to starting ''vncserver'', or pass an argument of
''-nomt'' to ''vncserver''.  The default behavior is to use as many threads as
there are cores on the TurboVNC host (up to a maximum of 4), but you can set
the ''TVNC_NTHREADS'' environment variable or pass an argument of ''-nthreads''
<<<<<<< HEAD
to ''vncserver'' to override this.

** Maximizing the Performance of the TurboVNC Viewer

*** Accelerated JPEG Decoding
#OPT: noList! plain!

The TurboVNC Viewer can access libjpeg-turbo through JNI to accelerate JPEG
decoding, which gives the viewer similar performance to a native viewer in most
cases.  The libjpeg-turbo JNI library is bundled with the official TurboVNC
packages and will automatically be loaded if the TurboVNC Viewer is launched
using the ''vncviewer'' script (Linux/Un*x), the ''vncviewer.bat'' script or
the Start Menu shortcut (Windows), or the TurboVNC Viewer app (Mac).  If the
viewer is launched with Java Web Start using the
[[#JWS][recommended procedure]] or the
[[#Zero_Install][TurboVNC Server's built-in web server]], then the appropriate
libjpeg-turbo JNI library will be downloaded along with it, assuming that the
client machine is running Windows, OS X, or Linux.  For other deployment
scenarios, the TurboVNC Viewer will find the libjpeg-turbo JNI library if
[[http://www.sourceforge.net/projects/libjpeg-turbo/files][one of the official libjpeg-turbo packages]]
is installed on the client machine.

If you suspect for whatever reason that JPEG decoding is not being accelerated,
then the easiest way to check is to open the "Connection Info" dialog (after
the connection to the server has been established) and verify that the "JPEG
decompression" field says "Turbo".  If you are launching the TurboVNC Viewer
from the command line, then it will also print a warning if it is unable to
load libjpeg-turbo.

*** Blitting Performance
#OPT: noList! plain!

The TurboVNC Viewer includes a benchmark that can be used to diagnose
performance problems with Java 2D.  In order to run the benchmark, execute the
following command in a Command Prompt/terminal window:

	Windows :: {:}

	#Verb: <<---
	java -Dsun.java2d.trace=count -cp "c:\Program Files\TurboVNC\Java\VncViewer.jar" com.turbovnc.vncviewer.ImageDrawTest
	---

	Mac :: {:}

	#Verb: <<---
	java -Dsun.java2d.trace=count -cp /Applications/TurboVNC/TurboVNC\ Viewer.app/Contents/Resources/Java/VncViewer.jar com.turbovnc.vncviewer.ImageDrawTest
	---

	Linux/Un*x :: {:}

	#Verb: <<---
	java -Dsun.java2d.trace=count -cp /opt/TurboVNC/java/VncViewer.jar com.turbovnc.vncviewer.ImageDrawTest
	---

Let the benchmark run until it produces stable results, then abort it with
CTRL-C.  Looking at the Java 2D trace output will reveal which underlying API
is being used to draw the images.  This should generally be OpenGL on Mac
platforms and Windows GDI on Windows platforms.
=======
to ''vncserver'' to override this.
>>>>>>> 72932324
<|MERGE_RESOLUTION|>--- conflicted
+++ resolved
@@ -313,65 +313,4 @@
 ''-nomt'' to ''vncserver''.  The default behavior is to use as many threads as
 there are cores on the TurboVNC host (up to a maximum of 4), but you can set
 the ''TVNC_NTHREADS'' environment variable or pass an argument of ''-nthreads''
-<<<<<<< HEAD
-to ''vncserver'' to override this.
-
-** Maximizing the Performance of the TurboVNC Viewer
-
-*** Accelerated JPEG Decoding
-#OPT: noList! plain!
-
-The TurboVNC Viewer can access libjpeg-turbo through JNI to accelerate JPEG
-decoding, which gives the viewer similar performance to a native viewer in most
-cases.  The libjpeg-turbo JNI library is bundled with the official TurboVNC
-packages and will automatically be loaded if the TurboVNC Viewer is launched
-using the ''vncviewer'' script (Linux/Un*x), the ''vncviewer.bat'' script or
-the Start Menu shortcut (Windows), or the TurboVNC Viewer app (Mac).  If the
-viewer is launched with Java Web Start using the
-[[#JWS][recommended procedure]] or the
-[[#Zero_Install][TurboVNC Server's built-in web server]], then the appropriate
-libjpeg-turbo JNI library will be downloaded along with it, assuming that the
-client machine is running Windows, OS X, or Linux.  For other deployment
-scenarios, the TurboVNC Viewer will find the libjpeg-turbo JNI library if
-[[http://www.sourceforge.net/projects/libjpeg-turbo/files][one of the official libjpeg-turbo packages]]
-is installed on the client machine.
-
-If you suspect for whatever reason that JPEG decoding is not being accelerated,
-then the easiest way to check is to open the "Connection Info" dialog (after
-the connection to the server has been established) and verify that the "JPEG
-decompression" field says "Turbo".  If you are launching the TurboVNC Viewer
-from the command line, then it will also print a warning if it is unable to
-load libjpeg-turbo.
-
-*** Blitting Performance
-#OPT: noList! plain!
-
-The TurboVNC Viewer includes a benchmark that can be used to diagnose
-performance problems with Java 2D.  In order to run the benchmark, execute the
-following command in a Command Prompt/terminal window:
-
-	Windows :: {:}
-
-	#Verb: <<---
-	java -Dsun.java2d.trace=count -cp "c:\Program Files\TurboVNC\Java\VncViewer.jar" com.turbovnc.vncviewer.ImageDrawTest
-	---
-
-	Mac :: {:}
-
-	#Verb: <<---
-	java -Dsun.java2d.trace=count -cp /Applications/TurboVNC/TurboVNC\ Viewer.app/Contents/Resources/Java/VncViewer.jar com.turbovnc.vncviewer.ImageDrawTest
-	---
-
-	Linux/Un*x :: {:}
-
-	#Verb: <<---
-	java -Dsun.java2d.trace=count -cp /opt/TurboVNC/java/VncViewer.jar com.turbovnc.vncviewer.ImageDrawTest
-	---
-
-Let the benchmark run until it produces stable results, then abort it with
-CTRL-C.  Looking at the Java 2D trace output will reveal which underlying API
-is being used to draw the images.  This should generally be OpenGL on Mac
-platforms and Windows GDI on Windows platforms.
-=======
-to ''vncserver'' to override this.
->>>>>>> 72932324
+to ''vncserver'' to override this.