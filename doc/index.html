<!DOCTYPE HTML PUBLIC "-//W3C//DTD HTML 4.01 Transitional//EN">
<html lang="en">
<head>
<meta http-equiv="content-type" content="text/html; charset=ISO-8859-1">
<meta name="language" content="en">
<<<<<<< HEAD
<meta name="date" content="2020-02-12T10:32:16">
=======
<meta name="date" content="2020-02-26T23:56:33">
>>>>>>> 16797c2a
<meta name="generator" content="deplate.rb 0.8.5">
<title>User&rsquo;s Guide for TurboVNC 3.0</title>
<link rel="start" href="index.html" title="Frontpage">
<link rel="chapter" href="index.html#hd001" title="1 Legal Information">
<link rel="chapter" href="index.html#hd002" title="2 Conventions Used in This Document">
<link rel="chapter" href="index.html#hd003" title="3 Overview">
<link rel="chapter" href="index.html#hd004" title="4 System Requirements">
<link rel="chapter" href="index.html#hd005" title="5 Obtaining and Installing TurboVNC">
<link rel="chapter" href="index.html#hd006" title="6 Using TurboVNC">
<link rel="chapter" href="index.html#hd007" title="7 Performance and Image Quality">
<link rel="chapter" href="index.html#hd008" title="8 TurboVNC Security Extensions">
<link rel="chapter" href="index.html#hd009" title="9 Hardware 3D Acceleration (Using VirtualGL with TurboVNC)">
<link rel="chapter" href="index.html#hd0010" title="10 Compatibility Guide">
<link rel="chapter" href="index.html#hd0011" title="11 Advanced Configuration">
<link rel="stylesheet" type="text/css" href="turbovnc.css" title="turbovnc">
</head>
<body >
<a name="#pagetop"></a>
<div class="title">
<p class="title">User&rsquo;s Guide for TurboVNC 3.0</p>
</div>
<div id="hd">
<div id="hdBlock" class="hd">
<ul class="hd">
    <li class="Itemize-1 hd">
        <a href="#hd001" class="hd">1 Legal Information</a>
    </li>
    <li class="Itemize-1 hd">
        <a href="#hd002" class="hd">2 Conventions Used in This Document</a>
        <ul class="hd">
            <li class="Itemize-3 hd">
                <a href="#hd002001" class="hd">2.1 Terminology</a>
            </li>
        </ul>
    </li>
    <li class="Itemize-1 hd">
        <a href="#hd003" class="hd">3 Overview</a>
    </li>
    <li class="Itemize-1 hd">
        <a href="#hd004" class="hd">4 System Requirements</a>
        <ul class="hd">
            <li class="Itemize-3 hd">
                <a href="#hd004001" class="hd">4.1 Linux/x86 and Other x86 Un*x 
                Operating Systems</a>
            </li>
            <li class="Itemize-3 hd">
                <a href="#hd004002" class="hd">4.2 Mac/x86</a>
            </li>
            <li class="Itemize-3 hd">
                <a href="#hd004003" class="hd">4.3 Windows</a>
            </li>
        </ul>
    </li>
    <li class="Itemize-1 hd">
        <a href="#hd005" class="hd">5 Obtaining and Installing TurboVNC</a>
        <ul class="hd">
            <li class="Itemize-3 hd">
                <a href="#hd005001" class="hd">5.1 Installing TurboVNC on Linux</a>
            </li>
            <li class="Itemize-3 hd">
                <a href="#hd005002" class="hd">5.2 Installing the TurboVNC Viewer on 
                macOS</a>
            </li>
            <li class="Itemize-3 hd">
                <a href="#hd005003" class="hd">5.3 Installing the TurboVNC Viewer on 
                Windows</a>
            </li>
            <li class="Itemize-3 hd">
                <a href="#hd005004" class="hd">5.4 Installing TurboVNC from Source</a>
            </li>
            <li class="Itemize-3 hd">
                <a href="#hd005005" class="hd">5.5 Uninstalling TurboVNC</a>
            </li>
        </ul>
    </li>
    <li class="Itemize-1 hd">
        <a href="#hd006" class="hd">6 Using TurboVNC</a>
        <ul class="hd">
            <li class="Itemize-3 hd">
                <a href="#hd006001" class="hd">6.1 The TurboVNC Session Manager</a>
            </li>
            <li class="Itemize-3 hd">
                <a href="#hd006002" class="hd">6.2 Manually Starting a TurboVNC 
                Session</a>
            </li>
            <li class="Itemize-3 hd">
                <a href="#hd006003" class="hd">6.3 Manually Connecting to a VNC 
                Server</a>
                <ul class="hd">
                    <li class="Itemize-5 hd">
                        <a href="#hd006003002" class="hd">6.3.2 Window Manager Compatibility</a>
                    </li>
                </ul>
            </li>
            <li class="Itemize-3 hd">
                <a href="#hd006004" class="hd">6.4 Disconnecting and Killing a TurboVNC 
                Session</a>
            </li>
            <li class="Itemize-3 hd">
                <a href="#hd006005" class="hd">6.5 Using TurboVNC in a Web Browser</a>
            </li>
            <li class="Itemize-3 hd">
                <a href="#hd006006" class="hd">6.6 Using SSH to Manually Secure a 
                TurboVNC Connection</a>
            </li>
            <li class="Itemize-3 hd">
                <a href="#hd006007" class="hd">6.7 Running OpenGL Applications</a>
            </li>
            <li class="Itemize-3 hd">
                <a href="#hd006008" class="hd">6.8 Further Reading</a>
            </li>
        </ul>
    </li>
    <li class="Itemize-1 hd">
        <a href="#hd007" class="hd">7 Performance and Image Quality</a>
        <ul class="hd">
            <li class="Itemize-3 hd">
                <a href="#hd007001" class="hd">7.1 Interframe Comparison</a>
            </li>
            <li class="Itemize-3 hd">
                <a href="#hd007002" class="hd">7.2 Advanced Compression Options</a>
            </li>
            <li class="Itemize-3 hd">
                <a href="#hd007003" class="hd">7.3 Lossless Refresh</a>
            </li>
            <li class="Itemize-3 hd">
                <a href="#hd007004" class="hd">7.4 Automatic Lossless Refresh</a>
            </li>
            <li class="Itemize-3 hd">
                <a href="#hd007005" class="hd">7.5 Multithreading</a>
            </li>
        </ul>
    </li>
    <li class="Itemize-1 hd">
        <a href="#hd008" class="hd">8 TurboVNC Security Extensions</a>
        <ul class="hd">
            <li class="Itemize-3 hd">
                <a href="#hd008001" class="hd">8.1 Terminology</a>
            </li>
            <li class="Itemize-3 hd">
                <a href="#hd008002" class="hd">8.2 TurboVNC Server Authentication 
                Methods</a>
            </li>
            <li class="Itemize-3 hd">
                <a href="#hd008003" class="hd">8.3 TurboVNC Viewer Authentication 
                Schemes</a>
            </li>
            <li class="Itemize-3 hd">
                <a href="#hd008004" class="hd">8.4 Supported Encryption Methods</a>
            </li>
            <li class="Itemize-3 hd">
                <a href="#hd008005" class="hd">8.5 Supported Security Types</a>
            </li>
            <li class="Itemize-3 hd">
                <a href="#hd008006" class="hd">8.6 Enabling Security Types</a>
            </li>
            <li class="Itemize-3 hd">
                <a href="#hd008007" class="hd">8.7 Further Reading</a>
            </li>
        </ul>
    </li>
    <li class="Itemize-1 hd">
        <a href="#hd009" class="hd">9 Hardware 3D Acceleration (Using VirtualGL 
        with TurboVNC)</a>
        <ul class="hd">
            <li class="Itemize-3 hd">
                <a href="#hd009001" class="hd">9.1 Using VirtualGL on a TurboVNC Host</a>
            </li>
            <li class="Itemize-3 hd">
                <a href="#hd009002" class="hd">9.2 Using VirtualGL on a Machine Other 
                Than a TurboVNC Host</a>
            </li>
            <li class="Itemize-3 hd">
                <a href="#hd009003" class="hd">9.3 NV-CONTROL Emulation</a>
            </li>
        </ul>
    </li>
    <li class="Itemize-1 hd">
        <a href="#hd0010" class="hd">10 Compatibility Guide</a>
        <ul class="hd">
            <li class="Itemize-3 hd">
                <a href="#hd0010001" class="hd">10.1 TightVNC or TigerVNC Servers</a>
            </li>
            <li class="Itemize-3 hd">
                <a href="#hd0010002" class="hd">10.2 TightVNC or TigerVNC Viewers</a>
            </li>
            <li class="Itemize-3 hd">
                <a href="#hd0010003" class="hd">10.3 RealVNC</a>
            </li>
        </ul>
    </li>
    <li class="Itemize-1 hd">
        <a href="#hd0011" class="hd">11 Advanced Configuration</a>
        <ul class="hd">
            <li class="Itemize-3 hd">
                <a href="#hd0011001" class="hd">11.1 Server Settings</a>
            </li>
            <li class="Itemize-3 hd">
                <a href="#hd0011002" class="hd">11.2 Viewer Settings</a>
            </li>
        </ul>
    </li>
</ul>
</div></div>
<a name="file000"></a>
<p><br /></p>

<hr class="break" />


<h1 id="hd001"><a name="file001"></a>1&nbsp;Legal Information</h1>

<p><img src="somerights20.png" alt="somerights20" class="inline" id="imgid_0" name="imgid_0"/></p>

<p>This document and all associated illustrations are licensed under the 
<span class="remote"><a href="http://creativecommons.org/licenses/by/2.5/" class="remote">Creative 
Commons Attribution 2.5 License</a></span><a name="idx001"></a>.  Any 
works that contain material derived from this document must cite The 
VirtualGL Project as the source of the material and list the current URL 
for the TurboVNC web site.</p>

<p>The official TurboVNC binaries contain libjpeg-turbo, which is based in 
part on the work of the Independent JPEG Group.</p>

<p>TurboVNC is licensed under the <a href="LICENSE.txt">GNU General Public 
License, v2</a><a name="idx002"></a>.</p>

<p><br /></p>

<hr class="break" />



<h1 id="hd002"><a name="file002"></a>2&nbsp;Conventions Used in This Document</h1>

<p>This document assumes that TurboVNC will be installed in the default 
directory (<strong class="filename">/opt/TurboVNC</strong> on Linux/Un*x 
and Mac systems and <strong class="filename">c:\Program 
Files\TurboVNC</strong> on Windows systems.)  If your installation of 
TurboVNC resides in a different directory, then adjust the instructions 
accordingly.</p>


<h2 id="hd002001">2.1&nbsp;Terminology</h2>

<dl class="Description">
    <dt class="Description-1 Description">VNC server (sometimes just &ldquo;server&rdquo;)</dt>
    <dd class="Description-1 Description">
        A computer program, implementing the Remote Framebuffer (RFB) protocol 
        and usually designed to run as a background process, that provides an 
        interactive remote desktop environment through which authenticated users 
        can run graphical programs remotely from other computers on the network.  
        VNC servers can be implemented as single-user screen scrapers, which 
        transmit the contents of the host&rsquo;s physical display (most common 
        with Windows and Mac VNC servers), or as virtual display servers, which 
        provide isolated remote desktop environments for an arbitrary number of 
        simultaneous users on the same host (most common with Un*x VNC servers.)
    </dd>
    <dt class="Description-1 Description">VNC host (sometimes just &ldquo;host&rdquo;)</dt>
    <dd class="Description-1 Description">
        The machine on which a VNC server is running
    </dd>
    <dt class="Description-1 Description">VNC viewer (sometimes just &ldquo;viewer&rdquo;)</dt>
    <dd class="Description-1 Description">
        A computer program, implementing the Remote Framebuffer (RFB) protocol, 
        that connects to a VNC server running on another computer, thus allowing 
        users to run graphical programs remotely.
    </dd>
    <dt class="Description-1 Description">client machine (sometimes just &ldquo;client&rdquo;)</dt>
    <dd class="Description-1 Description">
        The machine on which a VNC viewer is running
    </dd>
    <dt class="Description-1 Description">VNC session (sometimes just &ldquo;session&rdquo;)</dt>
    <dd class="Description-1 Description">
        A specific instance of a Un*x VNC server (Xvnc.)  Each instance of an 
        Xvnc server, including the TurboVNC Server, acts as an independent 
        virtual X server, listening on a unique X11 display number for 
        connections from X11 clients and listening on a unique RFB port number 
        for connections from VNC viewers.  Multiple simultaneous VNC sessions 
        can exist on a given host, under any number of different user accounts.
    </dd>
</dl>

<p><br /></p>

<hr class="break" />



<h1 id="hd003"><a name="file003"></a>3&nbsp;Overview</h1>

<p><a name="Overview"></a></p>

<p>TurboVNC is a derivative of VNC (Virtual Network Computing) that is 
tuned to provide peak performance for 3D and video workloads.  TurboVNC 
was originally a fork of 
<span class="remote"><a href="http://www.tightvnc.com" class="remote">TightVNC</a></span><a name="idx003"></a> 
1.3.x, and on the surface, the TurboVNC Server still behaves similarly 
to its parent.  However, the current version of TurboVNC contains a much 
more modern X server code base (based on X.org) and a variety of other 
features and fixes, including a high-performance cross-platform VNC 
viewer.  TurboVNC compresses 3D and video workloads significantly better 
than the &ldquo;tightest&rdquo; compression mode in TightVNC 1.3.x while 
using only typically 15-20% of the CPU time of the latter. Using 
non-default settings, TurboVNC can also match the best compression 
ratios produced by TightVNC 1.3.x for 2D workloads (see Section 
<a href="#AdvancedCompression" class="ref">7.2</a>.)</p>

<p>All VNC implementations, including TurboVNC, use the RFB (remote 
framebuffer) protocol to send &ldquo;framebuffer updates&rdquo; from the 
VNC server to any connected viewers.  Each framebuffer update can 
contain multiple &ldquo;rectangles&rdquo; (regions that have changed 
since the last update.)  As with TightVNC, TurboVNC analyzes each 
rectangle, splits it into multiple &ldquo;subrectangles&rdquo;, and 
attempts to encode each subrectangle using the &ldquo;subencoding 
type&rdquo; that will provide the most efficient compression, given the 
number of unique colors in the subrectangle. The process by which 
TurboVNC does this is referred to as an &ldquo;encoding method.&rdquo; A 
rectangle is first analyzed to determine if any significant portion of 
it is solid, and if so, that portion is encoded as a bounding box and a 
fill color (&ldquo;Solid subencoding.&rdquo;)  Of the remaining 
subrectangles, those with only two colors are encoded as a 
1-bit-per-pixel bitmap with a 2-color palette (&ldquo;Mono 
subencoding&rdquo;), those with low numbers of unique colors are encoded 
as a color palette and an 8-bit-per-pixel bitmap (&ldquo;Indexed color 
subencoding&rdquo;), and subrectangles with high numbers of unique 
colors are encoded using either JPEG or arrays of RGB pixels (&ldquo;Raw 
subencoding&rdquo;), depending on the encoding method. zlib can 
optionally be used to compress the indexed color, mono and raw 
subrectangles.</p>

<p>Part of TurboVNC&rsquo;s speedup comes from the use of libjpeg-turbo, 
the same high-speed SIMD-optimized JPEG codec used by VirtualGL.  
However, TurboVNC also eliminates the CPU-hungry smoothness detection 
routines that TightVNC uses to determine whether a subrectangle is a 
good candidate for JPEG compression, and TurboVNC&rsquo;s encoding 
methods tend to favor the use of JPEG more, since it is now generally 
the fastest subencoding type.  Furthermore, TurboVNC eliminates buffer 
copies, it maximizes network efficiency by splitting framebuffer updates 
into relatively large subrectangles, and it uses only the zlib 
compression levels that can be shown to have a measurable performance 
benefit.</p>

<p>TurboVNC is the product of extensive research, in which many different 
permutations of the TightVNC encoder were benchmarked at the low level 
against a variety of RFB session captures that simulate real-world 
application workloads, both 2D and 3D.  For more information on the 
research leading to TurboVNC&rsquo;s encoder design, see 
<span class="remote"><a href="http://www.TurboVNC.org/pmwiki/uploads/About/tighttoturbo.pdf" class="remote">this 
report</a></span><a name="idx004"></a>.</p>

<p>In addition to high performance, other notable features of TurboVNC 
include:</p>

<ul class="Itemize">
    <li class="Itemize-1 Itemize asterisk">
        Fine-grained control over the JPEG image quality and the level of 
        chrominance subsampling
    </li>
    <li class="Itemize-1 Itemize asterisk">
        Double buffering on the client side to reduce tearing artifacts in 3D 
        and video applications
    </li>
    <li class="Itemize-1 Itemize asterisk">
        Flexible and configurable full-screen/multi-screen support
    </li>
    <li class="Itemize-1 Itemize asterisk">
        Full support for IPv6
    </li>
    <li class="Itemize-1 Itemize asterisk">
        Advanced flow control and continuous updates.  This allows viewers to 
        receive framebuffer updates without specifically requesting them, which 
        can improve performance dramatically on high-latency connections.
    </li>
    <li class="Itemize-1 Itemize asterisk">
        Authentication with one-time passwords or Unix login credentials.  
        Access control lists can be used to share TurboVNC sessions with only 
        certain users.
    </li>
    <li class="Itemize-1 Itemize asterisk">
        Built-in SSH client (part of the TurboVNC Viewer) that supports OpenSSH 
        config files and password-less public key authentication (using 
        ssh-agent or Pageant)
    </li>
    <li class="Itemize-1 Itemize asterisk">
        The TurboVNC Session Manager (part of the TurboVNC Viewer) allows users 
        to interactively choose a TurboVNC session to which to connect, as well 
        as to remotely start and kill TurboVNC sessions.
    </li>
    <li class="Itemize-1 Itemize asterisk">
        TLS encryption support (VeNCrypt-compatible)
    </li>
    <li class="Itemize-1 Itemize asterisk">
        TurboVNC allows security/authentication policies to be set globally for 
        a particular host.
    </li>
    <li class="Itemize-1 Itemize asterisk">
        Multithreaded Tight encoding
    </li>
    <li class="Itemize-1 Itemize asterisk">
        &ldquo;Lossless refresh&rdquo; allows a viewer to request a lossless 
        copy of the current screen image.  This is useful in situations in which 
        image quality is critical but the network is too slow to support sending 
        a high-quality image for every frame.  Lossless refreshes can be 
        performed manually when a certain hotkey is pressed, or the TurboVNC 
        Server can be configured to send a lossless refresh automatically if the 
        user stops interacting with the application for a certain period of time.
    </li>
    <li class="Itemize-1 Itemize asterisk">
        High-performance feature-rich VNC viewer, which can optionally be 
        launched via Java Web Start
    </li>
    <li class="Itemize-1 Itemize asterisk">
        The TurboVNC Server integrates with 
        <span class="remote"><a href="https://novnc.com" class="remote">noVNC</a></span><a name="idx005"></a> 
        to provide a zero-install viewer for TurboVNC sessions that works in any 
        web browser (with reduced performance and features relative to the 
        TurboVNC Viewer)
    </li>
    <li class="Itemize-1 Itemize asterisk">
        The TurboVNC Server and TurboVNC Viewer can be used with an instance of 
        the UltraVNC Repeater in Mode I or II.
    </li>
    <li class="Itemize-1 Itemize asterisk">
        Remote extended input device support
    </li>
</ul>

<p>TurboVNC, when used with VirtualGL, provides a highly performant and 
robust solution for remotely displaying 3D applications over all types 
of networks.</p>

<p>On &ldquo;modern&rdquo; hardware, TurboVNC is capable of streaming 50+ 
Megapixels/second over a 100 Megabit/second local area network with 
perceptually lossless image quality.  TurboVNC can stream between 10 and 
12 Megapixels/second over a 5 Megabit/second broadband connection at 
reduced (but usable) image quality.</p>

<p>TurboVNC is compatible with other VNC distributions.  See Chapter 
<a href="#Compatibility" class="ref">10</a> for more information.  The 
official TurboVNC binaries can be installed onto the same system as 
other VNC distributions without interference.</p>

<p><br /></p>

<hr class="break" />



<h1 id="hd004"><a name="file004"></a>4&nbsp;System Requirements</h1>


<h2 id="hd004001">4.1&nbsp;Linux/x86 and Other x86 Un*x Operating Systems</h2>

<div class="table">
<table class="standard">
  <thead class="standard">
  <tr class="head ">
    <th class="head standard"></th>
    <th class="head standard">Host (x86)</th>
    <th class="head standard">Host (x86-64)</th>
    <th class="head standard">Client (x86 or non-Linux)</th>
    <th class="head standard">Client (Linux/x86-64)</th>
  </tr>
  </thead>
  <tr class="standard">
    <td class="high standard">Recommended CPU</td>
    <td class="standard"><ul class="Itemize"><li class="Itemize-0">
    For optimal performance, the CPU should support SSE2 extensions.
</li>
<li class="Itemize-0">
    Dual processors or dual cores recommended
</li></ul></td>
    <td class="standard">Dual processors or dual cores recommended</td>
    <td class="standard">For optimal performance, the CPU should support SSE2 extensions.</td>
    <td class="standard"></td>
  </tr>
  <tr class="standard">
    <td class="high standard">O/S</td>
    <td class="standard" colspan="4">TurboVNC should work with a variety of Linux distributions, <span class="remote"><a href="http://www.freebsd.org" class="remote">FreeBSD</a></span><a name="idx006"></a>, and <span class="remote"><a href="http://www.oracle.com/us/products/servers-storage/solaris" class="remote">Solaris</a></span><a name="idx007"></a>, but currently-supported versions of <span class="remote"><a href="http://www.redhat.com/products/enterprise-linux/" class="remote">Red Hat Enterprise Linux</a></span><a name="idx008"></a> (and its work-alikes, including <span class="remote"><a href="http://www.centos.org" class="remote">CentOS</a></span><a name="idx009"></a>, <span class="remote"><a href="http://www.oracle.com/us/technologies/linux" class="remote">Oracle Linux</a></span><a name="idx0010"></a>, and <span class="remote"><a href="https://www.scientificlinux.org" class="remote">Scientific Linux</a></span><a name="idx0011"></a>), <span class="remote"><a href="http://www.ubuntu.com" class="remote">Ubuntu</a></span><a name="idx0012"></a> LTS, and <span class="remote"><a href="http://www.suse.com" class="remote">SuSE</a></span><a name="idx0013"></a> Linux Enterprise tend to receive the most attention from the TurboVNC community.</td>
  </tr>
  <tr class="standard">
    <td class="high standard">Other</td>
    <td class="standard" colspan="2">SSH server (if using the <a href="#TurboVNC_Session_Manager">TurboVNC Session Manager</a><a name="idx0014"></a>)</td>
    <td class="standard"><ul class="Itemize"><li class="Itemize-0">
    For optimal performance, the X server should be configured to export 
    True Color (24-bit or 32-bit) visuals.
</li>
<li class="Itemize-0">
    <span class="remote"><a href="http://www.java.com" class="remote">Oracle 
    Java</a></span><a name="idx0015"></a> or OpenJDK
</li></ul></td>
    <td class="standard">For optimal performance, the X server should be configured to export True Color (24-bit or 32-bit) visuals.</td>
  </tr>
</table>
</div>




<h2 id="hd004002">4.2&nbsp;Mac/x86</h2>

<div class="table">
<table class="standard">
  <thead class="standard">
  <tr class="head ">
    <th class="head standard"></th>
    <th class="head standard">Client</th>
  </tr>
  </thead>
  <tr class="standard">
    <td class="high standard">Recommended CPU</td>
    <td class="standard">Any 64-bit Intel-based Mac</td>
  </tr>
  <tr class="standard">
    <td class="high standard">O/S</td>
    <td class="standard">OS X 10.10 &ldquo;Yosemite&rdquo; or later</td>
  </tr>
</table>
</div>




<h2 id="hd004003">4.3&nbsp;Windows</h2>

<div class="table">
<table class="standard">
  <thead class="standard">
  <tr class="head ">
    <th class="head standard"></th>
    <th class="head standard">Client</th>
  </tr>
  </thead>
  <tr class="standard">
    <td class="high standard">Recommended CPU</td>
    <td class="standard">For optimal performance, the CPU should support SSE2 extensions.</td>
  </tr>
  <tr class="standard">
    <td class="high standard">O/S</td>
    <td class="standard">Windows 7 or later</td>
  </tr>
  <tr class="standard">
    <td class="high standard">Other</td>
    <td class="standard">For optimal performance, the client display should have a 24-bit or 32-bit (True Color) color depth.</td>
  </tr>
</table>
</div>


<p><br /></p>

<hr class="break" />



<h1 id="hd005"><a name="file005"></a>5&nbsp;Obtaining and Installing TurboVNC</h1>


<h2 id="hd005001">5.1&nbsp;Installing TurboVNC on Linux</h2>


<h3 id="hd005001001">Installing TurboVNC</h3>

<ol class="Ordered numeric">
    <li class="Ordered-1 Ordered" value="1">
        Download the appropriate TurboVNC binary package for your system from 
        the 
        <span class="remote"><a href="http://sourceforge.net/projects/turbovnc/files/" class="remote">Files 
        area</a></span><a name="idx0016"></a> of the 
        <span class="remote"><a href="http://sourceforge.net/projects/turbovnc" class="remote">TurboVNC 
        SourceForge project page</a></span><a name="idx0017"></a>. Packages are 
        provided for RPM-based and Debian-based Linux distributions that contain 
        GLIBC 2.12 or later (including 
        <span class="remote"><a href="http://fedoraproject.org" class="remote">Fedora</a></span><a name="idx0018"></a> 
        13 or later, 
        <span class="remote"><a href="http://www.redhat.com/products/enterprise-linux" class="remote">Red 
        Hat Enterprise 
        Linux</a></span><a name="idx0019"></a>/<span class="remote"><a href="http://www.centos.org/" class="remote">CentOS</a></span><a name="idx0020"></a> 
        6 or later, 
        <span class="remote"><a href="http://www.suse.com" class="remote">SuSE</a></span><a name="idx0021"></a> 
        Linux 
        Enterprise/<span class="remote"><a href="http://www.opensuse.org" class="remote">openSUSE</a></span><a name="idx0022"></a> 
        12 or later, and 
        <span class="remote"><a href="http://www.ubuntu.com" class="remote">Ubuntu</a></span><a name="idx0023"></a> 
        12.04 or later.) <br />
    </li>
    <li class="Ordered-1 Ordered" value="2">
        cd to the directory where you downloaded the binary package, and issue 
        one of the following commands as root:
        <dl class="Description">
            <dt class="Description-3 Description">RPM-based systems using YUM</dt>
            <dd class="Description-3 Description">
<pre class="verbatim">
yum&nbsp;install&nbsp;turbovnc*.rpm
</pre>

            </dd>
            <dt class="Description-3 Description">RPM-based systems using DNF</dt>
            <dd class="Description-3 Description">
<pre class="verbatim">
dnf&nbsp;install&nbsp;turbovnc*.rpm
</pre>

            </dd>
            <dt class="Description-3 Description">RPM-based systems using YaST2</dt>
            <dd class="Description-3 Description">
<pre class="verbatim">
yast2&nbsp;--install&nbsp;turbovnc*.rpm
</pre>

            </dd>
            <dt class="Description-3 Description">Other RPM-based systems (dependencies will not be installed automatically)</dt>
            <dd class="Description-3 Description">
<pre class="verbatim">
rpm&nbsp;-U&nbsp;turbovnc*.rpm
</pre>

            </dd>
            <dt class="Description-3 Description">Debian-based systems (dependencies will not be installed automatically)</dt>
            <dd class="Description-3 Description">
<pre class="verbatim">
dpkg&nbsp;-i&nbsp;turbovnc*.deb
</pre>

            </dd>
        </dl>
    </li>
</ol>



<h3 id="hd005001002">Installing TurboVNC for a Single User</h3>

<p>Download the appropriate binary package, as above, then execute the 
following commands:</p>

<dl class="Description">
    <dt class="Description-1 Description">RPM-based systems</dt>
    <dd class="Description-1 Description">
        <pre class="verbatim">mkdir ~/turbovnc<br />cd ~/turbovnc<br />rpm2cpio <em>full/path/of/turbovnc*.rpm</em> | cpio -idv</pre>
    </dd>
    <dt class="Description-1 Description">Debian-based systems</dt>
    <dd class="Description-1 Description">
        <pre class="verbatim">dpkg-deb &ndash;extract <em>full/path/of/turbovnc*.deb</em> ~/turbovnc</pre>
    </dd>
</dl>

<p>Add <strong class="filename">~/turbovnc</strong> to any paths specified 
in this document.</p>

<div class="important"><p class="important">
If using the TurboVNC Session Manager, set the <code>turbovnc.serverdir</code> Java system property in the TurboVNC Viewer to <code>~/turbovnc/opt/TurboVNC</code>, or set the <code>TVNC_SERVERDIR</code> environment variable on the client machine to <code>\~/turbovnc/opt/TurboVNC</code> (note backslash.)  Refer to Section <a href="#TVNC_SERVERDIR" class="ref">11.2</a>.
</p></div>

<div class="important"><p class="important">
The TurboVNC security configuration file will not work when TurboVNC is installed in this manner.
</p></div>



<h2 id="hd005002">5.2&nbsp;Installing the TurboVNC Viewer on macOS</h2>

<ol class="Ordered numeric">
    <li class="Ordered-1 Ordered">
        Download the TurboVNC Mac disk image 
        (<strong class="filename">TurboVNC-2.2.80.dmg</strong>) from the 
        <span class="remote"><a href="http://sourceforge.net/projects/turbovnc/files/" class="remote">Files 
        area</a></span><a name="idx0024"></a> of the 
        <span class="remote"><a href="http://sourceforge.net/projects/turbovnc" class="remote">TurboVNC 
        SourceForge project page</a></span><a name="idx0025"></a>.
    </li>
    <li class="Ordered-1 Ordered">
        Open the disk image, then open 
        <strong class="filename">TurboVNC.pkg</strong> inside the disk image. 
        Follow the instructions to install the Mac TurboVNC Viewer.
    </li>
</ol>



<h2 id="hd005003">5.3&nbsp;Installing the TurboVNC Viewer on Windows</h2>

<ol class="Ordered numeric">
    <li class="Ordered-1 Ordered">
        Download the TurboVNC Windows installer package 
        (<strong class="filename">TurboVNC-2.2.80-x64.exe</strong> for 64-bit 
        systems or <strong class="filename">TurboVNC-2.2.80-x86.exe</strong> for 
        legacy 32-bit-only systems) from the 
        <span class="remote"><a href="http://sourceforge.net/projects/turbovnc/files/" class="remote">Files 
        area</a></span><a name="idx0026"></a> of the 
        <span class="remote"><a href="http://sourceforge.net/projects/turbovnc" class="remote">TurboVNC 
        SourceForge project page</a></span><a name="idx0027"></a>.
    </li>
    <li class="Ordered-1 Ordered">
        Run the TurboVNC installer.  The installation of TurboVNC should be 
        self-explanatory.  The only configuration option is the directory into 
        which you want the files to be installed.
    </li>
</ol>



<h2 id="hd005004">5.4&nbsp;Installing TurboVNC from Source</h2>

<p>If you are using a Linux/Un*x platform for which there is not a 
pre-built TurboVNC binary package available, then download the TurboVNC 
source tarball 
(<strong class="filename">turbovnc-2.2.80.tar.gz</strong>) from the 
<span class="remote"><a href="http://sourceforge.net/projects/turbovnc/files/" class="remote">Files 
area</a></span><a name="idx0028"></a> of the 
<span class="remote"><a href="http://sourceforge.net/projects/turbovnc" class="remote">TurboVNC 
SourceForge project page</a></span><a name="idx0029"></a>, uncompress 
it, <code>cd turbovnc-2.2.80</code>, and read 
<strong class="filename">BUILDING.md</strong> for further instructions 
on how to build TurboVNC from source.</p>



<h2 id="hd005005">5.5&nbsp;Uninstalling TurboVNC</h2>


<h3 id="hd005005001">Linux</h3>

<p>As root, issue one of the following commands:</p>

<dl class="Description">
    <dt class="Description-1 Description">RPM-based systems</dt>
    <dd class="Description-1 Description">
<pre class="verbatim">
rpm&nbsp;-e&nbsp;turbovnc
</pre>

    </dd>
    <dt class="Description-1 Description">Debian-based systems</dt>
    <dd class="Description-1 Description">
<pre class="verbatim">
dpkg&nbsp;-r&nbsp;turbovnc
</pre>

    </dd>
</dl>



<h3 id="hd005005002">macOS</h3>

<p>Open the <strong class="filename">Uninstall TurboVNC</strong> 
application, located in the <strong class="filename">TurboVNC</strong> 
Applications folder.  You can also open a terminal and execute:</p>

<pre class="verbatim">
sudo&nbsp;/opt/TurboVNC/bin/uninstall
</pre>



<h3 id="hd005005003">Windows</h3>

<p>Use the <strong class="filename">Programs and Features</strong> applet 
in the Control Panel (or the <strong class="filename">Apps &amp; 
Features</strong> applet if you are running Windows 10), or select 
<strong class="filename">Uninstall TurboVNC</strong> in the 
<strong class="filename">TurboVNC</strong> Start Menu group.</p>

<p><br /></p>

<hr class="break" />



<h1 id="hd006"><a name="file006"></a>6&nbsp;Using TurboVNC</h1>

<p><a name="TurboVNC_Usage"></a></p>


<h2 id="hd006001">6.1&nbsp;The TurboVNC Session Manager</h2>

<p><a name="TurboVNC_Session_Manager"></a></p>

<p>The TurboVNC Viewer, like any VNC viewer, can be used to connect to any 
VNC server.  However, the TurboVNC Viewer also includes the TurboVNC 
Session Manager, which can be used with the TurboVNC Server to remotely 
start or kill a TurboVNC session, list all TurboVNC sessions running 
under a particular user account on a particular host, and choose a 
TurboVNC session to which to connect.  The TurboVNC Session Manager uses 
the TurboVNC Viewer&rsquo;s built-in SSH client, which supports OpenSSH 
config files and password-less public key authentication (using 
ssh-agent or Pageant.)</p>


<h3 id="hd006001001">Procedure</h3>

<ul class="Itemize">
    <li class="Itemize-1 Itemize asterisk">
        On the client machine, start the TurboVNC Viewer.
        <dl class="Description">
            <dt class="Description-3 Description">Linux/Un*x clients</dt>
            <dd class="Description-3 Description">
                 Open a new terminal/xterm and type
<pre class="verbatim">
/opt/TurboVNC/bin/vncviewer
</pre>

            </dd>
            <dt class="Description-3 Description">Mac clients</dt>
            <dd class="Description-3 Description">
                 Open the <strong class="filename">TurboVNC Viewer</strong> application, 
                 located in the <strong class="filename">TurboVNC</strong> Applications 
                 folder, or open a new terminal and type
<pre class="verbatim">
/opt/TurboVNC/bin/vncviewer
</pre>

            </dd>
            <dt class="Description-3 Description">Windows clients</dt>
            <dd class="Description-3 Description">
                 Select <strong class="filename">TurboVNC Viewer</strong> in the 
                 <strong class="filename">TurboVNC</strong> Start Menu group, or open a 
                 new command prompt and type
<pre class="verbatim">
c:\Program&nbsp;Files\TurboVNC\vncviewer.bat
</pre>

            </dd>
        </dl>
    </li>
    <li class="Itemize-1 Itemize asterisk">
        A small dialog box will appear. <br /><br /> 
        <img src="newconn-sessmgr.png" alt="newconn-sessmgr" class="inline" id="imgid_1" name="imgid_1"/> 
        <br /><br /> Enter the hostname or IP address of the TurboVNC host in 
        the &ldquo;VNC server&rdquo; field, then click &ldquo;Connect&rdquo;. 
        <br /><br />
    </li>
    <li class="Itemize-1 Itemize asterisk">
        The TurboVNC Session Manager will connect to the host using SSH, and it 
        will prompt for an SSH private key passphrase or an SSH password, if 
        necessary.  (The TurboVNC Viewer&rsquo;s built-in SSH client will first 
        try to fetch the private key passphrase from ssh-agent or Pageant, if 
        either is running.)
        <div class="important"><p class="important">
        You can specify the SSH user name, if it differs from your local user name, by prefixing the hostname/IP address with <code><em>user</em>@</code>, where <em><code>user</code></em> is the SSH user name.
        </p></div>
    </li>
    <li class="Itemize-1 Itemize asterisk">
        If no TurboVNC sessions are currently running under your user account on 
        the TurboVNC host, then the session manager will: <br /><br />
        <ul class="Itemize">
            <li class="Itemize-3 Itemize asterisk">
                start a new session
            </li>
            <li class="Itemize-3 Itemize asterisk">
                generate a new one-time password (OTP) for the session
            </li>
            <li class="Itemize-3 Itemize asterisk">
                automatically configure the TurboVNC Viewer so that it tunnels the VNC 
                connection through SSH (reusing the SSH channel that the session manager 
                already opened) and authenticates with the newly-generated OTP
            </li>
            <li class="Itemize-3 Itemize asterisk">
                connect to the session
            </li>
        </ul>
        <br class="itempara" />Once connected, a TurboVNC desktop window should appear on your client 
        machine.  This window contains a virtual desktop with which you can 
        interact to launch X-Windows applications on the TurboVNC host. 
        <br /><br />
    </li>
    <li class="Itemize-1 Itemize asterisk">
        If one or more TurboVNC sessions are currently running under your user 
        account on the TurboVNC host, then the session manager will enumerate 
        the sessions and display a dialog similar to the following, allowing you 
        to manage the sessions remotely, to start a new session, or to choose a 
        session to which to connect: <br /><br /> 
        <img src="sessmgr.png" alt="sessmgr" class="inline" id="imgid_2" name="imgid_2"/> 
        <br /><br /> Upon choosing a session to which to connect, the session 
        manager will (as described above) automatically generate a new OTP for 
        the session and configure the TurboVNC Viewer so that it tunnels the VNC 
        connection through SSH and authenticates with the newly-generated OTP. 
        <br /><br /> One-time passwords can be used with any VNC viewer, so 
        generating a new OTP for a TurboVNC session (using the &ldquo;New 
        OTP&rdquo; button) is a convenient way of allowing colleagues to 
        temporarily access the session.  Generating a new OTP for a TurboVNC 
        session is also useful when using 
        <a href="#noVNC">noVNC</a><a name="idx0030"></a>.  If 
        &ldquo;View-only&rdquo; is checked, then users who authenticate with the 
        new OTP will not be able to remotely control the session.
        <div class="important"><p class="important">
        The TurboVNC Session Manager automatically uses SSH tunneling and OTP authentication by default, but you can pass <code>-nosessmgrauto</code> on the TurboVNC Viewer command line to disable this behavior, thus allowing any authentication/encryption method to be used.  Additional command-line parameters can be used to specify the port on which the SSH server is listening and the location of the SSH private key file.  The OpenSSH config file (<strong class="filename">~/.ssh/config</strong> by default) can also be used to specify those parameters persistently for a given host.
        </p></div>
        <div class="important"><p class="important">
        The <code>TVNC_SERVERDIR</code> and <code>TVNC_SERVERARGS</code> environment variables, and their equivalent Java system properties (<code>turbovnc.serverdir</code> and <code>turbovnc.serverargs</code>) can be used to specify a non-default installation path for the TurboVNC Server or additional arguments to pass to the TurboVNC Server when starting new sessions (refer to Section <a href="#TVNC_SERVERARGS" class="ref">11.2</a>.)  These arguments can also be specified on the server using the system-wide or per-user <strong class="filename">turbovncserver.conf</strong> file.
        </p></div>
    </li>
</ul>



<h2 id="hd006002">6.2&nbsp;Manually Starting a TurboVNC Session</h2>


<h3 id="hd006002001">Procedure</h3>

<ol class="Ordered numeric">
    <li class="Ordered-1 Ordered">
        Open a new Command Prompt/terminal window on your client machine.
    </li>
    <li class="Ordered-1 Ordered">
        In the new Command Prompt/terminal window, open a Secure Shell (SSH) 
        session into the TurboVNC host:
        <pre class="verbatim">ssh <em>user</em>@<em>host</em></pre>
        Replace <em><code>user</code></em> with your username on the TurboVNC 
        host and <em><code>host</code></em> with the hostname or IP address of 
        the host.
    </li>
    <li class="Ordered-1 Ordered">
        In the SSH session, start a TurboVNC session:
<pre class="verbatim">
/opt/TurboVNC/bin/vncserver
</pre>

    </li>
    <li class="Ordered-1 Ordered">
        Make a note of the X display number that the TurboVNC session is 
        occupying, for instance: <br /><br /> 
        <code>Desktop&nbsp;'TurboVNC:&nbsp;my_host:1&nbsp;(my_user)'&nbsp;started&nbsp;on&nbsp;display&nbsp;my_host:1</code> 
        <br /><br /> If this is the first time that a TurboVNC session has ever 
        been run under this user account, and if VNC password authentication is 
        enabled for the session, then TurboVNC will prompt for a VNC password.
    </li>
    <li class="Ordered-1 Ordered">
        The SSH session can now be exited, if desired.
    </li>
</ol>



<h2 id="hd006003">6.3&nbsp;Manually Connecting to a VNC Server</h2>


<h3 id="hd006003001">Procedure</h3>

<ol class="Ordered numeric">
    <li class="Ordered-1 Ordered">
        On the client machine, start the TurboVNC Viewer.
        <dl class="Description">
            <dt class="Description-3 Description">Linux/Un*x clients</dt>
            <dd class="Description-3 Description">
                 Open a new terminal/xterm and type
<pre class="verbatim">
/opt/TurboVNC/bin/vncviewer
</pre>

            </dd>
            <dt class="Description-3 Description">Mac clients</dt>
            <dd class="Description-3 Description">
                 Open the <strong class="filename">TurboVNC Viewer</strong> application, 
                 located in the <strong class="filename">TurboVNC</strong> Applications 
                 folder, or open a new terminal and type
<pre class="verbatim">
/opt/TurboVNC/bin/vncviewer
</pre>

            </dd>
            <dt class="Description-3 Description">Windows clients</dt>
            <dd class="Description-3 Description">
                 Select <strong class="filename">TurboVNC Viewer</strong> in the 
                 <strong class="filename">TurboVNC</strong> Start Menu group, or open a 
                 new command prompt and type
<pre class="verbatim">
c:\Program&nbsp;Files\TurboVNC\vncviewer.bat
</pre>

            </dd>
        </dl>
    </li>
    <li class="Ordered-1 Ordered">
        A small dialog box will appear. <br /><br /> 
        <img src="newconn.png" alt="newconn" class="inline" id="imgid_3" name="imgid_3"/> 
        <br /><br /> Enter the X display name (hostname, or IP address, and 
        display number) of the VNC server or TurboVNC session in the &ldquo;VNC 
        server&rdquo; field, then click &ldquo;Connect&rdquo;.
    </li>
    <li class="Ordered-1 Ordered">
        Another dialog box appears, prompting for the password (if Standard VNC 
        authentication is being used) or for the username and password (if Unix 
        Login authentication is being used.) <br /><br />
        <div class="table">
        <table class="standard">
          <tr class="standard">
            <td class="standard">Standard VNC Authentication Dialog</td>
            <td class="standard"><img src="vncauth.png" alt="vncauth" class="inline" id="imgid_4" name="imgid_4"/></td>
          </tr>
          <tr class="standard">
            <td class="standard">Unix Login Authentication Dialog</td>
            <td class="standard"><img src="unixauth.png" alt="unixauth" class="inline" id="imgid_5" name="imgid_5"/></td>
          </tr>
        </table>
        </div>
        
        <br /> Enter the VNC server password or the Unix username/password and 
        press Enter. <br /><br /> A VNC desktop window should appear on your 
        client machine.  This window contains a virtual desktop with which you 
        can interact to launch graphical applications on the VNC host.
        <div class="important"><p class="important">
        If you are connecting to a non-VeNCrypt-compatible VNC server, then the authentication dialog will warn you that the connection is not encrypted: <br /><br /> <img src="vncauth-insecure.png" alt="vncauth-insecure" class="inline" id="imgid_6" name="imgid_6"/> <br /><br /> You should never use Unix Login authentication with an unencrypted connection.  Instead, tunnel the connection through SSH (see Section <a href="#Secure_TurboVNC_Usage" class="ref">6.6</a> below for more details.)
        </p></div>
    </li>
</ol>



<h3 id="hd006003002">6.3.2&nbsp;Window Manager Compatibility</h3>

<p>This version of the TurboVNC Server can run 3D (compositing) window 
managers (such as Unity or GNOME 3+ or KDE 5+) using its built-in 
software OpenGL implementation, and it also provides an option 
(<code>-vgl</code>) that allows for running 3D window managers using 
VirtualGL.  However, for performance reasons, it is generally 
recommended that you use a 2D window manager with the TurboVNC Server 
(even with VirtualGL, 3D window managers have a lot of overhead.)  As of 
this writing, Ubuntu, RHEL 7+, and Fedora provide an optional 2D window 
manager called &ldquo;GNOME Fallback&rdquo;, &ldquo;GNOME 
Flashback&rdquo;, or &ldquo;GNOME Classic&rdquo;, which will 
automatically be used if it is installed and the <code>TVNC_WM</code> 
environment variable is set to <code>2d</code>.  For other systems that 
lack a 2D window manager, it is recommended that you install MATE.  
Refer to 
<span class="remote"><a href="http://www.turbovnc.org/Documentation/Compatibility" class="remote">this 
report</a></span><a name="idx0031"></a> for an up-to-date list of window 
managers that have been tested with this version of the TurboVNC Server, 
how to configure the TurboVNC Server to use those window managers, and a 
list of known compatibility issues.</p>



<h2 id="hd006004">6.4&nbsp;Disconnecting and Killing a TurboVNC Session</h2>

<p>Closing the TurboVNC Viewer disconnects from the TurboVNC session, but 
the TurboVNC session will remain running on the TurboVNC host (as will 
any applications that you may have started within the session), and you 
can reconnect to the session at any time.</p>

<p>If the TurboVNC session was created with default settings, then the 
easiest way to kill it is to log out of the window manager running in 
the session.  You can also use the 
<a href="#TurboVNC_Session_Manager">TurboVNC Session 
Manager</a><a name="idx0032"></a> to remotely kill TurboVNC sessions, or 
you can type the following command:</p>

<pre class="verbatim">/opt/TurboVNC/bin/vncserver -kill :<em>n</em></pre>
<p>from a terminal in the TurboVNC session or from an SSH session on the 
host. Replace <em><code>n</code></em> with the X display number of the 
TurboVNC session you want to kill.</p>

<p>To list the X display numbers and process ID&rsquo;s of all TurboVNC 
sessions currently running under your user account on a particular host, 
type the following command:</p>

<pre class="verbatim">
/opt/TurboVNC/bin/vncserver&nbsp;-list
</pre>

<p>from a terminal in the TurboVNC session or from an SSH session on the 
host.</p>



<h2 id="hd006005">6.5&nbsp;Using TurboVNC in a Web Browser</h2>

<p><a name="noVNC"></a></p>

<p>When a TurboVNC session is started, the <code>vncserver</code> script 
can optionally start an instance of 
<span class="remote"><a href="https://novnc.com" class="remote">noVNC</a></span><a name="idx0033"></a>, 
an HTML 5/JavaScript VNC viewer that works in any web browser (with 
reduced performance and features relative to the TurboVNC Viewer.)  This 
allows you to easily connect to a TurboVNC session from a machine that 
does not have the TurboVNC Viewer installed (including mobile devices.)</p>

<p>To launch noVNC along with a TurboVNC session, pass <code>-novnc 
<em>script</em></code> to <code>/opt/TurboVNC/bin/vncserver</code> when 
starting the session, where <em><code>script</code></em> is the launch 
script for the noVNC WebSockets proxy (setting the <code>$noVNC</code> 
variable in <strong class="filename">turbovncserver.conf</strong> has 
the same effect.)  The <code>vncserver</code> script will print the 
noVNC URL, which will be of the form:</p>

<pre class="verbatim">http://<em>host</em>:<em>5800+n</em>/vnc.html</pre>
<p>or</p>

<pre class="verbatim">https://<em>host</em>:<em>5800+n</em>/vnc.html</pre>
<p>where <em><code>host</code></em> is the hostname or IP address of the 
TurboVNC host, and <em><code>n</code></em> is the X display number of 
the TurboVNC session.</p>

<p>Point your web browser to that URL in order to access the TurboVNC 
session. You can optionally pass <code>-novnccert 
<em>combined-certificate-file</em></code> to <code>vncserver</code> to 
encrypt the client/host connection using HTTPS.  See the 
<code>vncserver</code> man page for more details.</p>

<div class="important"><p class="important">
NOTE: noVNC only supports VNC Password authentication, so it is strongly recommended that it be used only with one-time passwords unless the connection is encrypted using HTTPS.
</p></div>



<h2 id="hd006006">6.6&nbsp;Using SSH to Manually Secure a TurboVNC Connection</h2>

<p><a name="Secure_TurboVNC_Usage"></a></p>

<p>If the <a href="#TurboVNC_Session_Manager">TurboVNC Session 
Manager</a><a name="idx0034"></a> is not being used, then the connection 
between the TurboVNC Server and the TurboVNC Viewer will, by default, 
use Anonymous TLS encryption (refer to Chapter 
<a href="#Security_Extensions" class="ref">8</a>.)  However, it may be 
preferable to secure the TurboVNC connection using SSH rather than 
Anonymous TLS encryption, particularly if one does not want to open 
additional ports in the host&rsquo;s firewall.  This can easily be 
accomplished by using the <code>-via</code> and <code>-tunnel</code> 
command-line options in the TurboVNC Viewer (or the equivalent GUI 
options, which are located under the &ldquo;Security&rdquo; tab in the 
Options dialog.)</p>

<p>The <code>-via</code> and <code>-tunnel</code> options in the TurboVNC 
Viewer take advantage of the port forwarding feature in SSH.  For 
instance, running</p>

<pre class="verbatim"><em>vncviewer</em> -via <em>user</em>@<em>host</em> localhost:<em>n</em></pre>
<p>or</p>

<pre class="verbatim"><em>vncviewer</em> -tunnel <em>user</em>@<em>host</em></pre>
<p>is the equivalent of running</p>

<pre class="verbatim">ssh -L <em>fp</em>:localhost:<em>5900+n</em> <em>user</em>@<em>host</em>
<em>vncviewer</em> localhost::<em>fp</em></pre>
<p>where <em><code>fp</code></em> is a free TCP port on the client machine 
(this is automatically determined by the TurboVNC Viewer.)</p>

<div class="important"><p class="important">
In the above examples, <em><code>vncviewer</code></em> is the command used to launch the TurboVNC Viewer&ndash; <code>/opt/TurboVNC/bin/vncviewer</code> on Mac/Linux/Un*x systems or <code>c:\Program&nbsp;Files\TurboVNC\vncviewer.bat</code> on Windows systems.
</p></div>

<p><code>-tunnel</code> can be used as a shortcut whenever the SSH and VNC 
hosts are the same machine.  <code>-via</code> is more flexible, since 
it allows you to specify the VNC server to which to connect.  The VNC 
server is specified from the point of view of the SSH server, which is 
why we used <code>localhost</code> in the above example.</p>

<p>The command used to establish the SSH tunnel is configurable by way of 
environment variables.  See Section 
<a href="#VNC_VIA_CMD" class="ref">11.2</a> for more details.</p>


<h3 id="hd006006001">Forcing SSH Connections</h3>

<p>Passing an argument of <code>-localhost</code> to <code>vncserver</code> 
will force the TurboVNC session to accept inbound connections only from 
the TurboVNC host.  This effectively forces SSH tunneling to be used for 
remote connections.  If the <code>no-remote-connections</code> directive 
is set in the TurboVNC security configuration file, then that has the 
effect of enabling the <code>-localhost</code> option for all new 
TurboVNC sessions that are started on the host.</p>

<p>Passing an argument of <code>-noreverse</code> to <code>vncserver</code> 
will disable the ability to make outbound (reverse) connections from the 
TurboVNC session.  If the <code>no-reverse-connections</code> directive 
is set in the TurboVNC security configuration file, then that has the 
effect of enabling the <code>-noreverse</code> option for all new 
TurboVNC sessions that are started on the host.</p>

<p>If the host is configured such that it only allows SSH connections, then 
disallowing the TLS* security types on a system-wide basis (by setting 
the <code>permitted-security-types</code> directive in the TurboVNC 
security configuration file) is recommended.  Otherwise, when using the 
TurboVNC Viewer with default settings, the connection will have 
redundant encryption.</p>

<p><img src="vncauth-redundant.png" alt="vncauth-redundant" class="inline" id="imgid_7" name="imgid_7"/></p>



<h2 id="hd006007">6.7&nbsp;Running OpenGL Applications</h2>

<p>The TurboVNC Server includes a software GLX/OpenGL implementation that 
can be used for casual 3D rendering.  This implementation uses the 
swrast DRI driver provided by Mesa 8.x and later, and it supports only 
direct rendering.  Thus, it can only be used on systems that do not have 
vendor-specific GPU drivers installed or on systems that provide a 
libglvnd-enabled build of Mesa.  In general, if the TurboVNC host has a 
GPU, then you should use 
<a href="#VGL">VirtualGL</a><a name="idx0035"></a> rather than relying 
on TurboVNC&rsquo;s software OpenGL implementation.</p>

<p>Passing <code>-extension&nbsp;GLX</code> to <code>vncserver</code> 
disables the built-in GLX/OpenGL implementation, thus restoring the 
behavior of TurboVNC 2.1.x and earlier (which required VirtualGL in 
order to run OpenGL applications.)  If the built-in GLX/OpenGL 
implementation is not functioning properly, then pass 
<code>-verbose</code> to <code>vncserver</code> to log informational 
messages that may reveal the source of the problem.</p>



<h2 id="hd006008">6.8&nbsp;Further Reading</h2>

<p>For more detailed instructions on the usage of TurboVNC:</p>

<dl class="Description">
    <dt class="Description-1 Description">TurboVNC Server</dt>
    <dd class="Description-1 Description">
        Refer to the TurboVNC man pages:
<pre class="verbatim">
man&nbsp;-M&nbsp;/opt/TurboVNC/man&nbsp;vncserver
man&nbsp;-M&nbsp;/opt/TurboVNC/man&nbsp;Xvnc
man&nbsp;-M&nbsp;/opt/TurboVNC/man&nbsp;vncconnect
man&nbsp;-M&nbsp;/opt/TurboVNC/man&nbsp;vncpasswd
</pre>

    </dd>
    <dt class="Description-1 Description">TurboVNC Viewer</dt>
    <dd class="Description-1 Description">
        Run
<pre class="verbatim">
/opt/TurboVNC/bin/vncviewer&nbsp;-?
</pre>

        on Un*x or
<pre class="verbatim">
c:\Program&nbsp;Files\TurboVNC\vncviewer.bat&nbsp;-?
</pre>

        on Windows to display a full list of supported command-line 
        options/parameters and their descriptions.
    </dd>
</dl>

<p><br /></p>

<hr class="break" />



<h1 id="hd007"><a name="file007"></a>7&nbsp;Performance and Image Quality</h1>

<p>The level of image compression in TurboVNC can be adjusted to balance 
the (sometimes conflicting) goals of high image quality and high 
performance. There are four options that control the manner in which 
TurboVNC compresses images:</p>

<dl class="Description">
    <dt class="Description-1 Description">Allow JPEG compression</dt>
    <dd class="Description-1 Description">
         If this option is enabled, then TurboVNC will use JPEG compression for 
         subrectangles that have a high number of unique colors, and it will use 
         indexed color subencoding for subrectangles that have a low number of 
         unique colors.  If this option is disabled, then TurboVNC will select 
         between indexed color or raw subencoding, depending on the size of the 
         subrectangle and its color count.
    </dd>
    <dt class="Description-1 Description">JPEG image quality</dt>
    <dd class="Description-1 Description">
         Lower quality levels produce grainier JPEG images with more noticeable 
         compression artifacts, but lower quality levels also use less network 
         bandwidth and CPU time.
    </dd>
    <dt class="Description-1 Description">JPEG chrominance subsampling</dt>
    <dd class="Description-1 Description">
         When compressing an image using JPEG, the RGB pixels are first 
         converted to the YCbCr colorspace, a colorspace in which each pixel is 
         represented as a brightness (Y, or &ldquo;luminance&rdquo;) value and a 
         pair of color (Cb &amp; Cr, or &ldquo;chrominance&rdquo;) values.  
         After this colorspace conversion, chrominance subsampling can be used 
         to discard some of the chrominance components in order to save 
         bandwidth.  This works because the human eye is more sensitive to 
         changes in brightness than to changes in color.  1X subsampling (the 
         default in TurboVNC) retains the chrominance components for all pixels, 
         and thus it provides the best image quality but also uses the most 
         network bandwidth and CPU time.  2X subsampling retains the chrominance 
         components for every other pixel, and 4X subsampling retains the 
         chrominance components for every fourth pixel (this is typically 
         implemented as 2X subsampling in both X and Y directions.)  Grayscale 
         throws out all of the chrominance components, leaving only luminance.  
         2X and 4X subsampling will typically produce noticeable blurring of 
         lines and other sharp features, but with photographic or other 
         &ldquo;smooth&rdquo; image content, it may be difficult to detect any 
         difference between 1X, 2X, and 4X.
    </dd>
    <dt class="Description-1 Description">Compression level</dt>
    <dd class="Description-1 Description">
         In TurboVNC, the compression level specifies: 
         <ol class="Ordered numeric"><li class="Ordered-0">
            the level of zlib compression that will be used with indexed color, 
            mono, and raw subrectangles
        </li>
        <li class="Ordered-0">
            the &ldquo;palette threshold&rdquo; (the minimum number of colors 
            that a 
            subrectangle must have before it is encoded as JPEG or raw instead 
            of 
            indexed color)
        </li>
        <li class="Ordered-0">
            whether or not <a href="#InterframeComparison">interframe 
            comparison</a><a name="idx0036"></a> should be used
        </li></ol> See Section 
        <a href="#AdvancedCompression" class="ref">7.2</a> below for more 
        details.
    </dd>
</dl>

<p>These parameters can be adjusted by accessing the TurboVNC Viewer 
Options dialog box (click on the &ldquo;Options&rdquo; button in the 
&ldquo;TurboVNC Connection&rdquo; dialog box or, after connecting to the 
server, click on the Connection Options button in the toolbar.)</p>

<p>The TurboVNC Viewer provides five preset &ldquo;encoding methods&rdquo;, 
corresponding to the most useful combinations of the image compression 
options described above:</p>

<a name="tab007001"></a>
<div class="table">
<table class="standard" summary="TurboVNC Encoding Methods">
<caption>Table 7.1: TurboVNC Encoding Methods</caption>
  <thead class="standard">
  <tr class="head ">
    <th class="head standard">Encoding method</th>
    <th class="head standard">Allow JPEG</th>
    <th class="head standard">JPEG image quality</th>
    <th class="head standard">JPEG chrominance subsampling</th>
    <th class="head standard">Compression level</th>
    <th class="head standard">Notes</th>
  </tr>
  </thead>
  <tr class="standard">
    <td class="standard">&ldquo;Tight + Perceptually Lossless JPEG&rdquo;</td>
    <td class="standard">Yes</td>
    <td class="standard">95</td>
    <td class="standard">1x</td>
    <td class="standard">1</td>
    <td class="standard">This encoding method should be perceptually lossless (that is, any image compression artifacts it produces should be imperceptible to human vision) under most viewing conditions.  This encoding method requires a great deal of network bandwidth, however, and is generally not recommended except on 50 Megabit/second and faster networks.</td>
  </tr>
  <tr class="standard">
    <td class="standard">&ldquo;Tight + Medium-Quality JPEG&rdquo;</td>
    <td class="standard">Yes</td>
    <td class="standard">80</td>
    <td class="standard">2x</td>
    <td class="standard">6</td>
    <td class="standard">For subrectangles that have a high number of unique colors, this encoding method produces some minor, but generally not very noticeable, image compression artifacts.  All else being equal, this encoding method typically uses about twice the network bandwidth of the &ldquo;Tight + Low-Quality JPEG&rdquo; encoding method and about half the bandwidth of the &ldquo;Tight + Perceptually Lossless JPEG&rdquo; encoding method, making it appropriate for medium-speed networks such as 10 Megabit Ethernet.  Interframe comparison is enabled with this encoding method (Compression Level 6 = Compression Level 1 + interframe comparison.)</td>
  </tr>
  <tr class="standard">
    <td class="standard">&ldquo;Tight + Low-Quality JPEG&rdquo;</td>
    <td class="standard">Yes</td>
    <td class="standard">30</td>
    <td class="standard">4x</td>
    <td class="standard">7</td>
    <td class="standard">For subrectangles that have a high number of unique colors, this encoding method produces very noticeable image compression artifacts.  However, it performs optimally on low-bandwidth connections.  If image quality is more critical than performance, then use one of the other encoding methods or take advantage of the <a href="#LR">Lossless Refresh feature</a><a name="idx0037"></a>.  In addition to reducing the JPEG quality to a &ldquo;minimum usable&rdquo; level, this encoding method also enables interframe comparison and Compression Level 2 (CL 7 = CL 2 + interframe comparison.)  Compression Level 2 can reduce bandwidth for low-color application workloads that are not good candidates for JPEG compression.</td>
  </tr>
  <tr class="standard">
    <td class="standard">&ldquo;Lossless Tight&rdquo;</td>
    <td class="standard">No</td>
    <td class="standard">N/A</td>
    <td class="standard">N/A</td>
    <td class="standard">0</td>
    <td class="standard">This encoding method uses indexed color subencoding for subrectangles that have a low number of unique colors, but it otherwise does not perform any image compression at all.  Lossless Tight is thus suitable only for gigabit and faster networks.  This encoding method uses significantly less CPU time than any of the JPEG-based encoding methods.  Lossless Tight requires an RFB protocol extension that is, as of this writing, only supported by the TurboVNC Viewer.</td>
  </tr>
  <tr class="standard">
    <td class="standard">&ldquo;Lossless Tight + Zlib&rdquo;</td>
    <td class="standard">No</td>
    <td class="standard">N/A</td>
    <td class="standard">N/A</td>
    <td class="standard">6</td>
    <td class="standard">This encoding method uses indexed color subencoding for subrectangles that have a low number of unique colors and raw subencoding for subrectangles that have a high number of unique colors.  It compresses all subrectangles using zlib with zlib compression level 1.  For certain types of low-color workloads (CAD applications, in particular), this encoding method may use less network bandwidth than the &ldquo;Tight + Perceptually Lossless JPEG&rdquo; encoding method, but it also uses significantly more CPU time than any of the JPEG-based encoding methods.  Interframe comparison is enabled with this encoding method (Compression Level 6 = Compression Level 1 + interframe comparison.)</td>
  </tr>
</table>
</div>


<p>The encoding method can be set in the TurboVNC Viewer Options dialog box 
(click on the &ldquo;Options&rdquo; button in the &ldquo;TurboVNC 
Connection&rdquo; dialog box or, after connecting to the server, click 
on the Connection Options button in the toolbar.)</p>


<h2 id="hd007001">7.1&nbsp;Interframe Comparison</h2>

<p><a name="InterframeComparison"></a></p>

<p>Certain ill-behaved applications can sometimes draw the same thing over 
and over again, and this can cause redundant framebuffer updates to be 
sent to the VNC viewer.  Additionally, modern GUI toolkits often use 
image-based drawing methods (the X Rendering Extension, for instance), 
which can result in an entire window being redrawn, even if only a few 
pixels in the window have changed.  The TurboVNC Server can guard 
against this by maintaining a copy of the remote framebuffer for each 
connected viewer, comparing each new framebuffer update rectangle 
against the pixels in the framebuffer copy, and discarding any redundant 
portions of the rectangle before they are sent to the viewer.</p>

<p>Interframe comparison has some tradeoffs associated with it.  Perhaps 
the most important of these is that it increases the memory usage of the 
TurboVNC Server by a factor of N, where N is the number of connected 
viewers.  This can prove to be quite significant if the remote desktop 
size is relatively large.</p>

<p>2D applications are most often the ones that generate duplicate 
framebuffer updates, so using interframe comparison with such 
applications can significantly reduce the network usage and the host CPU 
usage (since fewer rectangles are actually being encoded.)  However, 
with 3D applications, the benefits of interframe comparison are less 
clear, since it is less common for those applications to generate 
duplicate framebuffer updates.  Interframe comparison may benefit 
certain classes of 3D applications, such as design applications that 
render a model against a static background&ndash; particularly when the 
model is not zoomed in enough to fill the entire window.  In real-world 
tests, however, interframe comparison rarely reduces the network usage 
for 3D applications by more than 5-10%.  Furthermore, with games and 
other immersive applications that modify most of the pixels on the 
screen each time a frame is rendered, interframe comparison can actually 
increase both CPU usage and network usage.  Furthermore, the effects of 
duplicate framebuffer updates are not typically noticeable on high-speed 
networks, but an increase in host CPU usage might be.</p>

<p>For these reasons, interframe comparison is not enabled by default and 
should not generally be enabled except on bandwidth-constrained networks 
and with applications for which it can be shown to be beneficial.  
Interframe comparison can be enabled by either passing an argument of 
<code>-interframe</code> to <code>vncserver</code> when starting a 
TurboVNC session or by requesting a compression level of 5 or higher 
from the viewer (see below.)</p>



<h2 id="hd007002">7.2&nbsp;Advanced Compression Options</h2>

<p><a name="AdvancedCompression"></a></p>

<p>One of the underlying principles of TurboVNC&rsquo;s design is to expose 
only the options that have proven to be useful (that is, the options 
that have proven to have good performance tradeoffs.)  Thus, the 
TurboVNC Viewer GUI will normally only allow you to select Compression 
Levels 1-2 if JPEG subencoding is enabled (6-7 if interframe comparison 
is also enabled) or Compression Levels 0-1 if JPEG subencoding is 
disabled (5-6 if interframe comparison is enabled.)  Other compression 
levels can, however, be specified on the command line, and doing so will 
enable a compatibility mode in the TurboVNC Viewer GUI that allows any 
compression level from 0 to 9 to be requested.</p>

<p>When connecting to a TurboVNC server, requesting a particular 
compression level has the following effect:</p>

<a name="tab007002"></a>
<div class="table">
<table class="standard" summary="Compression Levels Supported by the TurboVNC Server (JPEG Enabled)">
<caption>Table 7.2: Compression Levels Supported by the TurboVNC Server (JPEG Enabled)</caption>
  <thead class="standard">
  <tr class="head ">
    <th class="head standard">Compression level</th>
    <th class="head standard">Zlib compression level (non-JPEG subrectangles)</th>
    <th class="head standard">Palette threshold</th>
    <th class="head standard">Interframe comparison</th>
    <th class="head standard">Notes</th>
  </tr>
  </thead>
  <tr class="standard">
    <td class="standard">0</td>
    <td class="standard">1</td>
    <td class="standard">24</td>
    <td class="standard">No</td>
    <td class="standard">Same as Compression Level 1.  Bypassing zlib when JPEG is enabled would only reduce the CPU usage for non-JPEG subrectangles, which is of limited usefulness.  Further, bypassing zlib requires an RFB protocol extension that is not supported by non-TurboVNC viewers.  It is presumed that, if one wants to reduce the CPU usage, then one wants to do so for all subrectangles, so CL 0 without JPEG (AKA &ldquo;Lossless Tight&rdquo;) should be used.</td>
  </tr>
  <tr class="standard">
    <td class="standard">1</td>
    <td class="standard">1</td>
    <td class="standard">24</td>
    <td class="standard">No</td>
    <td class="standard">See the description of the &ldquo;Tight + JPEG&rdquo; encoding methods above.</td>
  </tr>
  <tr class="standard">
    <td class="standard">2</td>
    <td class="standard">3</td>
    <td class="standard">96</td>
    <td class="standard">No</td>
    <td class="standard">A higher palette threshold causes indexed color subencoding to be used more often than with CL 1, and indexed color subrectangles are compressed using a higher zlib compression level.  This can provide typically 20-40% better compression than CL 1 (with a commensurate increase in CPU usage) for workloads that have a low number of unique colors.  However, Compression Level 2 can increase the CPU usage for some high-color workloads without providing significantly better compression.</td>
  </tr>
  <tr class="standard">
    <td class="standard">3-4</td>
    <td class="standard">3</td>
    <td class="standard">96</td>
    <td class="standard">No</td>
    <td class="standard">Same as Compression Level 2 (reserved for future expansion)</td>
  </tr>
  <tr class="standard">
    <td class="standard">5-6</td>
    <td class="standard">1</td>
    <td class="standard">24</td>
    <td class="standard">Yes</td>
    <td class="standard">Same as Compression Level 1, but with interframe comparison enabled</td>
  </tr>
  <tr class="standard">
    <td class="standard">7-8</td>
    <td class="standard">3</td>
    <td class="standard">96</td>
    <td class="standard">Yes</td>
    <td class="standard">Same as Compression Level 2, but with interframe comparison enabled</td>
  </tr>
  <tr class="standard">
    <td class="standard">9</td>
    <td class="standard">7</td>
    <td class="standard">256</td>
    <td class="standard">Yes</td>
    <td class="standard">This mode is included only for backward compatibility with TightVNC.  It provides approximately the same level of compression for 2D applications as Compression Level 9 in TightVNC 1.3.x, while using much less CPU time.  It also provides much better compression than TightVNC for 3D and video applications.  However, relative to Compression Level 2, this mode uses approximately twice as much CPU time and only achieves about 10-20% better average compression for 2D apps (and has no noticeable benefit for 3D and video apps.)  Thus, its usefulness is generally very limited.</td>
  </tr>
</table>
</div>


<p></p>

<a name="tab007003"></a>
<div class="table">
<table class="standard" summary="Compression Levels Supported by the TurboVNC Server (JPEG Disabled)">
<caption>Table 7.3: Compression Levels Supported by the TurboVNC Server (JPEG Disabled)</caption>
  <thead class="standard">
  <tr class="head ">
    <th class="head standard">Compression Level</th>
    <th class="head standard">Zlib compression level (indexed color subrectangles)</th>
    <th class="head standard">Zlib compression level (raw subrectangles)</th>
    <th class="head standard">Palette threshold</th>
    <th class="head standard">Interframe comparison</th>
    <th class="head standard">Notes</th>
  </tr>
  </thead>
  <tr class="standard">
    <td class="standard">0</td>
    <td class="standard">None</td>
    <td class="standard">None</td>
    <td class="standard">Subrectangle size / 4</td>
    <td class="standard">No</td>
    <td class="standard">See the description of the &ldquo;Lossless Tight&rdquo; encoding method above.</td>
  </tr>
  <tr class="standard">
    <td class="standard">1</td>
    <td class="standard">1</td>
    <td class="standard">1</td>
    <td class="standard">Subrectangle size / 96</td>
    <td class="standard">No</td>
    <td class="standard">See the description of the &ldquo;Lossless Tight + Zlib&rdquo; encoding method above.</td>
  </tr>
  <tr class="standard">
    <td class="standard">2-4</td>
    <td class="standard">1</td>
    <td class="standard">1</td>
    <td class="standard">Subrectangle size / 96</td>
    <td class="standard">No</td>
    <td class="standard">Same as Compression Level 1 (reserved for future expansion)</td>
  </tr>
  <tr class="standard">
    <td class="standard">5</td>
    <td class="standard">None</td>
    <td class="standard">None</td>
    <td class="standard">Subrectangle size / 4</td>
    <td class="standard">Yes</td>
    <td class="standard">Same as Compression Level 0, but with interframe comparison enabled</td>
  </tr>
  <tr class="standard">
    <td class="standard">6-8</td>
    <td class="standard">1</td>
    <td class="standard">1</td>
    <td class="standard">Subrectangle size / 96</td>
    <td class="standard">Yes</td>
    <td class="standard">Same as Compression Level 1, but with interframe comparison enabled</td>
  </tr>
  <tr class="standard">
    <td class="standard">9</td>
    <td class="standard">7</td>
    <td class="standard">5</td>
    <td class="standard">Subrectangle size / 96</td>
    <td class="standard">Yes</td>
    <td class="standard">This mode is included only for backward compatibility with TightVNC.  It provides approximately the same level of compression for 2D applications as Compression Level 9 in TightVNC 1.3.x, while using much less CPU time.  It also provides much better compression than TightVNC for 3D and video applications.  However, relative to Compression Level 1, this mode uses approximately twice as much CPU time and only achieves about 10% better average compression for 2D apps (and has no noticeable benefit for 3D and video apps.)  Thus, its usefulness is generally very limited.</td>
  </tr>
</table>
</div>




<h2 id="hd007003">7.3&nbsp;Lossless Refresh</h2>

<p><a name="LR"></a></p>

<p>Since both of TurboVNC&rsquo;s mathematically lossless encoding methods 
have performance drawbacks, another option for image-quality-critical 
applications is the &ldquo;Lossless Refresh&rdquo; feature.  When a 
lossless refresh is requested by a TurboVNC viewer, the server will send 
a mathematically lossless image of the current TurboVNC desktop to the 
requesting viewer.  So, for instance, a user can rotate/pan/zoom an 
object in their 3D application using a very low-quality JPEG setting, 
then when that user is ready to interpret or analyze the object, they 
can request a lossless refresh of TurboVNC&rsquo;s virtual screen.</p>

<p>To perform a lossless refresh, press CTRL-ALT-SHIFT-L or click on the 
Lossless Refresh toolbar icon.</p>



<h2 id="hd007004">7.4&nbsp;Automatic Lossless Refresh</h2>

<p><a name="ALR"></a></p>

<p>Passing an argument of <code>-alr <em>timeout</em></code> to 
<code>vncserver</code> will enable the automatic lossless refresh (ALR) 
feature for the TurboVNC session.  ALR will monitor all of the VNC 
viewer connections, and if more than <em><code>timeout</code></em> 
seconds have elapsed since the last framebuffer update was sent to a 
given viewer, then the TurboVNC Server will send to that viewer a 
mathematically lossless copy of any &ldquo;ALR-eligible&rdquo; screen 
regions that have been affected by lossy compression.  You can also pass 
arguments of <code>-alrqual</code> and <code>-alrsamp</code> to 
<code>vncserver</code> to specify that automatic lossless refreshes 
should be sent using JPEG instead (see the <code>Xvnc</code> man page 
for details.)</p>

<p>The ALR feature is designed mainly for use with interactive 
visualization applications.  The idea is that, on a low-bandwidth 
connection, low-quality JPEG can be used while the 3D scene is 
rotated/panned/zoomed, but when the motion stops, a fully lossless copy 
of the 3D image is sent and can be studied in detail.</p>

<p>The default is for any regions drawn with <code>X[Shm]PutImage()</code> 
to be ALR-eligible, as well as any regions drawn with CopyRect, if the 
source of the CopyRect operation was affected by lossy compression 
(CopyRect is an RFB encoding that allows the server to request that the 
viewer move a rectangle of pixels from one location to another.)  When 
used with VirtualGL, this means that ALRs will mainly be sent for just 
the 3D screen regions.  This should be fine for most 3D applications, 
since the 3D regions are the ones that are quality-critical.  The 
default ALR behavior also prevents what might best be called the 
&ldquo;blinking cursor dilemma.&rdquo;  Certain ill-behaved window 
managers update a small region of the taskbar continuously, even though 
none of the pixels in that region have changed.  Also, certain programs 
have a blinking cursor that may update more frequently than the ALR 
timeout.  Since an ALR is triggered based on a period of inactivity 
relative to the last framebuffer update, these continuous updates 
prevent an ALR from ever being sent. Fortunately, these ill-behaved 
window managers and blinking cursors do not typically use 
<code>X[Shm]PutImage()</code> to perform their updates, so the problem 
is effectively worked around by limiting the ALR-eligible regions to 
just the subset of regions that were drawn with 
<code>X[Shm]PutImage()</code> and CopyRect.</p>

<p>You can override the default ALR behavior, thus making all screen 
regions eligible for ALR, by setting the <code>TVNC_ALRALL</code> 
environment variable to <code>1</code> on the TurboVNC host prior to 
starting a TurboVNC session.  You can also set 
<code>TVNC_ALRCOPYRECT</code> to <code>0</code> to make CopyRect regions 
ALR-ineligible, which approximates the behavior of TurboVNC 1.2.1 and 
prior.</p>



<h2 id="hd007005">7.5&nbsp;Multithreading</h2>

<p><a name="Multithreading"></a></p>

<p>By default, the TurboVNC Server uses multiple threads to perform image 
encoding and compression, thus allowing it to take advantage of 
multi-core or multi-processor systems.  The server splits the screen 
vertically into N tiles, where N is the number of threads, and assigns 
each tile to a separate thread. The scalability of this algorithm is 
nearly linear when used with demanding 3D or video applications that 
fill most of the screen.  However, whether or not multithreading 
improves the overall performance of TurboVNC depends largely on the 
performance of the viewer and the network.  If either the viewer or the 
network is the primary performance bottleneck, then enabling 
multithreading in the server will not help.  Multithreading is also not 
currently implemented with non-Tight encoding types.</p>

<p>To disable server-side multithreading, set the <code>TVNC_MT</code> 
environment variable to <code>0</code> on the host prior to starting 
<code>vncserver</code>, or pass an argument of <code>-nomt</code> to 
<code>vncserver</code>.  The default behavior is to use as many threads 
as there are cores on the TurboVNC host (up to a maximum of 4), but you 
can set the <code>TVNC_NTHREADS</code> environment variable or pass an 
argument of <code>-nthreads</code> to <code>vncserver</code> to override 
this.</p>

<p><br /></p>

<hr class="break" />



<h1 id="hd008"><a name="file008"></a>8&nbsp;TurboVNC Security Extensions</h1>

<p><a name="Security_Extensions"></a></p>


<h2 id="hd008001">8.1&nbsp;Terminology</h2>

<p>In an attempt to maintain consistency with other VNC implementations, 
TurboVNC uses the following terminology when referring to its security 
extensions:</p>

<dl class="Description">
    <dt class="Description-1 Description">Authentication Method</dt>
    <dd class="Description-1 Description">
         A technique that the VNC server uses to validate authentication 
         credentials sent from a VNC viewer.  If the credentials sent from a 
         particular VNC viewer are not valid, then that viewer is not allowed to 
         connect.
    </dd>
    <dt class="Description-1 Description">Authentication Scheme</dt>
    <dd class="Description-1 Description">
         A protocol used to send authentication credentials from a VNC viewer to 
         a VNC server for validation.  Some authentication schemes are required 
         by the RFB protocol specification, and others are implemented as 
         extensions to that specification.
    </dd>
    <dt class="Description-1 Description">Encryption Method</dt>
    <dd class="Description-1 Description">
         A technique used to encrypt the data sent between the VNC server and 
         the VNC viewer
    </dd>
    <dt class="Description-1 Description">Security Type</dt>
    <dd class="Description-1 Description">
         A specific combination of an authentication method, an authentication 
         scheme, and an encryption method
    </dd>
</dl>



<h2 id="hd008002">8.2&nbsp;TurboVNC Server Authentication Methods</h2>

<dl class="Description">
    <dt class="Description-1 Description">No Authentication</dt>
    <dd class="Description-1 Description">
         The VNC server does not authenticate the VNC viewer at all.
    </dd>
    <dt class="Description-1 Description">VNC Password Authentication</dt>
    <dd class="Description-1 Description">
         A session password sent from the VNC viewer is validated against a 
         password file, which is typically located under the user&rsquo;s home 
         directory on the VNC host.  The VNC password is separate from any other 
         login credentials and thus represents less of a security threat if 
         compromised (that is, assuming the VNC password and the user&rsquo;s 
         account password are not the same.)
    </dd>
    <dt class="Description-1 Description">One-Time Password (OTP) Authentication</dt>
    <dd class="Description-1 Description">
         Using the <code>vncpasswd</code> program, a unique password is 
         generated &ldquo;on the fly&rdquo; for the TurboVNC session, and the 
         password is printed on the command line (see the man page for 
         <code>vncpasswd</code> for more details.)  The user enters this 
         password in the VNC viewer, and the VNC viewer sends the password to 
         the server as if it were a VNC password.  However, once the OTP has 
         been used to authenticate a viewer, the OTP is forgotten and cannot be 
         reused.  OTP authentication can be used, for instance, to launch or 
         connect to TurboVNC sessions from an automated web portal or from a job 
         scheduler. OTP authentication is also useful for allowing temporary 
         access to a TurboVNC session for collaboration purposes.  The 
         <a href="#TurboVNC_Session_Manager">TurboVNC Session 
         Manager</a><a name="idx0038"></a> uses OTP authentication by default, 
         which allows it to securely authenticate with a TurboVNC session 
         without prompting for additional credentials.
    </dd>
    <dt class="Description-1 Description">PAM User/Password Authentication</dt>
    <dd class="Description-1 Description">
         The VNC server uses Pluggable Authentication Modules (PAM) to validate 
         a username and password received from a VNC viewer.  The password 
         received from the VNC viewer need not necessarily be validated against 
         the user&rsquo;s account password.  Generally, the TurboVNC Server can 
         validate the username and password using any authentication credentials 
         that can be accessed through PAM.  Since the user/password 
         authentication schemes supported by TurboVNC (see below) transmit the 
         password from the VNC viewer to the VNC server as plain text, it is 
         strongly recommended that the PAM User/Password authentication method 
         be used only with session encryption or if the session is restricted to 
         allow only loopback (SSH) connections and to disallow reverse 
         connections (see Section 
         <a href="#Secure_TurboVNC_Usage" class="ref">6.6</a>.)
    </dd>
</dl>



<h2 id="hd008003">8.3&nbsp;TurboVNC Viewer Authentication Schemes</h2>

<dl class="Description">
    <dt class="Description-1 Description">None</dt>
    <dd class="Description-1 Description">
         No authentication credentials are sent to the server.
    </dd>
    <dt class="Description-1 Description">Standard VNC Authentication</dt>
    <dd class="Description-1 Description">
         A password is sent to the server using a DES-encrypted 
         challenge/response scheme.  The password can be up to 8 characters 
         long, so the DES key length is 56 bits.  This is not a particularly 
         strong form of encryption by today&rsquo;s standards (56-bit DES was 
         broken by brute force attack in the late 90&rsquo;s.)
    </dd>
    <dt class="Description-1 Description">Unix Login/Plain Authentication</dt>
    <dd class="Description-1 Description">
         Both the username and password are sent to the VNC server as plain 
         text. Thus, it is <em>strongly</em> recommended that this 
         authentication scheme be used only with VNC connections that are 
         encrypted using TLS (see below) or SSH (see Section 
         <a href="#Secure_TurboVNC_Usage" class="ref">6.6</a>.)  Per the RFB 
         spec, this authentication scheme is referred to as &ldquo;Unix 
         Login&rdquo; when used with a TightVNC-compatible server and 
         &ldquo;Plain&rdquo; when used with a VeNCrypt-compatible server.
    </dd>
</dl>



<h2 id="hd008004">8.4&nbsp;Supported Encryption Methods</h2>

<p>TurboVNC supports three encryption methods:</p>

<dl class="Description">
    <dt class="Description-1 Description">None</dt>
    <dd class="Description-1 Description">
         No encryption
    </dd>
    <dt class="Description-1 Description">Anonymous TLS Encryption</dt>
    <dd class="Description-1 Description">
         The connection is encrypted using TLS (Transport Layer Security) 
         without authentication (i.e. without a certificate.)
    </dd>
    <dt class="Description-1 Description">TLS/X.509 Encryption</dt>
    <dd class="Description-1 Description">
         The connection is encrypted using TLS with a specified X.509 
         certificate.
    </dd>
</dl>



<h2 id="hd008005">8.5&nbsp;Supported Security Types</h2>

<p>TurboVNC supports the following security types:</p>

<div class="table">
<table class="standard">
  <thead class="standard">
  <tr class="head ">
    <th class="head standard">Server Security Type</th>
    <th class="head standard">Authentication Method</th>
    <th class="head standard">Encryption Method</th>
    <th class="head standard">Viewer Security Type</th>
    <th class="head standard">Authentication Scheme</th>
    <th class="head standard">Compatibility</th>
  </tr>
  </thead>
  <tr class="standard">
    <td class="high standard">None</td>
    <td class="standard">None</td>
    <td class="standard">None</td>
    <td class="high standard">None</td>
    <td class="standard">None</td>
    <td class="standard">RFB 3.3+</td>
  </tr>
  <tr class="standard">
    <td class="high standard">VNC</td>
    <td class="standard">VNC Password</td>
    <td class="standard">None</td>
    <td class="high standard">VNC</td>
    <td class="standard">Standard VNC</td>
    <td class="standard">RFB 3.3+</td>
  </tr>
  <tr class="standard">
    <td class="high standard">OTP</td>
    <td class="standard">One-Time Password</td>
    <td class="standard">None</td>
    <td class="high standard">VNC</td>
    <td class="standard">Standard VNC</td>
    <td class="standard">RFB 3.3+</td>
  </tr>
  <tr class="standard">
    <td class="high standard">Plain</td>
    <td class="standard">PAM User/Password</td>
    <td class="standard">None</td>
    <td class="high standard">Plain</td>
    <td class="standard">Plain</td>
    <td class="standard">RFB 3.7+ with VeNCrypt extensions</td>
  </tr>
  <tr class="standard">
    <td class="high standard">TLSNone</td>
    <td class="standard">None</td>
    <td class="standard">Anonymous TLS</td>
    <td class="high standard">TLSNone</td>
    <td class="standard">None</td>
    <td class="standard">RFB 3.7+ with VeNCrypt extensions</td>
  </tr>
  <tr class="standard">
    <td class="high standard">TLSVnc</td>
    <td class="standard">VNC Password</td>
    <td class="standard">Anonymous TLS</td>
    <td class="high standard">TLSVnc</td>
    <td class="standard">Standard VNC</td>
    <td class="standard">RFB 3.7+ with VeNCrypt extensions</td>
  </tr>
  <tr class="standard">
    <td class="high standard">TLSOtp</td>
    <td class="standard">One-Time Password</td>
    <td class="standard">Anonymous TLS</td>
    <td class="high standard">TLSVnc</td>
    <td class="standard">Standard VNC</td>
    <td class="standard">RFB 3.7+ with VeNCrypt extensions</td>
  </tr>
  <tr class="standard">
    <td class="high standard">TLSPlain</td>
    <td class="standard">PAM User/Password</td>
    <td class="standard">Anonymous TLS</td>
    <td class="high standard">TLSPlain</td>
    <td class="standard">Plain</td>
    <td class="standard">RFB 3.7+ with VeNCrypt extensions</td>
  </tr>
  <tr class="standard">
    <td class="high standard">X509None</td>
    <td class="standard">None</td>
    <td class="standard">TLS/X.509</td>
    <td class="high standard">X509None</td>
    <td class="standard">None</td>
    <td class="standard">RFB 3.7+ with VeNCrypt extensions</td>
  </tr>
  <tr class="standard">
    <td class="high standard">X509Vnc</td>
    <td class="standard">VNC Password</td>
    <td class="standard">TLS/X.509</td>
    <td class="high standard">X509Vnc</td>
    <td class="standard">Standard VNC</td>
    <td class="standard">RFB 3.7+ with VeNCrypt extensions</td>
  </tr>
  <tr class="standard">
    <td class="high standard">X509Otp</td>
    <td class="standard">One-Time Password</td>
    <td class="standard">TLS/X.509</td>
    <td class="high standard">X509Vnc</td>
    <td class="standard">Standard VNC</td>
    <td class="standard">RFB 3.7+ with VeNCrypt extensions</td>
  </tr>
  <tr class="standard">
    <td class="high standard">X509Plain</td>
    <td class="standard">PAM User/Password</td>
    <td class="standard">TLS/X.509</td>
    <td class="high standard">X509Plain</td>
    <td class="standard">Plain</td>
    <td class="standard">RFB 3.7+ with VeNCrypt extensions</td>
  </tr>
  <tr class="standard">
    <td class="high standard">UnixLogin</td>
    <td class="standard">PAM User/Password</td>
    <td class="standard">None</td>
    <td class="high standard">UnixLogin</td>
    <td class="standard">Unix Login</td>
    <td class="standard">RFB 3.7+ with TightVNC extensions</td>
  </tr>
</table>
</div>


<div class="important"><p class="important">
NOTE: The security type names are case-insensitive.  The capitalization conventions above are used in order to maintain consistency with the RFB protocol specification.
</p></div>



<h2 id="hd008006">8.6&nbsp;Enabling Security Types</h2>

<p>The default behavior of the TurboVNC Server is for all security types 
except &ldquo;TLSNone&rdquo;, &ldquo;X509None&rdquo;, and 
&ldquo;None&rdquo; to be enabled and for VNC Password and OTP 
authentication to be preferred over PAM User/Password authentication.  
However, the system administrator can disable one or more of the 
security types or set the preferred order of the security types by 
editing the TurboVNC security configuration file.  See the 
<code>Xvnc</code> man page for more details.</p>

<p>If the VNC server allows multiple security types, then the VNC 
viewer&rsquo;s default security type will be determined by the 
server&rsquo;s preferred security type.  In this case, the user can 
override the default by passing command-line arguments to 
<code>vncviewer</code>.  If the VNC server prefers a security type that 
supports Standard VNC authentication, then the user can force the use of 
Unix Login/Plain authentication by passing an argument of <code>-user 
<em>user-name</em></code> to <code>vncviewer</code> when connecting to 
the TurboVNC session.  Similarly, if the VNC server prefers a security 
type that supports Unix Login/Plain authentication, then the user can 
force the use of Standard VNC authentication by passing an argument of 
<code>-nounixlogin</code> to <code>vncviewer</code>. You can also 
accomplish the same thing by unchecking &ldquo;Unix Login&rdquo; or 
&ldquo;Plain&rdquo; or &ldquo;Standard VNC&rdquo; in the 
&ldquo;Security&rdquo; tab of the Options dialog or by limiting the 
available security types using the <code>SecurityTypes</code>, 
<code>User</code>, or <code>NoUnixLogin</code> arguments/parameters.</p>

<p>If the system administrator has not restricted any of the server 
security types on a system-wide basis, then the user can choose to 
disable some or all of them for a particular TurboVNC session by using 
the <code>-SecurityTypes</code> command-line argument when starting the 
session.  See the <code>Xvnc</code> man page for more details.</p>



<h2 id="hd008007">8.7&nbsp;Further Reading</h2>

<p>For more detailed information about the TurboVNC security extensions, 
refer to the TurboVNC man pages:</p>

<pre class="verbatim">
man&nbsp;-M&nbsp;/opt/TurboVNC/man&nbsp;vncserver
man&nbsp;-M&nbsp;/opt/TurboVNC/man&nbsp;Xvnc
man&nbsp;-M&nbsp;/opt/TurboVNC/man&nbsp;vncpasswd
</pre>

<p><br /></p>

<hr class="break" />



<h1 id="hd009"><a name="file009"></a>9&nbsp;Hardware 3D Acceleration (Using VirtualGL with TurboVNC)</h1>

<p><a name="VGL"></a></p>

<p>Referring to the VirtualGL User&rsquo;s Guide, VirtualGL&rsquo;s X11 
Transport draws OpenGL-rendered frames onto an X display using standard 
X11 drawing commands. Since this results in the frames being sent 
uncompressed to the X server, the X11 Transport is designed to be used 
with an &ldquo;X proxy.&rdquo;  An X proxy acts as a virtual X server, 
receiving X11 commands from applications (and from VirtualGL), rendering 
the X11 commands into images, compressing the resulting images, and 
sending the compressed images over the network to a client or clients.</p>

<p>Since VirtualGL is sending rendered frames to the X proxy at a very fast 
rate, the proxy must be able to compress the frames very quickly in 
order to keep up. Unfortunately, however, most X proxies can&rsquo;t.  
They simply aren&rsquo;t designed to compress, with any degree of 
performance, the large and complex images generated by 3D applications.</p>

<p>Enter TurboVNC.  Although TurboVNC can be used with all types of 
applications, it was initially designed as a fast X proxy for VirtualGL.  
TurboVNC provides an alternate means of delivering rendered frames from 
VirtualGL to a client machine without using VirtualGL&rsquo;s built-in 
VGL Transport.</p>


<h3 id="hd009000001">Advantages of TurboVNC (when compared to the VGL Transport)</h3>

<ul class="Itemize">
    <li class="Itemize-1 Itemize asterisk">
        When using the VGL Transport, non-OpenGL elements of the 3D 
        application&rsquo;s GUI are sent over the network using remote X11, 
        which will create performance problems on high-latency networks (such as 
        broadband or long-haul fibre.)  Non-OpenGL elements of the 3D 
        application&rsquo;s GUI will load and render much faster (perhaps even 
        orders of magnitude faster) with TurboVNC than with the VGL Transport on 
        such connections.
    </li>
    <li class="Itemize-1 Itemize asterisk">
        For 3D applications whose rendered frames do not contain very many 
        unique colors (for instance, CAD applications in wireframe mode), the 
        hybrid encoding methods used by TurboVNC will generally use less network 
        bandwidth than the pure JPEG encoding method used by the VGL Transport.
    </li>
    <li class="Itemize-1 Itemize asterisk">
        TurboVNC provides two lossless compression modes, one of which is 
        designed to reduce host CPU usage on gigabit networks and the other of 
        which is designed to provide reasonable performance on wide-area 
        networks (at the expense of higher host CPU usage.)  The VGL 
        Transport&rsquo;s only lossless option is uncompressed RGB.
    </li>
    <li class="Itemize-1 Itemize asterisk">
        TurboVNC includes a lossless refresh feature that will, on demand, send 
        a mathematically lossless image of the remote desktop to the client.  A 
        user connecting over a low-bandwidth connection can use low-quality JPEG 
        to achieve the best performance when manipulating a 3D model, then they 
        can request a lossless refresh when they are ready to study the model in 
        detail.
    </li>
    <li class="Itemize-1 Itemize asterisk">
        The TurboVNC Server can be configured to send, during periods of 
        inactivity, a mathematically lossless copy of the rendered frames drawn 
        by VirtualGL (Automatic Lossless Refresh.)
    </li>
    <li class="Itemize-1 Itemize asterisk">
        TurboVNC provides rudimentary collaboration capabilities.  Multiple 
        users can simultaneously view the same TurboVNC session and pass around 
        control of the keyboard and mouse.
    </li>
    <li class="Itemize-1 Itemize asterisk">
        From the point of view of the 3D application, the TurboVNC client/server 
        connection is stateless.  If the network hiccups or the viewer is	
        otherwise disconnected, the TurboVNC session continues to run on the 
        host and can be rejoined from any machine on the network.
    </li>
    <li class="Itemize-1 Itemize asterisk">
        No X server is required on the client machine.  This reduces the 
        deployment complexity for Windows clients.
    </li>
    <li class="Itemize-1 Itemize asterisk">
        Any machine with a web browser, and any mobile device, can be used as a 
        TurboVNC client (with reduced performance and features relative to the 
        TurboVNC Viewer.)
    </li>
</ul>



<h3 id="hd009000002">Disadvantages of TurboVNC (when compared to the VGL transport)</h3>

<ul class="Itemize">
    <li class="Itemize-1 Itemize asterisk">
        No seamless windows.  All application windows are constrained to a 
        &ldquo;virtual desktop&rdquo;, which displays in a single window on the 
        client machine.
    </li>
    <li class="Itemize-1 Itemize asterisk">
        TurboVNC will generally require about 20% more host/server CPU cycles to 
        maintain the same frame rate as the VGL Transport, both because it has 
        to compress more pixels in each frame	(an entire desktop rather than a 
        single window) and because it has to perform 2D (X11) rendering as well 
        as 3D rendering.
    </li>
    <li class="Itemize-1 Itemize asterisk">
        TurboVNC does not support quad-buffered stereo or transparent overlays.
    </li>
</ul>



<h2 id="hd009001">9.1&nbsp;Using VirtualGL on a TurboVNC Host</h2>

<p><a name="TurboVNC_Usage_Local"></a></p>

<p>The most common (and optimal) way to use VirtualGL with TurboVNC is to 
configure the same machine as a TurboVNC host and a VirtualGL server.  
This allows VirtualGL to send rendered frames to TurboVNC through shared 
memory rather than over a network.</p>

<div class="figure">
<img src="x11transport.png" alt="x11transport" class="figure" id="imgid_8" name="imgid_8"/>
</div>

<p>The following procedure describes how to launch a 3D application using 
this configuration.</p>


<h3 id="hd009001001">Procedure</h3>

<ol class="Ordered numeric">
    <li class="Ordered-1 Ordered">
        Follow the procedure described in Chapter 
        <a href="#TurboVNC_Usage" class="ref">6</a> for starting a TurboVNC 
        session and connecting to it.
    </li>
    <li class="Ordered-1 Ordered">
        Open a new terminal inside the TurboVNC desktop.
    </li>
    <li class="Ordered-1 Ordered">
        In the terminal, start a 3D application using VirtualGL:
        <pre class="verbatim">/opt/VirtualGL/bin/vglrun <em>[vglrun options]</em> <em>3D-application-executable-or-script</em> <em>[arguments]</em></pre>
    </li>
</ol>



<h2 id="hd009002">9.2&nbsp;Using VirtualGL on a Machine Other Than a TurboVNC Host</h2>

<p><a name="TurboVNC_Usage_Remote"></a></p>

<div class="figure">
<img src="vgltransportservernetwork.png" alt="vgltransportservernetwork" class="figure" id="imgid_9" name="imgid_9"/>
</div>

<p>If the TurboVNC host and VirtualGL server are different machines, then 
it is desirable to use the VGL Transport to send rendered frames from 
the VirtualGL server to the TurboVNC session.  It is also desirable to 
disable image compression in the VGL Transport.  Otherwise, the images 
would have to be compressed by the VirtualGL server, decompressed by the 
VirtualGL Client, then recompressed by the TurboVNC Server, which is a 
waste of CPU resources. However, sending images uncompressed over a 
network requires a fast network (generally, Gigabit Ethernet or faster), 
so there needs to be a fast link between the VirtualGL server and the 
TurboVNC host for this procedure to perform well.</p>


<h3 id="hd009002001">Procedure</h3>

<ol class="Ordered numeric">
    <li class="Ordered-1 Ordered">
        Follow the procedure described in Chapter 
        <a href="#TurboVNC_Usage" class="ref">6</a> for starting a TurboVNC 
        session and connecting to it.
    </li>
    <li class="Ordered-1 Ordered">
        Open a new terminal inside the TurboVNC desktop.
    </li>
    <li class="Ordered-1 Ordered">
        In the same terminal window, open a Secure Shell (SSH) session into the 
        VirtualGL server:
        <pre class="verbatim">/opt/VirtualGL/bin/vglconnect <em>user</em>@<em>server</em></pre>
        Replace <em><code>user</code></em> with your username on the VirtualGL 
        server and <em><code>server</code></em> with the hostname or IP address 
        of that server.  Refer to the VirtualGL User&rsquo;s Guide for 
        additional <code>vglconnect</code> options.
    </li>
    <li class="Ordered-1 Ordered">
        In the SSH session, set the <code>VGL_COMPRESS</code> environment 
        variable to <code>rgb</code>
        <div class="important"><p class="important">
        Passing an argument of <code>-c&nbsp;rgb</code> to <code>vglrun</code> achieves the same result.
        </p></div>
    </li>
    <li class="Ordered-1 Ordered">
        In the SSH session, start a 3D application using VirtualGL:
        <pre class="verbatim">/opt/VirtualGL/bin/vglrun <em>[vglrun options]</em> <em>3D-application-executable-or-script</em> <em>[arguments]</em></pre>
    </li>
</ol>



<h2 id="hd009003">9.3&nbsp;NV-CONTROL Emulation</h2>

<p>This version of TurboVNC includes partial emulation of the 
<code>NV-CONTROL</code> X11 extension provided by nVidia&rsquo;s 
proprietary Un*x drivers.  Certain 3D applications rely on this 
extension to query and set low-level GPU properties, and unfortunately 
the library (libXNVCtrl) used by applications to interact with the 
extension is static, making it impossible to interpose using VirtualGL.</p>

<p>Passing an argument of <code>-nvcontrol <em>display</em></code> to 
<code>vncserver</code> will set up a fake <code>NV-CONTROL</code> 
extension in the TurboVNC session and will redirect all 
<code>NV-CONTROL</code> requests to <em><code>display</code></em>.  
<em><code>display</code></em> should generally be the name of the 3D X 
server you plan to use with VirtualGL (<code>:0</code>, for instance.)  
The TurboVNC Server does not attempt to open a connection to this 
display until an application uses the <code>NV-CONTROL</code> extension.  
If a connection to the 3D X server cannot be opened, if the 3D X server 
does not have the <code>NV-CONTROL</code> extension, or if other issues 
are encountered when attempting to redirect <code>NV-CONTROL</code> 
requests, then a BadRequest X11 error will be returned to the 
application, and the TurboVNC session log will display an error message 
explaining why the request failed. It is assumed that you have already 
followed the procedure in the VirtualGL User&rsquo;s Guide to allow 
access to the 3D X server.  If access to the 3D X server is restricted 
to members of the <code>vglusers</code> group, then you may need to 
execute</p>

<pre class="verbatim">
xauth&nbsp;merge&nbsp;/etc/opt/VirtualGL/vgl_xauth_key
</pre>

<p>if you need to use the <code>NV-CONTROL</code> extension prior to 
invoking <code>vglrun</code> for the first time.</p>

<p>You can change the 3D X server for a particular TurboVNC session after 
the session has been started.  For instance, if you want to redirect 
both <code>NV-CONTROL</code> requests and OpenGL to a GPU attached to 
Screen 1 of Display :0, you would execute</p>

<pre class="verbatim">xprop -root -f VNC_NVCDISPLAY 8s -set VNC_NVCDISPLAY :0.1
vglrun -d :0.1 <em>3D-application-executable-or-script</em></pre>
<p><br /></p>

<hr class="break" />



<h1 id="hd0010"><a name="file010"></a>10&nbsp;Compatibility Guide</h1>

<p><a name="Compatibility"></a></p>

<p>In order to realize the full benefits of TurboVNC, it is necessary to 
use the TurboVNC Server and the TurboVNC Viewer in concert.  However, 
TurboVNC is fully compatible with TigerVNC, TightVNC, RealVNC, and other 
VNC flavors.  You can use the TurboVNC Viewer to connect to a 
non-TurboVNC server (or vice versa), although this will generally result 
in some decrease in performance, and features such as the 
<a href="#TurboVNC_Session_Manager">TurboVNC Session 
Manager</a><a name="idx0039"></a> will not be available.</p>

<p>The following sections list additional things to bear in mind when 
mixing TurboVNC with other VNC flavors.</p>


<h2 id="hd0010001">10.1&nbsp;TightVNC or TigerVNC Servers</h2>

<ul class="Itemize">
    <li class="Itemize-1 Itemize asterisk">
        TightVNC and TigerVNC specify the JPEG quality level on a scale from 0 
        to 9. This translates to actual JPEG quality as follows:
        <dl class="Description">
            <dt class="Description-3 Description">TightVNC JPEG Quality Levels</dt>
            <dd class="Description-3 Description">
                <div class="table">
                <table class="standard">
                  <thead class="standard">
                  <tr class="head ">
                    <th class="head standard">JPEG quality level</th>
                    <th class="head standard">0</th>
                    <th class="head standard">1</th>
                    <th class="head standard">2</th>
                    <th class="head standard">3</th>
                    <th class="head standard">4</th>
                    <th class="head standard">5</th>
                    <th class="head standard">6</th>
                    <th class="head standard">7</th>
                    <th class="head standard">8</th>
                    <th class="head standard">9</th>
                  </tr>
                  </thead>
                  <tr class="standard">
                    <td class="high standard">Actual JPEG quality</td>
                    <td class="standard">5</td>
                    <td class="standard">10</td>
                    <td class="standard">15</td>
                    <td class="standard">25</td>
                    <td class="standard">37</td>
                    <td class="standard">50</td>
                    <td class="standard">60</td>
                    <td class="standard">70</td>
                    <td class="standard">75</td>
                    <td class="standard">80</td>
                  </tr>
                  <tr class="standard">
                    <td class="high standard">Actual chrominance subsampling</td>
                    <td class="standard">2X</td>
                    <td class="standard">2X</td>
                    <td class="standard">2X</td>
                    <td class="standard">2X</td>
                    <td class="standard">2X</td>
                    <td class="standard">2X</td>
                    <td class="standard">2X</td>
                    <td class="standard">2X</td>
                    <td class="standard">2X</td>
                    <td class="standard">2X</td>
                  </tr>
                </table>
                </div>
                
        <a name="TigerVNC_JPEG_Qual"></a>
            </dd>
            <dt class="Description-3 Description">TigerVNC JPEG Quality Levels</dt>
            <dd class="Description-3 Description">
                <div class="table">
                <table class="standard">
                  <thead class="standard">
                  <tr class="head ">
                    <th class="head standard">JPEG quality level</th>
                    <th class="head standard">0</th>
                    <th class="head standard">1</th>
                    <th class="head standard">2</th>
                    <th class="head standard">3</th>
                    <th class="head standard">4</th>
                    <th class="head standard">5</th>
                    <th class="head standard">6</th>
                    <th class="head standard">7</th>
                    <th class="head standard">8</th>
                    <th class="head standard">9</th>
                  </tr>
                  </thead>
                  <tr class="standard">
                    <td class="high standard">Actual JPEG quality</td>
                    <td class="standard">15</td>
                    <td class="standard">29</td>
                    <td class="standard">41</td>
                    <td class="standard">42</td>
                    <td class="standard">62</td>
                    <td class="standard">77</td>
                    <td class="standard">79</td>
                    <td class="standard">86</td>
                    <td class="standard">92</td>
                    <td class="standard">100</td>
                  </tr>
                  <tr class="standard">
                    <td class="high standard">Actual chrominance subsampling</td>
                    <td class="standard">4X</td>
                    <td class="standard">4X</td>
                    <td class="standard">4X</td>
                    <td class="standard">2X</td>
                    <td class="standard">2X</td>
                    <td class="standard">2X</td>
                    <td class="standard">1X</td>
                    <td class="standard">1X</td>
                    <td class="standard">1X</td>
                    <td class="standard">1X</td>
                  </tr>
                  <tr class="standard">
                    <td class="high standard">Average compression ratio *</td>
                    <td class="standard">100</td>
                    <td class="standard">80</td>
                    <td class="standard">70</td>
                    <td class="standard">60</td>
                    <td class="standard">50</td>
                    <td class="standard">40</td>
                    <td class="standard">30</td>
                    <td class="standard">25</td>
                    <td class="standard">20</td>
                    <td class="standard">10</td>
                  </tr>
                </table>
                </div>
                
                <div class="important"><p class="important">
                * Experimentally determined by compressing every 10th frame in the SPECviewperf 9 benchmark suite
                </p></div>
            </dd>
        </dl>
        TurboVNC, on the other hand, includes extensions to Tight encoding that 
        allow the JPEG quality to be specified on the standard 1-100 scale and 
        allow the JPEG chrominance subsampling to be specified seperately. 
        TigerVNC 1.2 (and later) includes the same extensions on the server 
        side, so the TigerVNC 1.2+ Server will behave like the TurboVNC Server 
        when a TurboVNC viewer is connected to it. <br /><br /> When a TurboVNC 
        viewer is connected to a TightVNC or TigerVNC 1.0/1.1 server, setting 
        the JPEG quality to N in the TurboVNC Viewer sets the JPEG quality level 
        to N/10 on the TightVNC or TigerVNC server.  For instance, if you set 
        the JPEG quality to 95 in the TurboVNC Viewer, this would translate to a 
        JPEG quality level of 9, which would set the actual JPEG 
        quality/subsampling to 80/2X if connected to a TightVNC server or 100/1X 
        if connected to a TigerVNC 1.0/1.1 server. <br /><br />
    </li>
    <li class="Itemize-1 Itemize asterisk">
        Changing the JPEG chrominance subsampling option in the TurboVNC Viewer 
        has no effect when connected to a TightVNC or TigerVNC 1.0/1.1 server. 
        <br /><br />
    </li>
    <li class="Itemize-1 Itemize asterisk">
        Normally, the TurboVNC Viewer GUI only allows you to select the 
        compression levels that are useful for TurboVNC servers, but you can 
        specify additional compression levels on the TurboVNC Viewer command 
        line.  You can also pass an argument of <code>-compatiblegui</code> to 
        the viewer to expose all 10 compression levels in the GUI, which is 
        useful when connecting to non-TurboVNC servers.  It should be noted, 
        however, that our experiments have shown that compression levels higher 
        than 5 are generally not useful in the TightVNC or TigerVNC Servers.  
        They increase CPU usage exponentially without providing any significant 
        savings in bandwidth relative to Compression Level 5. <br /><br />
    </li>
    <li class="Itemize-1 Itemize asterisk">
        TurboVNC supports an extension to Tight encoding that allows the server 
        to tell the viewer not to use zlib to decompress a particular 
        subrectangle.  Zlib introduces a tremendous amount of performance 
        overhead, even when zlib compression level 0 (no compression) is used.  
        Thus, when a TurboVNC viewer requests Compression Level 0 from the 
        TurboVNC Server, the TurboVNC Server bypasses zlib altogether.  TightVNC 
        and TigerVNC servers do not support this extension, and thus they will 
        still use zlib to &ldquo;compress&rdquo; the framebuffer updates even if 
        you request Compression Level 0 using the TurboVNC Viewer. <br /><br />
    </li>
    <li class="Itemize-1 Itemize asterisk">
        When properly configured, version 1.2 and later (except for versions 
        1.4.0 - 1.4.2, which contained a performance regression) of the TigerVNC 
        Server can be made to perform similarly to a single-threaded instance of 
        the TurboVNC Server.  However, all other versions of TigerVNC and 
        TightVNC will use much more CPU time across the board than the TurboVNC 
        Server, all else being equal.  With JPEG enabled, Compression Levels 1 
        and 2 in TigerVNC are roughly equivalent to the same compression levels 
        in TurboVNC, except that TigerVNC enables interframe comparison 
        automatically with Compression Level 2 and above.
    </li>
</ul>



<h2 id="hd0010002">10.2&nbsp;TightVNC or TigerVNC Viewers</h2>

<ul class="Itemize">
    <li class="Itemize-1 Itemize asterisk">
        The TurboVNC Server will attempt to emulate the behavior of a TigerVNC 
        server and will translate JPEG quality levels into actual JPEG quality 
        and subsampling, as specified in Section 
        <a href="#TigerVNC_JPEG_Qual" class="ref">10.1</a>. <br /><br />
    </li>
    <li class="Itemize-1 Itemize asterisk">
        When either a TightVNC or TigerVNC viewer is connected to a TurboVNC 
        server and JPEG subencoding is disabled, setting the compression level 
        to 0 in the viewer will cause the connection to abort with a &ldquo;bad 
        subencoding value&rdquo; error.  This is because the TurboVNC Server is 
        attempting to send the framebuffer updates with no zlib compression, and 
        the TightVNC and TigerVNC viewers don&rsquo;t support this. <br /><br /> 
        A similar issue occurs when using more than four encoding threads in the 
        server.  Since the Tight encoding type is limited to four zlib streams, 
        any encoding threads beyond the first four cannot use zlib compression. 
        <br /><br />
    </li>
    <li class="Itemize-1 Itemize asterisk">
        Refer to Section <a href="#AdvancedCompression" class="ref">7.2</a> for 
        a description of how the TurboVNC Server responds to requests for 
        Compression Levels 0-9. <br /><br />
    </li>
</ul>



<h2 id="hd0010003">10.3&nbsp;RealVNC</h2>

<p>The TurboVNC Viewer supports the Hextile, Raw, ZRLE, and RRE encoding 
types, which are compatible with RealVNC.  None of these encoding types 
can be selected from the TurboVNC Viewer GUI, but Hextile or ZRLE will 
be selected automatically when connecting to a RealVNC server.  
Non-Tight encoding types, such as Hextile and Raw, can also be manually 
selected from the TurboVNC Viewer command line.  In addition to Hextile, 
Raw, ZRLE, and RRE, the TurboVNC Server also supports the CoRRE and Zlib 
legacy encoding types, for compatibility with older VNC viewers.</p>

<p>All of the non-Tight encoding types have performance drawbacks.  Raw 
encoding requires gigabit in order to achieve decent performance, and it 
can easily take up an entire gigabit connection&rsquo;s worth of 
bandwidth (it also doesn&rsquo;t perform particularly well with the 
TurboVNC Viewer, because of the need to convert the pixels from bytes to 
ints in Java.)  Hextile uses very small tiles, which causes it to incur 
a large amount of computational overhead.  It compresses too poorly to 
perform well on slow links but uses too much CPU time to perform well on 
fast links.  ZRLE improves upon this, but it is still too 
computationally intense for fast networks.  The <code>vncviewer</code> 
man page in the TurboVNC Linux packages has some additional information 
about how Hextile, RRE, and ZRLE work.</p>

<p><br /></p>

<hr class="break" />



<h1 id="hd0011"><a name="file011"></a>11&nbsp;Advanced Configuration</h1>


<h2 id="hd0011001">11.1&nbsp;Server Settings</h2>

<div class="table">
<table class="standard">
  <tr class="standard">
    <td class="high standard">Environment Variable</td>
    <td class="standard"><code>TVNC_ALRALL = <em>0 | 1</em></code></td>
  </tr>
  <tr class="standard">
    <td class="high standard">Summary</td>
    <td class="standard">Disable/Enable automatic lossless refresh for regions that were drawn using X11 functions other than <code>X[Shm]PutImage()</code></td>
  </tr>
  <tr class="standard">
    <td class="high standard">Default Value</td>
    <td class="standard">Disabled</td>
  </tr>
</table>
</div>


<dl class="Description">
    <dt class="Description-1 Description">Description</dt>
    <dd class="Description-1 Description">
        See Section <a href="#ALR" class="ref">7.4</a>
    </dd>
</dl>

<div class="table">
<table class="standard">
  <tr class="standard">
    <td class="high standard">Environment Variable</td>
    <td class="standard"><code>TVNC_ALRCOPYRECT = <em>0 | 1</em></code></td>
  </tr>
  <tr class="standard">
    <td class="high standard">Summary</td>
    <td class="standard">Disable/Enable automatic lossless refresh for regions that were drawn using CopyRect</td>
  </tr>
  <tr class="standard">
    <td class="high standard">Default Value</td>
    <td class="standard">Enabled</td>
  </tr>
</table>
</div>


<dl class="Description">
    <dt class="Description-1 Description">Description</dt>
    <dd class="Description-1 Description">
        See Section <a href="#ALR" class="ref">7.4</a>
    </dd>
</dl>

<div class="table">
<table class="standard">
  <tr class="standard">
    <td class="high standard">Environment Variable</td>
    <td class="standard"><code>TVNC_COMBINERECT = <em>{c}</em></code></td>
  </tr>
  <tr class="standard">
    <td class="high standard">Summary</td>
    <td class="standard">Combine framebuffer updates with more than <em><code>{c}</code></em> rectangles into a single rectangle spanning the bounding box of all of the constituent rectangles</td>
  </tr>
  <tr class="standard">
    <td class="high standard">Default Value</td>
    <td class="standard"><code>100</code></td>
  </tr>
</table>
</div>


<dl class="Description">
    <dt class="Description-1 Description">Description</dt>
    <dd class="Description-1 Description">
        Applications can sometimes draw many thousands of points or tiny lines 
        using individual X11 calls, and this can cause the VNC server to send 
        many	thousands of tiny rectangles to the VNC viewer.  The overhead 
        associated with this can bog down the viewer, and in extreme cases, the 
        number of rectangles may even exceed the maximum number that is allowed 
        in a single framebuffer update (65534.)  Thus, if a framebuffer update 
        contains more than <em><code>{c}</code></em> rectangles, TurboVNC will 
        coalesce it into a single rectangle that covers all of the rectangles in 
        the update.  For applications that generate many tiny rectangles, 
        increasing <code>TVNC_COMBINERECT</code> may significantly increase the 
        number of pixels sent to the viewer, which will increase network usage.  
        However, for those same applications, lowering 
        <code>TVNC_COMBINERECT</code> will increase the number of rectangles 
        sent to the viewer, which will increase the CPU usage of both the server 
        and the viewer.
    </dd>
</dl>

<div class="table">
<table class="standard">
  <tr class="standard">
    <td class="high standard">Environment Variable</td>
    <td class="standard"><code>TVNC_ICEBLOCKSIZE = <em>{s}</em></code></td>
  </tr>
  <tr class="standard">
    <td class="high standard">Summary</td>
    <td class="standard">Set the block size for the interframe comparison engine (ICE) to <em><code>{s}</code></em> x <em><code>{s}</code></em> pixels.  Setting <em><code>{s}</code></em> to 0 causes the ICE to compare full rectangles, as TurboVNC 1.2.x did.</td>
  </tr>
  <tr class="standard">
    <td class="high standard">Default Value</td>
    <td class="standard"><code>256</code></td>
  </tr>
</table>
</div>


<dl class="Description">
    <dt class="Description-1 Description">Description</dt>
    <dd class="Description-1 Description">
        If interframe comparison is enabled (see Section 
        <a href="#InterframeComparison" class="ref">7.1</a>), then TurboVNC will 
        compare each rectangle of each framebuffer update on a block-by-block 
        basis and send only the blocks that have changed.  This prevents large 
        rectangles from being re-transmitted if only a few pixels in the 
        rectangle have changed.  Using smaller block sizes can decrease network 
        usage if only a few pixels are changing between updates, but using 
        smaller block sizes can also interfere with the Tight encoder&rsquo;s 
        ability to efficiently split rectangles into subrectangles, thus 
        increasing host CPU usage (and sometimes increasing network usage as 
        well, which runs counter to the purpose of interframe comparison.)  
        Setting the block size to 0 causes the ICE to compare full framebuffer 
        update rectangles, as TurboVNC 1.2.x did. <br /><br /> The default block 
        size of 256x256 was chosen based on extensive low-level experiments 
        using the same set of RFB session captures that were used when designing 
        the TurboVNC encoder.  For most of those datasets, 256x256 blocks 
        produced the lowest network and CPU usage, but actual mileage may vary. 
        There were rare cases in which using 64x64 blocks or full-rectangle 
        comparison produced better network and CPU usage.
    </dd>
</dl>

<div class="table">
<table class="standard">
  <tr class="standard">
    <td class="high standard">Environment Variable</td>
    <td class="standard"><code>TVNC_ICEDEBUG = <em>0 | 1</em></code></td>
  </tr>
  <tr class="standard">
    <td class="high standard">Summary</td>
    <td class="standard">Disable/Enable the ICE debugger</td>
  </tr>
  <tr class="standard">
    <td class="high standard">Default Value</td>
    <td class="standard">Disabled</td>
  </tr>
</table>
</div>


<dl class="Description">
    <dt class="Description-1 Description">Description</dt>
    <dd class="Description-1 Description">
        If interframe comparison is enabled (see Section 
        <a href="#InterframeComparison" class="ref">7.1</a>), then setting this 
        environment variable to 1 will cause the interframe comparison engine 
        (ICE) to change the color of duplicate screen regions without culling 
        them from the update stream. This allows you to easily see which 
        applications are generating duplicate updates.
    </dd>
</dl>

<div class="table">
<table class="standard">
  <tr class="standard">
    <td class="high standard">Environment Variable</td>
    <td class="standard"><code>TVNC_MT = <em>0 | 1</em></code></td>
  </tr>
  <tr class="standard">
    <td class="high standard">Summary</td>
    <td class="standard">Disable/Enable multithreaded image encoding</td>
  </tr>
  <tr class="standard">
    <td class="high standard">Default Value</td>
    <td class="standard">Enabled</td>
  </tr>
</table>
</div>


<dl class="Description">
    <dt class="Description-1 Description">Description</dt>
    <dd class="Description-1 Description">
        See Section <a href="#Multithreading" class="ref">7.5</a>
    </dd>
</dl>

<div class="table">
<table class="standard">
  <tr class="standard">
    <td class="high standard">Environment Variable</td>
    <td class="standard"><code>TVNC_NTHREADS = <em>{n}</em></code></td>
  </tr>
  <tr class="standard">
    <td class="high standard">Summary</td>
    <td class="standard">Use <em><code>{n}</code></em> threads (1 &lt;= <em><code>{n}</code></em> &lt;= 8) to perform image encoding</td>
  </tr>
  <tr class="standard">
    <td class="high standard">Default Value</td>
    <td class="standard"><em><code>{n}</code></em> = the number of CPU cores in the system, up to a maximum of 4</td>
  </tr>
</table>
</div>


<dl class="Description">
    <dt class="Description-1 Description">Description</dt>
    <dd class="Description-1 Description">
        See Section <a href="#Multithreading" class="ref">7.5</a>
    </dd>
</dl>

<div class="table">
<table class="standard">
  <tr class="standard">
    <td class="high standard">Environment Variable</td>
    <td class="standard"><code>TVNC_PROFILE = <em>0 | 1</em></code></td>
  </tr>
  <tr class="standard">
    <td class="high standard">Summary</td>
    <td class="standard">Disable/enable profiling output</td>
  </tr>
  <tr class="standard">
    <td class="high standard">Default Value</td>
    <td class="standard">Disabled</td>
  </tr>
</table>
</div>


<dl class="Description">
    <dt class="Description-1 Description">Description</dt>
    <dd class="Description-1 Description">
        If profiling output is enabled, then the TurboVNC Server will 
        continuously benchmark itself and periodically print the throughput of 
        various stages in its image pipeline to the Xvnc log file.
    </dd>
</dl>



<h2 id="hd0011002">11.2&nbsp;Viewer Settings</h2>

<p>Java system properties are normally specified as command-line arguments 
to the Java executable.  For example:</p>

<pre class="verbatim">java -Dmy.system.property=<em>value</em> -jar MyClass.jar</pre>
<p>However, since TurboVNC hides the Java command line inside of its 
startup scripts (or inside of an application bundle on macOS), the 
easiest way to set these properties is by using the 
<code>JAVA_TOOL_OPTIONS</code> environment variable, which allows you to 
specify Java command-line arguments even if you don&rsquo;t have access 
to the command line.  For instance, on Linux you could execute:</p>

<pre class="verbatim">
JAVA_TOOL_OPTIONS=-Dturbovnc.turbojpeg=0&nbsp;/opt/TurboVNC/bin/vncviewer
</pre>

<p>to start the TurboVNC Viewer without JPEG acceleration.</p>

<div class="table">
<table class="standard">
  <tr class="standard">
    <td class="high standard">Java System Property</td>
    <td class="standard"><code>turbovnc.forcealpha = <em>0 | 1</em></code></td>
  </tr>
  <tr class="standard">
    <td class="high standard">Summary</td>
    <td class="standard">Disable/enable back buffer alpha channel</td>
  </tr>
  <tr class="standard">
    <td class="high standard">Default Value</td>
    <td class="standard">Enabled if using OpenGL Java 2D blitting, disabled otherwise</td>
  </tr>
</table>
</div>


<dl class="Description">
    <dt class="Description-1 Description">Description</dt>
    <dd class="Description-1 Description">
        If this property is enabled, then the TurboVNC Viewer will use a 
        TYPE_INT_ARGB_PRE (BGRA with pre-computed alpha channel) BufferedImage 
        as its back buffer instead of a TYPE_INT_RGB (BGRX) BufferedImage.  When 
        using OpenGL blitting in Java 2D (normally accomplished by passing an 
        argument of <code>-Dsun.java2d.opengl=true</code> to <code>java</code>), 
        it is generally faster to draw an alpha-enabled BufferedImage to the 
        screen, because otherwise glDrawPixels() has to set all of the alpha 
        values itself (which can cause it to revert to an unaccelerated code 
        path in some cases.)
        <div class="important"><p class="important">
        NOTE: this property is enabled by default when using Java 7 or later on Mac platforms, because OpenGL Java 2D blitting is the only option available.
        </p></div>
    </dd>
</dl>

<div class="table">
<table class="standard">
  <tr class="standard">
    <td class="high standard">Java System Property</td>
    <td class="standard"><code>turbovnc.lionfs = <em>0 | 1</em></code></td>
  </tr>
  <tr class="standard">
    <td class="high standard">Summary</td>
    <td class="standard">Disable/enable the use of the macOS full-screen application feature</td>
  </tr>
  <tr class="standard">
    <td class="high standard">Default Value</td>
    <td class="standard">Enabled</td>
  </tr>
</table>
</div>


<dl class="Description">
    <dt class="Description-1 Description">Description</dt>
    <dd class="Description-1 Description">
        When running in full-screen mode, the TurboVNC Viewer will normally try 
        to take advantage of the full-screen application feature provided by OS 
        X 10.7 and later, if available.  Disabling this property will force the 
        viewer to use its own built-in cross-platform 
        &ldquo;pseudo-full-screen&rdquo; feature instead.  This is useful mainly 
        for testing.
    </dd>
</dl>

<div class="table">
<table class="standard">
  <tr class="standard">
    <td class="high standard">Java System Property</td>
    <td class="standard"><code>turbovnc.primary = <em>0 | 1</em></code></td>
  </tr>
  <tr class="standard">
    <td class="high standard">Summary</td>
    <td class="standard">Disable/enable the use of the X11 PRIMARY clipboard selection</td>
  </tr>
  <tr class="standard">
    <td class="high standard">Default Value</td>
    <td class="standard">Enabled</td>
  </tr>
</table>
</div>


<dl class="Description">
    <dt class="Description-1 Description">Description</dt>
    <dd class="Description-1 Description">
        X11 has two ways of copying/pasting text.  When text is selected in most 
        X11 applications, it is copied to the PRIMARY selection, and it can be 
        pasted by pressing the middle mouse button.  When text is explicitly 
        copied using a &ldquo;Copy&rdquo; menu option or a hotkey (such as 
        CTRL-C), it is copied to the CLIPBOARD selection, and it can only be 
        pasted by explicitly selecting a &ldquo;Paste&rdquo; menu option or 
        pressing a hotkey (such as CTRL-V.) Normally, on X11 platforms, the 
        TurboVNC Viewer transfers the PRIMARY selection from client to server 
        and, when receiving a clipboard update from the server, it sets both the 
        PRIMARY and CLIPBOARD selections with the server&rsquo;s clipboard 
        contents.  Disabling this property will cause only the the CLIPBOARD 
        selection to be transferred from client to server (in other words, the 
        clipboard will not be transferred unless you explicitly copy something 
        by using a menu option or hotkey), and clipboard changes from the server 
        will only affect the client&rsquo;s CLIPBOARD selection (in other words, 
        you will have to explicitly paste the server&rsquo;s clipboard contents 
        by using a menu option or hotkey on the client.)
    </dd>
</dl>

<div class="table">
<table class="standard">
  <tr class="standard">
    <td class="high standard">Environment Variable</td>
    <td class="standard"><code>TVNC_PROFILE = <em>0 | 1</em></code></td>
  </tr>
  <tr class="standard">
    <td class="high standard">Summary</td>
    <td class="standard">Disable/enable profiling output</td>
  </tr>
  <tr class="standard">
    <td class="high standard">Default Value</td>
    <td class="standard">Disabled</td>
  </tr>
</table>
</div>


<dl class="Description">
    <dt class="Description-1 Description">Description</dt>
    <dd class="Description-1 Description">
        If profiling output is enabled, then the TurboVNC Viewer will 
        continuously benchmark itself and periodically print the throughput of 
        various stages in its image pipeline to the console.
    </dd>
</dl>

<p><a name="TVNC_SERVERARGS"></a></p>

<div class="table">
<table class="standard">
  <tr class="standard">
    <td class="high standard">Environment Variable</td>
    <td class="standard"><code>TVNC_SERVERARGS</code></td>
  </tr>
  <tr class="standard">
    <td class="high standard">Java System Property</td>
    <td class="standard"><code>turbovnc.serverargs</code></td>
  </tr>
  <tr class="standard">
    <td class="high standard">Summary</td>
    <td class="standard">Additional arguments that the TurboVNC Session Manager will pass to <code>vncserver</code> when starting a new TurboVNC session</td>
  </tr>
</table>
</div>


<dl class="Description">
    <dt class="Description-1 Description">Description</dt>
    <dd class="Description-1 Description">
        The TurboVNC Session Manager will pass these command-line arguments to 
        the <code>vncserver</code> script when starting a new TurboVNC session 
        on the TurboVNC host.  This can be used, for instance, to enable 
        <a href="#ALR">automatic lossless refresh</a><a name="idx0040"></a>.
    </dd>
</dl>

<p><a name="TVNC_SERVERDIR"></a></p>

<div class="table">
<table class="standard">
  <tr class="standard">
    <td class="high standard">Environment Variable</td>
    <td class="standard"><code>TVNC_SERVERDIR</code></td>
  </tr>
  <tr class="standard">
    <td class="high standard">Java System Property</td>
    <td class="standard"><code>turbovnc.serverdir</code></td>
  </tr>
  <tr class="standard">
    <td class="high standard">Summary</td>
    <td class="standard">The directory in which the TurboVNC Server is installed on the TurboVNC host</td>
  </tr>
  <tr class="standard">
    <td class="high standard">Default Value</td>
    <td class="standard"><code>/opt/TurboVNC</code></td>
  </tr>
</table>
</div>


<dl class="Description">
    <dt class="Description-1 Description">Description</dt>
    <dd class="Description-1 Description">
        The TurboVNC Session Manager will execute <code>bin/vncserver</code> and 
        <code>bin/vncpasswd</code> from this directory on the TurboVNC host.
    </dd>
</dl>

<div class="table">
<table class="standard">
  <tr class="standard">
    <td class="high standard">Environment Variable</td>
    <td class="standard"><code>TVNC_SINGLESCREEN = <em>0 | 1</em></code></td>
  </tr>
  <tr class="standard">
    <td class="high standard">Java System Property</td>
    <td class="standard"><code>turbovnc.singlescreen = <em>0 | 1</em></code></td>
  </tr>
  <tr class="standard">
    <td class="high standard">Summary</td>
    <td class="standard">Disable/enable forcing a single-screen layout when using automatic desktop resizing</td>
  </tr>
  <tr class="standard">
    <td class="high standard">Default Value</td>
    <td class="standard">Disabled</td>
  </tr>
</table>
</div>


<dl class="Description">
    <dt class="Description-1 Description">Description</dt>
    <dd class="Description-1 Description">
        The default behavior of the TurboVNC Viewer, when automatic desktop 
        resizing is enabled, is to request a desktop size from the server that 
        will fit within the viewer window without using scrollbars, and (if 
        multi-screen spanning is enabled) to request a screen layout from the 
        server that will align the server&rsquo;s screen boundaries with the 
        client&rsquo;s when the viewer window is in its default position.  
        Setting this environment variable or property to 1 will restore the 
        automatic desktop resizing behavior of previous versions of the TurboVNC 
        Viewer, thus forcing the server to use a single-screen layout even if it 
        supports multi-screen layouts.
    </dd>
</dl>

<div class="table">
<table class="standard">
  <tr class="standard">
    <td class="high standard">Java System Property</td>
    <td class="standard"><code>turbovnc.sshauth</code></td>
  </tr>
  <tr class="standard">
    <td class="high standard">Summary</td>
    <td class="standard">Preferred authentication methods for the built-in SSH client</td>
  </tr>
  <tr class="standard">
    <td class="high standard">Default Value</td>
    <td class="standard"><code>publickey,keyboard-interactive,password</code></td>
  </tr>
</table>
</div>


<dl class="Description">
    <dt class="Description-1 Description">Description</dt>
    <dd class="Description-1 Description">
        This system property can be used to enable or disable particular SSH 
        authentication methods, as well as to specify their preferred order.  
        The same thing can be accomplished by using the 
        <code>PreferredAuthentications</code> directive in the OpenSSH config 
        file.
    </dd>
</dl>

<div class="table">
<table class="standard">
  <tr class="standard">
    <td class="high standard">Java System Property</td>
    <td class="standard"><code>turbovnc.sshbannerdlg = <em>0 | 1</em></code></td>
  </tr>
  <tr class="standard">
    <td class="high standard">Summary</td>
    <td class="standard">Display the banner message from the SSH server in a dialog box</td>
  </tr>
  <tr class="standard">
    <td class="high standard">Default Value</td>
    <td class="standard">Enabled</td>
  </tr>
</table>
</div>


<dl class="Description">
    <dt class="Description-1 Description">Description</dt>
    <dd class="Description-1 Description">
        The default behavior of the Java TurboVNC Viewer is to display the 
        banner message from the SSH server in a dialog box.  Disabling this 
        system property causes the viewer to display the banner message on the 
        command line instead.
    </dd>
</dl>

<div class="table">
<table class="standard">
  <tr class="standard">
    <td class="high standard">Java System Property</td>
    <td class="standard"><code>turbovnc.swingdb = <em>0 | 1</em></code></td>
  </tr>
  <tr class="standard">
    <td class="high standard">Summary</td>
    <td class="standard">Disable/enable Swing double buffering</td>
  </tr>
  <tr class="standard">
    <td class="high standard">Default Value</td>
    <td class="standard">Disabled</td>
  </tr>
</table>
</div>


<dl class="Description">
    <dt class="Description-1 Description">Description</dt>
    <dd class="Description-1 Description">
        The TurboVNC Viewer has its own double buffering mechanism, so it 
        normally disables the double buffering mechanism in Swing and Java 2D in 
        order to increase performance.  This also allows the viewer to achieve 
        optimal performance under X11 without requiring MIT-SHM pixmap support. 
        Although the viewer has been thoroughly tested, the 
        <code>turbovnc.swingdb</code> system property is provided as a fallback 
        in case issues are discovered when running it under a specific version 
        of Java.
    </dd>
</dl>

<div class="table">
<table class="standard">
  <tr class="standard">
    <td class="high standard">Java System Property</td>
    <td class="standard"><code>turbovnc.turbojpeg = <em>0 | 1</em></code></td>
  </tr>
  <tr class="standard">
    <td class="high standard">Summary</td>
    <td class="standard">Disable/enable JPEG acceleration</td>
  </tr>
  <tr class="standard">
    <td class="high standard">Default Value</td>
    <td class="standard">Enabled if the libjpeg-turbo JNI library is available</td>
  </tr>
</table>
</div>


<dl class="Description">
    <dt class="Description-1 Description">Description</dt>
    <dd class="Description-1 Description">
        Normally, the TurboVNC Viewer will try to load the libjpeg-turbo JNI 
        library and use it to accelerate the decompression of JPEG 
        subrectangles.  If this property is disabled, then the viewer will 
        revert to using unaccelerated JPEG decompression.  This is useful mainly 
        for testing and benchmarking purposes.
    </dd>
</dl>

<p><a name="VNC_VIA_CMD"></a></p>

<div class="table">
<table class="standard">
  <tr class="standard">
    <td class="high standard">Environment Variable</td>
    <td class="standard"><code>VNC_VIA_CMD</code>, <code>VNC_TUNNEL_CMD</code></td>
  </tr>
  <tr class="standard">
    <td class="high standard">Java System Property</td>
    <td class="standard"><code>turbovnc.via</code>, <code>turbovnc.tunnel</code></td>
  </tr>
  <tr class="standard">
    <td class="high standard">Summary</td>
    <td class="standard">SSH command-line templates for use with the <code>via</code> and <code>tunnel</code> options (respectively)</td>
  </tr>
  <tr class="standard">
    <td class="high standard">Default Value</td>
    <td class="standard">See below</td>
  </tr>
</table>
</div>


<dl class="Description">
    <dt class="Description-1 Description">Description</dt>
    <dd class="Description-1 Description">
        When the <code>-via</code> option is used along with the 
        <code>-extssh</code> option, the TurboVNC Viewer reads the 
        <code>VNC_VIA_CMD</code> environment variable or the 
        <code>turbovnc.via</code> system property, expands patterns beginning 
        with the &ldquo;%&rdquo; character, and uses the resulting command line 
        to establish the secure tunnel to the VNC gateway.  If 
        <code>VNC_VIA_CMD</code> is not set, then this command line defaults to 
        <code>/usr/bin/ssh&nbsp;-f&nbsp;-L&nbsp;%L:%H:%R&nbsp;%G&nbsp;sleep&nbsp;20</code>. 
        <br /><br /> When the <code>-tunnel</code> option is used along with the 
        <code>-extssh</code> option, the TurboVNC Viewer reads the 
        <code>VNC_TUNNEL_CMD</code> environment variable or the 
        <code>turbovnc.tunnel</code> system property, expands patterns beginning 
        with the &ldquo;%&rdquo; character, and uses the resulting command line 
        to establish the secure tunnel to the VNC host.  If 
        <code>VNC_TUNNEL_CMD</code> is not set, then this command line defaults 
        to 
        <code>/usr/bin/ssh&nbsp;-f&nbsp;-L&nbsp;%L:localhost:%R&nbsp;%H&nbsp;sleep&nbsp;20</code>. 
        <br /><br /> The following patterns are recognized in the 
        <code>VNC_VIA_CMD</code> and <code>VNC_TUNNEL_CMD</code> environment 
        variables and their corresponding system properties (note that 
        <code>%H</code>, <code>%L</code> and <code>%R</code> must be present in 
        the command template, and <code>%G</code> must also be present if using 
        the <code>-via</code> option): <br /><br />
        <div class="table">
        <table class="standard">
          <tr class="standard">
            <td class="standard"><code>%%</code></td>
            <td class="standard">A literal &ldquo;%&rdquo;</td>
          </tr>
          <tr class="standard">
            <td class="standard"><code>%G</code></td>
            <td class="standard">gateway host name or IP address</td>
          </tr>
          <tr class="standard">
            <td class="standard"><code>%H</code></td>
            <td class="standard">remote VNC host name or IP address (if using the <code>-via</code> option, then this is specified from the point of view of the gateway)</td>
          </tr>
          <tr class="standard">
            <td class="standard"><code>%L</code></td>
            <td class="standard">local TCP port number</td>
          </tr>
          <tr class="standard">
            <td class="standard"><code>%R</code></td>
            <td class="standard">remote TCP port number</td>
          </tr>
        </table>
        </div>
        
    </dd>
</dl>

<p><br /></p>


</body>
</html>
<|MERGE_RESOLUTION|>--- conflicted
+++ resolved
@@ -3,11 +3,7 @@
 <head>
 <meta http-equiv="content-type" content="text/html; charset=ISO-8859-1">
 <meta name="language" content="en">
-<<<<<<< HEAD
-<meta name="date" content="2020-02-12T10:32:16">
-=======
-<meta name="date" content="2020-02-26T23:56:33">
->>>>>>> 16797c2a
+<meta name="date" content="2020-02-27T00:38:40">
 <meta name="generator" content="deplate.rb 0.8.5">
 <title>User&rsquo;s Guide for TurboVNC 3.0</title>
 <link rel="start" href="index.html" title="Frontpage">
@@ -3088,10 +3084,10 @@
 <dl class="Description">
     <dt class="Description-1 Description">Description</dt>
     <dd class="Description-1 Description">
-        The default behavior of the Java TurboVNC Viewer is to display the 
-        banner message from the SSH server in a dialog box.  Disabling this 
-        system property causes the viewer to display the banner message on the 
-        command line instead.
+        The default behavior of the TurboVNC Viewer is to display the banner 
+        message from the SSH server in a dialog box.  Disabling this system 
+        property causes the viewer to display the banner message on the command 
+        line instead.
     </dd>
 </dl>
 
