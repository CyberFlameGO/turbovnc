<!DOCTYPE HTML PUBLIC "-//W3C//DTD HTML 4.01 Transitional//EN">
<html lang="en">
<head>
<meta http-equiv="content-type" content="text/html; charset=ISO-8859-1">
<meta name="language" content="en">
<<<<<<< HEAD
<meta name="date" content="2018-11-01T21:03:10">
=======
<meta name="date" content="2018-11-02T18:23:28">
>>>>>>> 72932324
<meta name="generator" content="deplate.rb 0.8.5">
<title>User&rsquo;s Guide for TurboVNC 2.3</title>
<link rel="start" href="index.html" title="Frontpage">
<link rel="chapter" href="index.html#hd001" title="1 Legal Information">
<link rel="chapter" href="index.html#hd002" title="2 Conventions Used in This Document">
<link rel="chapter" href="index.html#hd003" title="3 Overview">
<link rel="chapter" href="index.html#hd004" title="4 System Requirements">
<link rel="chapter" href="index.html#hd005" title="5 Obtaining and Installing TurboVNC">
<link rel="chapter" href="index.html#hd006" title="6 Using TurboVNC">
<link rel="chapter" href="index.html#hd007" title="7 Performance and Image Quality">
<link rel="chapter" href="index.html#hd008" title="8 TurboVNC Security Extensions">
<link rel="chapter" href="index.html#hd009" title="9 Hardware 3D Acceleration (Using VirtualGL with TurboVNC)">
<link rel="chapter" href="index.html#hd0010" title="10 Compatibility Guide">
<link rel="chapter" href="index.html#hd0011" title="11 Advanced Configuration">
<link rel="stylesheet" type="text/css" href="turbovnc.css" title="turbovnc">
</head>
<body >
<a name="#pagetop"></a>
<div class="title">
<p class="title">User&rsquo;s Guide for TurboVNC 2.3</p>
</div>
<div id="hd">
<div id="hdBlock" class="hd">
<ul class="hd">
    <li class="Itemize-1 hd">
        <a href="#hd001" class="hd">1 Legal Information</a>
    </li>
    <li class="Itemize-1 hd">
        <a href="#hd002" class="hd">2 Conventions Used in This Document</a>
        <ul class="hd">
            <li class="Itemize-3 hd">
                <a href="#hd002001" class="hd">2.1 Terminology</a>
            </li>
        </ul>
    </li>
    <li class="Itemize-1 hd">
        <a href="#hd003" class="hd">3 Overview</a>
    </li>
    <li class="Itemize-1 hd">
        <a href="#hd004" class="hd">4 System Requirements</a>
        <ul class="hd">
            <li class="Itemize-3 hd">
                <a href="#hd004001" class="hd">4.1 Linux/x86 and Other x86 Un*x 
                Operating Systems</a>
            </li>
            <li class="Itemize-3 hd">
                <a href="#hd004002" class="hd">4.2 Mac/x86</a>
            </li>
            <li class="Itemize-3 hd">
                <a href="#hd004003" class="hd">4.3 Windows</a>
            </li>
        </ul>
    </li>
    <li class="Itemize-1 hd">
        <a href="#hd005" class="hd">5 Obtaining and Installing TurboVNC</a>
        <ul class="hd">
            <li class="Itemize-3 hd">
                <a href="#hd005001" class="hd">5.1 Installing TurboVNC on Linux</a>
            </li>
            <li class="Itemize-3 hd">
                <a href="#hd005002" class="hd">5.2 Installing the TurboVNC Viewer on OS 
                X</a>
            </li>
            <li class="Itemize-3 hd">
                <a href="#hd005003" class="hd">5.3 Installing the TurboVNC Viewer on 
                Windows</a>
            </li>
            <li class="Itemize-3 hd">
                <a href="#hd005004" class="hd">5.4 Installing TurboVNC from Source</a>
            </li>
            <li class="Itemize-3 hd">
                <a href="#hd005005" class="hd">5.5 Uninstalling TurboVNC</a>
            </li>
        </ul>
    </li>
    <li class="Itemize-1 hd">
        <a href="#hd006" class="hd">6 Using TurboVNC</a>
        <ul class="hd">
            <li class="Itemize-3 hd">
                <a href="#hd006001" class="hd">6.1 Starting and Connecting to a TurboVNC 
                Session</a>
                <ul class="hd">
                    <li class="Itemize-5 hd">
                        <a href="#hd006001002" class="hd">6.1.2 Window Manager Compatibility</a>
                    </li>
                </ul>
            </li>
            <li class="Itemize-3 hd">
                <a href="#hd006002" class="hd">6.2 Disconnecting and Killing a TurboVNC 
                Session</a>
            </li>
            <li class="Itemize-3 hd">
                <a href="#hd006003" class="hd">6.3 Launching the TurboVNC Viewer from a 
                Web Browser</a>
            </li>
            <li class="Itemize-3 hd">
                <a href="#hd006004" class="hd">6.4 Deploying the TurboVNC Viewer Using 
                Java Web Start</a>
            </li>
            <li class="Itemize-3 hd">
                <a href="#hd006005" class="hd">6.5 Securing a TurboVNC Connection</a>
            </li>
            <li class="Itemize-3 hd">
                <a href="#hd006006" class="hd">6.6 Running OpenGL Applications</a>
            </li>
            <li class="Itemize-3 hd">
                <a href="#hd006007" class="hd">6.7 Further Reading</a>
            </li>
        </ul>
    </li>
    <li class="Itemize-1 hd">
        <a href="#hd007" class="hd">7 Performance and Image Quality</a>
        <ul class="hd">
            <li class="Itemize-3 hd">
                <a href="#hd007001" class="hd">7.1 Interframe Comparison</a>
            </li>
            <li class="Itemize-3 hd">
                <a href="#hd007002" class="hd">7.2 Advanced Compression Options</a>
            </li>
            <li class="Itemize-3 hd">
                <a href="#hd007003" class="hd">7.3 Lossless Refresh</a>
            </li>
            <li class="Itemize-3 hd">
                <a href="#hd007004" class="hd">7.4 Automatic Lossless Refresh</a>
            </li>
            <li class="Itemize-3 hd">
                <a href="#hd007005" class="hd">7.5 Multithreading</a>
            </li>
<<<<<<< HEAD
            <li class="Itemize-3 hd">
                <a href="#hd007006" class="hd">7.6 Maximizing the Performance of the 
                TurboVNC Viewer</a>
            </li>
=======
>>>>>>> 72932324
        </ul>
    </li>
    <li class="Itemize-1 hd">
        <a href="#hd008" class="hd">8 TurboVNC Security Extensions</a>
        <ul class="hd">
            <li class="Itemize-3 hd">
                <a href="#hd008001" class="hd">8.1 Terminology</a>
            </li>
            <li class="Itemize-3 hd">
                <a href="#hd008002" class="hd">8.2 TurboVNC Server Authentication 
                Methods</a>
            </li>
            <li class="Itemize-3 hd">
                <a href="#hd008003" class="hd">8.3 TurboVNC Viewer Authentication 
                Schemes</a>
            </li>
            <li class="Itemize-3 hd">
                <a href="#hd008004" class="hd">8.4 Supported Encryption Methods</a>
            </li>
            <li class="Itemize-3 hd">
                <a href="#hd008005" class="hd">8.5 Supported Security Types</a>
            </li>
            <li class="Itemize-3 hd">
                <a href="#hd008006" class="hd">8.6 Enabling Security Types</a>
            </li>
            <li class="Itemize-3 hd">
                <a href="#hd008007" class="hd">8.7 Further Reading</a>
            </li>
        </ul>
    </li>
    <li class="Itemize-1 hd">
        <a href="#hd009" class="hd">9 Hardware 3D Acceleration (Using VirtualGL 
        with TurboVNC)</a>
        <ul class="hd">
            <li class="Itemize-3 hd">
                <a href="#hd009001" class="hd">9.1 Using VirtualGL on a TurboVNC Host</a>
            </li>
            <li class="Itemize-3 hd">
                <a href="#hd009002" class="hd">9.2 Using VirtualGL on a Machine Other 
                Than a TurboVNC Host</a>
            </li>
            <li class="Itemize-3 hd">
                <a href="#hd009003" class="hd">9.3 NV-CONTROL Emulation</a>
            </li>
        </ul>
    </li>
    <li class="Itemize-1 hd">
        <a href="#hd0010" class="hd">10 Compatibility Guide</a>
        <ul class="hd">
            <li class="Itemize-3 hd">
                <a href="#hd0010001" class="hd">10.1 TightVNC or TigerVNC Servers</a>
            </li>
            <li class="Itemize-3 hd">
                <a href="#hd0010002" class="hd">10.2 TightVNC or TigerVNC Viewers</a>
            </li>
            <li class="Itemize-3 hd">
                <a href="#hd0010003" class="hd">10.3 RealVNC</a>
            </li>
        </ul>
    </li>
    <li class="Itemize-1 hd">
        <a href="#hd0011" class="hd">11 Advanced Configuration</a>
        <ul class="hd">
            <li class="Itemize-3 hd">
                <a href="#hd0011001" class="hd">11.1 Server Settings</a>
            </li>
            <li class="Itemize-3 hd">
                <a href="#hd0011002" class="hd">11.2 Viewer Settings</a>
            </li>
        </ul>
    </li>
</ul>
</div></div>
<a name="file000"></a>
<p><br /></p>

<hr class="break" />


<h1 id="hd001"><a name="file001"></a>1&nbsp;Legal Information</h1>

<p><img src="somerights20.png" alt="somerights20" class="inline" id="imgid_0" name="imgid_0"/></p>

<p>This document and all associated illustrations are licensed under the 
<span class="remote"><a href="http://creativecommons.org/licenses/by/2.5/" class="remote">Creative 
Commons Attribution 2.5 License</a></span><a name="idx001"></a>.  Any 
works that contain material derived from this document must cite The 
VirtualGL Project as the source of the material and list the current URL 
for the TurboVNC web site.</p>

<p>The official TurboVNC binaries contain libjpeg-turbo, which is based in 
part on the work of the Independent JPEG Group.</p>

<p>TurboVNC is licensed under the <a href="LICENSE.txt">GNU General Public 
License, v2</a><a name="idx002"></a>.</p>

<p><br /></p>

<hr class="break" />



<h1 id="hd002"><a name="file002"></a>2&nbsp;Conventions Used in This Document</h1>

<p>This document assumes that TurboVNC will be installed in the default 
directory (<code>/opt/TurboVNC</code> on Linux/Un*x and Mac systems and 
<code>c:\Program&nbsp;Files\TurboVNC</code> on Windows systems.)  If 
your installation of TurboVNC resides in a different directory, then 
adjust the instructions accordingly.</p>


<h2 id="hd002001">2.1&nbsp;Terminology</h2>

<dl class="Description">
    <dt class="Description-1 Description">VNC server (sometimes just &ldquo;server&rdquo;)</dt>
    <dd class="Description-1 Description">
        A computer program, implementing the Remote Framebuffer (RFB) protocol 
        and usually designed to run as a background process, that provides an 
        interactive remote desktop environment through which authenticated users 
        can run graphical programs remotely from other computers on the network.  
        VNC servers can be implemented as single-user screen scrapers, which 
        transmit the contents of the host&rsquo;s physical display (most common 
        with Windows and Mac VNC servers), or as virtual display servers, which 
        provide isolated remote desktop environments for an arbitrary number of 
        simultaneous users on the same host (most common with Un*x VNC servers.)
    </dd>
    <dt class="Description-1 Description">VNC host (sometimes just &ldquo;host&rdquo;)</dt>
    <dd class="Description-1 Description">
        The machine on which a VNC server is running
    </dd>
    <dt class="Description-1 Description">VNC viewer (sometimes just &ldquo;viewer&rdquo;)</dt>
    <dd class="Description-1 Description">
        A computer program, implementing the Remote Framebuffer (RFB) protocol, 
        that connects to a VNC server running on another computer, thus allowing 
        users to run graphical programs remotely.
    </dd>
    <dt class="Description-1 Description">client machine (sometimes just &ldquo;client&rdquo;)</dt>
    <dd class="Description-1 Description">
        The machine on which a VNC viewer is running
    </dd>
    <dt class="Description-1 Description">VNC session (sometimes just &ldquo;session&rdquo;)</dt>
    <dd class="Description-1 Description">
        A specific instance of a Un*x VNC server (Xvnc.)  Each instance of an 
        Xvnc server, including the TurboVNC Server, acts as an independent 
        virtual X server, listening on a unique X11 display number for 
        connections from X11 clients and listening on a unique RFB port number 
        for connections from VNC viewers.  Multiple simultaneous VNC sessions 
        can exist on a given host, under any number of different user accounts.
    </dd>
</dl>

<p><br /></p>

<hr class="break" />



<h1 id="hd003"><a name="file003"></a>3&nbsp;Overview</h1>

<p><a name="Overview"></a></p>

<p>TurboVNC is a derivative of VNC (Virtual Network Computing) that is 
tuned to provide peak performance for 3D and video workloads.  TurboVNC 
was originally a fork of 
<span class="remote"><a href="http://www.tightvnc.com" class="remote">TightVNC</a></span><a name="idx003"></a> 
1.3.x, and on the surface, the X server still behaves similarly to its 
parent.  However, the current version of TurboVNC contains a much more 
modern X server code base (based on X.org) and a variety of other 
features and fixes, including a high-performance cross-platform VNC 
viewer.  TurboVNC compresses 3D and video workloads significantly better 
than the &ldquo;tightest&rdquo; compression mode in TightVNC 1.3.x while 
using only typically 15-20% of the CPU time of the latter. Using 
non-default settings, TurboVNC can also match the best compression 
ratios produced by TightVNC 1.3.x for 2D workloads (see Section 
<a href="#AdvancedCompression" class="ref">7.2</a>.)</p>

<p>All VNC implementations, including TurboVNC, use the RFB (remote 
framebuffer) protocol to send &ldquo;framebuffer updates&rdquo; from the 
VNC server to any connected viewers.  Each framebuffer update can 
contain multiple &ldquo;rectangles&rdquo; (regions that have changed 
since the last update.)  As with TightVNC, TurboVNC analyzes each 
rectangle, splits it into multiple &ldquo;subrectangles&rdquo;, and 
attempts to encode each subrectangle using the &ldquo;subencoding 
type&rdquo; that will provide the most efficient compression, given the 
number of unique colors in the subrectangle. The process by which 
TurboVNC does this is referred to as an &ldquo;encoding method.&rdquo; A 
rectangle is first analyzed to determine if any significant portion of 
it is solid, and if so, that portion is encoded as a bounding box and a 
fill color (&ldquo;Solid subencoding.&rdquo;)  Of the remaining 
subrectangles, those with only two colors are encoded as a 
1-bit-per-pixel bitmap with a 2-color palette (&ldquo;Mono 
subencoding&rdquo;), those with low numbers of unique colors are encoded 
as a color palette and an 8-bit-per-pixel bitmap (&ldquo;Indexed color 
subencoding&rdquo;), and subrectangles with high numbers of unique 
colors are encoded using either JPEG or arrays of RGB pixels (&ldquo;Raw 
subencoding&rdquo;), depending on the encoding method. zlib can 
optionally be used to compress the indexed color, mono and raw 
subrectangles.</p>

<p>Part of TurboVNC&rsquo;s speedup comes from the use of libjpeg-turbo, 
the same high-speed SIMD-optimized JPEG codec used by VirtualGL.  
However, TurboVNC also eliminates the CPU-hungry smoothness detection 
routines that TightVNC uses to determine whether a subrectangle is a 
good candidate for JPEG compression, and TurboVNC&rsquo;s encoding 
methods tend to favor the use of JPEG more, since it is now generally 
the fastest subencoding type.  Furthermore, TurboVNC eliminates buffer 
copies, it maximizes network efficiency by splitting framebuffer updates 
into relatively large subrectangles, and it uses only the zlib 
compression levels that can be shown to have a measurable performance 
benefit.</p>

<p>TurboVNC is the product of extensive research, in which many different 
permutations of the TightVNC encoder were benchmarked at the low level 
against a variety of RFB session captures that simulate real-world 
application workloads, both 2D and 3D.  For more information on the 
research leading to TurboVNC&rsquo;s encoder design, see 
<span class="remote"><a href="http://www.TurboVNC.org/pmwiki/uploads/About/tighttoturbo.pdf" class="remote">this 
report</a></span><a name="idx004"></a>.</p>

<p>In addition to high performance, other notable features of TurboVNC 
include:</p>

<ul class="Itemize">
    <li class="Itemize-1 Itemize asterisk">
        Fine-grained control over the JPEG image quality and the level of 
        chrominance subsampling
    </li>
    <li class="Itemize-1 Itemize asterisk">
        Double buffering on the client side to reduce tearing artifacts in 3D 
        and video applications
    </li>
    <li class="Itemize-1 Itemize asterisk">
        Flexible and configurable full-screen/multi-screen support
    </li>
    <li class="Itemize-1 Itemize asterisk">
        Full support for IPv6
    </li>
    <li class="Itemize-1 Itemize asterisk">
        Advanced flow control and continuous updates.  This allows viewers to 
        receive framebuffer updates without specifically requesting them, which 
        can improve performance dramatically on high-latency connections.
    </li>
    <li class="Itemize-1 Itemize asterisk">
        Authentication with one-time passwords or Unix login credentials.  
        Access control lists can be used to share TurboVNC sessions with only 
        certain users.
    </li>
    <li class="Itemize-1 Itemize asterisk">
        TLS encryption support (VeNCrypt-compatible)
    </li>
    <li class="Itemize-1 Itemize asterisk">
        TurboVNC allows security/authentication policies to be set globally for 
        a particular host.
    </li>
    <li class="Itemize-1 Itemize asterisk">
        Multithreaded Tight encoding
    </li>
    <li class="Itemize-1 Itemize asterisk">
        &ldquo;Lossless refresh&rdquo; allows a viewer to request a lossless 
        copy of the current screen image.  This is useful in situations in which 
        image quality is critical but the network is too slow to support sending 
        a high-quality image for every frame.  Lossless refreshes can be 
        performed manually when a certain hotkey is pressed, or the TurboVNC 
        Server can be configured to send a lossless refresh automatically if the 
        user stops interacting with the application for a certain period of time.
    </li>
    <li class="Itemize-1 Itemize asterisk">
<<<<<<< HEAD
        High-performance feature-rich VNC viewer, which can optionally be 
        launched via Java Web Start using TurboVNC&rsquo;s built-in web server 
        or deployed on a dedicated web server
=======
        High-performance zero-install Java viewer, which can be launched via 
        Java Web Start using TurboVNC&rsquo;s built-in web server or deployed on 
        a dedicated web server.  By calling libjpeg-turbo through JNI, the Java 
        TurboVNC Viewer achieves similar levels of performance to the native 
        TurboVNC Viewer.
>>>>>>> 72932324
    </li>
    <li class="Itemize-1 Itemize asterisk">
        The TurboVNC Server and TurboVNC Viewer can be used with an instance of 
        the UltraVNC Repeater in Mode I or II.
    </li>
    <li class="Itemize-1 Itemize asterisk">
        Remote extended input device support
    </li>
</ul>

<p>TurboVNC, when used with VirtualGL, provides a highly performant and 
robust solution for remotely displaying 3D applications over all types 
of networks.</p>

<p>On &ldquo;modern&rdquo; hardware, TurboVNC is capable of streaming 50+ 
Megapixels/second over a 100 Megabit/second local area network with 
perceptually lossless image quality.  TurboVNC can stream between 10 and 
12 Megapixels/second over a 5 Megabit/second broadband connection at 
reduced (but usable) image quality.</p>

<p>TurboVNC is compatible with other VNC distributions.  See Chapter 
<a href="#Compatibility" class="ref">10</a> for more information.  The 
official TurboVNC binaries can be installed onto the same system as 
other VNC distributions without interference.</p>

<p><br /></p>

<hr class="break" />



<h1 id="hd004"><a name="file004"></a>4&nbsp;System Requirements</h1>


<h2 id="hd004001">4.1&nbsp;Linux/x86 and Other x86 Un*x Operating Systems</h2>

<div class="table">
<table class="standard">
  <thead class="standard">
  <tr class="head ">
    <th class="head standard"></th>
    <th class="head standard">Host (x86)</th>
    <th class="head standard">Host (x86-64)</th>
    <th class="head standard">Client</th>
  </tr>
  </thead>
  <tr class="standard">
    <td class="high standard">Recommended CPU</td>
    <td class="standard"><ul class="Itemize"><li class="Itemize-0">
    For optimal performance, the CPU should support SSE2 extensions.
</li>
<li class="Itemize-0">
    Dual processors or dual cores recommended
</li></ul></td>
    <td class="standard">Dual processors or dual cores recommended</td>
    <td class="standard">For optimal performance, the CPU should support SSE2 extensions.</td>
  </tr>
  <tr class="standard">
    <td class="high standard">O/S</td>
    <td class="standard" colspan="3">TurboVNC should work with a variety of Linux distributions, <span class="remote"><a href="http://www.freebsd.org" class="remote">FreeBSD</a></span><a name="idx005"></a>, and <span class="remote"><a href="http://www.oracle.com/us/products/servers-storage/solaris" class="remote">Solaris</a></span><a name="idx006"></a>, but currently-supported versions of <span class="remote"><a href="http://www.redhat.com/products/enterprise-linux/" class="remote">Red Hat Enterprise Linux</a></span><a name="idx007"></a> (and its work-alikes, including <span class="remote"><a href="http://www.centos.org" class="remote">CentOS</a></span><a name="idx008"></a>, <span class="remote"><a href="http://www.oracle.com/us/technologies/linux" class="remote">Oracle Linux</a></span><a name="idx009"></a>, and <span class="remote"><a href="https://www.scientificlinux.org" class="remote">Scientific Linux</a></span><a name="idx0010"></a>), <span class="remote"><a href="http://www.ubuntu.com" class="remote">Ubuntu</a></span><a name="idx0011"></a> LTS, and <span class="remote"><a href="http://www.suse.com" class="remote">SuSE</a></span><a name="idx0012"></a> Linux Enterprise tend to receive the most attention from the TurboVNC community.</td>
  </tr>
  <tr class="standard">
    <td class="high standard">Other</td>
    <td class="standard"></td>
    <td class="standard"></td>
    <td class="standard"><ul class="Itemize"><li class="Itemize-0">
    For optimal performance, the X server should be configured to export 
    True Color (24-bit or 32-bit) visuals.
</li>
<li class="Itemize-0">
    <span class="remote"><a href="http://www.java.com" class="remote">Oracle 
    Java</a></span><a name="idx0013"></a> 8 or later, or OpenJDK 7 or later 
    (Oracle Java 8 or IcedTea-Web is required if using <a href="#JWS">Java 
    Web Start</a><a name="idx0014"></a>.)
</li></ul></td>
  </tr>
</table>
</div>




<h2 id="hd004002">4.2&nbsp;Mac/x86</h2>

<div class="table">
<table class="standard">
  <thead class="standard">
  <tr class="head ">
    <th class="head standard"></th>
    <th class="head standard">Client</th>
  </tr>
  </thead>
  <tr class="standard">
    <td class="high standard">Recommended CPU</td>
    <td class="standard">Any 64-bit Intel-based Mac</td>
  </tr>
  <tr class="standard">
    <td class="high standard">O/S</td>
<<<<<<< HEAD
    <td class="standard">OS X 10.9 &ldquo;Mavericks&rdquo; or later</td>
=======
    <td class="standard">OS X 10.7 &ldquo;Lion&rdquo; or later</td>
  </tr>
  <tr class="standard">
    <td class="high standard">Other Software</td>
    <td class="standard"><span class="remote"><a href="http://www.java.com" class="remote">Oracle Java</a></span><a name="idx0015"></a> 8u40 or later, or <span class="remote"><a href="https://jdk.java.net" class="remote">OpenJDK</a></span><a name="idx0016"></a> 8 or later (Oracle Java 8 or <span class="remote"><a href="https://icedtea.classpath.org/wiki/IcedTea-Web" class="remote">IcedTea-Web</a></span><a name="idx0017"></a> is required if using <a href="#JWS">Java Web Start</a><a name="idx0018"></a>.)</td>
>>>>>>> 72932324
  </tr>
</table>
</div>




<h2 id="hd004003">4.3&nbsp;Windows</h2>

<div class="table">
<table class="standard">
  <thead class="standard">
  <tr class="head ">
    <th class="head standard"></th>
    <th class="head standard">Client (x86)</th>
    <th class="head standard">Client (x64)</th>
  </tr>
  </thead>
  <tr class="standard">
    <td class="high standard">Recommended CPU</td>
    <td class="standard">For optimal performance, the CPU should support SSE2 extensions.</td>
    <td class="standard"></td>
  </tr>
  <tr class="standard">
    <td class="high standard">O/S</td>
    <td class="standard">Windows Vista or later</td>
    <td class="standard">Windows 7 or later</td>
  </tr>
  <tr class="standard">
    <td class="high standard">Other</td>
    <td class="standard"><ul class="Itemize"><li class="Itemize-0">
    For optimal performance, the client display should have a 24-bit or 
    32-bit (True Color) color depth.
</li>
<li class="Itemize-0">
<<<<<<< HEAD
    SSH client (<code>ssh.exe</code> should be in the <code>PATH</code>.)
</li>
<li class="Itemize-0">
    <span class="remote"><a href="http://www.java.com" class="remote">Oracle 
    Java</a></span><a name="idx0014"></a> 8
</li></ul></td>
    <td class="standard"><ul class="Itemize"><li class="Itemize-0">
    For optimal performance, the client display should have a 24-bit or 
    32-bit (True Color) color depth.
</li>
<li class="Itemize-0">
    SSH client (<code>ssh.exe</code> should be in the <code>PATH</code>.)
=======
    SSH client 
    (<span class="remote"><a href="https://www.msys2.org" class="remote">MSYS2</a></span><a name="idx0019"></a> 
    or 
    <span class="remote"><a href="http://cygwin.com" class="remote">Cygwin</a></span><a name="idx0020"></a> 
    implementation preferred, since those implementations work with the 
    <a href="#via"><code>-via</code> and <code>-tunnel</code> 
    options</a><a name="idx0021"></a> in the native Windows TurboVNC Viewer, 
    but other SSH implementations will work without the <code>-via</code> 
    and <code>-tunnel</code> options.  <code>ssh.exe</code> should be in the 
    <code>PATH</code>.)
</li>
<li class="Itemize-0">
    <span class="remote"><a href="http://www.java.com" class="remote">Oracle 
    Java</a></span><a name="idx0022"></a> 8 or 
    <span class="remote"><a href="https://icedtea.classpath.org/wiki/IcedTea-Web" class="remote">IcedTea-Web</a></span><a name="idx0023"></a> 
    is required if using <a href="#JWS">Java Web 
    Start</a><a name="idx0024"></a>.
>>>>>>> 72932324
</li></ul></td>
  </tr>
</table>
</div>


<p><br /></p>

<hr class="break" />



<h1 id="hd005"><a name="file005"></a>5&nbsp;Obtaining and Installing TurboVNC</h1>


<h2 id="hd005001">5.1&nbsp;Installing TurboVNC on Linux</h2>


<h3 id="hd005001001">Font Dependencies</h3>

<p>On some Linux distributions, most notably Fedora 10 and later, the basic 
X11 bitmap fonts are not installed by default.  Thus, it is necessary to 
install the <code>xorg-x11-fonts-misc</code> package on these 
distributions prior to starting a TurboVNC session for the first time.  
Otherwise, TurboVNC will fail with the following error:</p>

<pre class="verbatim">
Fatal&nbsp;server&nbsp;error:
could&nbsp;not&nbsp;open&nbsp;default&nbsp;font&nbsp;'fixed'
</pre>



<h3 id="hd005001002">Installing TurboVNC</h3>

<ol class="Ordered numeric">
    <li class="Ordered-1 Ordered" value="1">
        Download the appropriate TurboVNC binary package for your system from 
        the 
        <span class="remote"><a href="http://sourceforge.net/projects/turbovnc/files/" class="remote">Files 
<<<<<<< HEAD
        area</a></span><a name="idx0015"></a> of the 
        <span class="remote"><a href="http://sourceforge.net/projects/turbovnc" class="remote">TurboVNC 
        SourceForge project page</a></span><a name="idx0016"></a>. Packages are 
        provided for RPM-based and Debian-based Linux distributions that contain 
        GLIBC 2.5 or later (including 
        <span class="remote"><a href="http://fedoraproject.org" class="remote">Fedora</a></span><a name="idx0017"></a> 
        6 or later, 
        <span class="remote"><a href="http://www.redhat.com/products/enterprise-linux" class="remote">Red 
        Hat Enterprise 
        Linux</a></span><a name="idx0018"></a>/<span class="remote"><a href="http://www.centos.org/" class="remote">CentOS</a></span><a name="idx0019"></a> 
        5 or later, 
        <span class="remote"><a href="http://www.suse.com" class="remote">SuSE</a></span><a name="idx0020"></a> 
        Linux 
        Enterprise/<span class="remote"><a href="http://www.opensuse.org" class="remote">openSUSE</a></span><a name="idx0021"></a> 
        11 or later, and 
        <span class="remote"><a href="http://www.ubuntu.com" class="remote">Ubuntu</a></span><a name="idx0022"></a> 
=======
        area</a></span><a name="idx0025"></a> of the 
        <span class="remote"><a href="http://sourceforge.net/projects/turbovnc" class="remote">TurboVNC 
        SourceForge project page</a></span><a name="idx0026"></a>. Packages are 
        provided for RPM-based and Debian-based Linux distributions that contain 
        GLIBC 2.5 or later (including 
        <span class="remote"><a href="http://fedoraproject.org" class="remote">Fedora</a></span><a name="idx0027"></a> 
        6 or later, 
        <span class="remote"><a href="http://www.redhat.com/products/enterprise-linux" class="remote">Red 
        Hat Enterprise 
        Linux</a></span><a name="idx0028"></a>/<span class="remote"><a href="http://www.centos.org/" class="remote">CentOS</a></span><a name="idx0029"></a> 
        5 or later, 
        <span class="remote"><a href="http://www.suse.com" class="remote">SuSE</a></span><a name="idx0030"></a> 
        Linux 
        Enterprise/<span class="remote"><a href="http://www.opensuse.org" class="remote">openSUSE</a></span><a name="idx0031"></a> 
        11 or later, and 
        <span class="remote"><a href="http://www.ubuntu.com" class="remote">Ubuntu</a></span><a name="idx0032"></a> 
>>>>>>> 72932324
        8.04 or later.) <br />
    </li>
    <li class="Ordered-1 Ordered" value="2">
        cd to the directory where you downloaded the binary package, and issue 
        one of the following commands as root:
        <dl class="Description">
            <dt class="Description-3 Description">RPM-based systems using YUM</dt>
            <dd class="Description-3 Description">
<pre class="verbatim">
yum&nbsp;install&nbsp;turbovnc*.rpm
</pre>

            </dd>
            <dt class="Description-3 Description">RPM-based systems using DNF</dt>
            <dd class="Description-3 Description">
<pre class="verbatim">
dnf&nbsp;install&nbsp;turbovnc*.rpm
</pre>

            </dd>
            <dt class="Description-3 Description">RPM-based systems using YaST2</dt>
            <dd class="Description-3 Description">
<pre class="verbatim">
yast2&nbsp;--install&nbsp;turbovnc*.rpm
</pre>

            </dd>
            <dt class="Description-3 Description">Other RPM-based systems (dependencies will not be installed automatically)</dt>
            <dd class="Description-3 Description">
<pre class="verbatim">
rpm&nbsp;-U&nbsp;turbovnc*.rpm
</pre>

            </dd>
            <dt class="Description-3 Description">Debian-based systems (dependencies will not be installed automatically)</dt>
            <dd class="Description-3 Description">
<pre class="verbatim">
dpkg&nbsp;-i&nbsp;turbovnc*.deb
</pre>

            </dd>
        </dl>
    </li>
</ol>



<h3 id="hd005001003">Installing TurboVNC for a Single User</h3>

<p>Download the appropriate binary package, as above, then execute the 
following commands:</p>

<dl class="Description">
    <dt class="Description-1 Description">RPM-based systems</dt>
    <dd class="Description-1 Description">
<pre class="verbatim">
mkdir&nbsp;~/turbovnc
cd&nbsp;~/turbovnc
rpm2cpio&nbsp;{full&nbsp;path&nbsp;of&nbsp;turbovnc*.rpm}&nbsp;|&nbsp;cpio&nbsp;-idv
</pre>

    </dd>
    <dt class="Description-1 Description">Debian-based systems</dt>
    <dd class="Description-1 Description">
<pre class="verbatim">
dpkg-deb&nbsp;--extract&nbsp;{full&nbsp;path&nbsp;of&nbsp;turbovnc*.deb}&nbsp;~/turbovnc
</pre>

    </dd>
</dl>

<p>Add <em>~/turbovnc</em> to any paths specified in this document.  Note 
that the TurboVNC security configuration file will not work when 
TurboVNC is installed in this manner.</p>



<h2 id="hd005002">5.2&nbsp;Installing the TurboVNC Viewer on OS X</h2>

<ol class="Ordered numeric">
    <li class="Ordered-1 Ordered">
        Download the TurboVNC Mac disk image 
        (<code>TurboVNC-</code><em><code>{version}</code></em><code>.dmg</code>) 
        from the 
        <span class="remote"><a href="http://sourceforge.net/projects/turbovnc/files/" class="remote">Files 
<<<<<<< HEAD
        area</a></span><a name="idx0023"></a> of the 
        <span class="remote"><a href="http://sourceforge.net/projects/turbovnc" class="remote">TurboVNC 
        SourceForge project page</a></span><a name="idx0024"></a>.
=======
        area</a></span><a name="idx0033"></a> of the 
        <span class="remote"><a href="http://sourceforge.net/projects/turbovnc" class="remote">TurboVNC 
        SourceForge project page</a></span><a name="idx0034"></a>.
        <div class="important"><p class="important">
        This package requires <span class="remote"><a href="http://www.java.com" class="remote">Oracle Java</a></span><a name="idx0035"></a> or <span class="remote"><a href="https://jdk.java.net" class="remote">OpenJDK</a></span><a name="idx0036"></a>.
        </p></div>
>>>>>>> 72932324
    </li>
    <li class="Ordered-1 Ordered">
        Open the disk image, then open <code>TurboVNC.pkg</code> inside the disk 
        image.  Follow the instructions to install the Mac TurboVNC Viewer.
    </li>
</ol>



<h2 id="hd005003">5.3&nbsp;Installing the TurboVNC Viewer on Windows</h2>

<ol class="Ordered numeric">
    <li class="Ordered-1 Ordered">
        Download the TurboVNC Windows installer package 
        (<code>TurboVNC-</code><em><code>{version}</code></em><code>-x64.exe</code> 
        for 64-bit systems or 
        <code>TurboVNC-</code><em><code>{version}</code></em><code>-x86.exe</code> 
        for legacy 32-bit-only systems) from the 
        <span class="remote"><a href="http://sourceforge.net/projects/turbovnc/files/" class="remote">Files 
<<<<<<< HEAD
        area</a></span><a name="idx0025"></a> of the 
        <span class="remote"><a href="http://sourceforge.net/projects/turbovnc" class="remote">TurboVNC 
        SourceForge project page</a></span><a name="idx0026"></a>.
=======
        area</a></span><a name="idx0037"></a> of the 
        <span class="remote"><a href="http://sourceforge.net/projects/turbovnc" class="remote">TurboVNC 
        SourceForge project page</a></span><a name="idx0038"></a>.
>>>>>>> 72932324
    </li>
    <li class="Ordered-1 Ordered">
        Run the TurboVNC installer.  The installation of TurboVNC should be 
        self-explanatory.  The only configuration option is the directory into 
        which you want the files to be installed.
    </li>
</ol>



<h2 id="hd005004">5.4&nbsp;Installing TurboVNC from Source</h2>

<p>If you are using a Linux/Un*x platform for which there is not a 
pre-built TurboVNC binary package available, then download the TurboVNC 
source tarball 
(<code>turbovnc-</code><em><code>{version}</code></em><code>.tar.gz</code>) 
from the 
<span class="remote"><a href="http://sourceforge.net/projects/turbovnc/files/" class="remote">Files 
<<<<<<< HEAD
area</a></span><a name="idx0027"></a> of the 
<span class="remote"><a href="http://sourceforge.net/projects/turbovnc" class="remote">TurboVNC 
SourceForge project page</a></span><a name="idx0028"></a>, uncompress 
=======
area</a></span><a name="idx0039"></a> of the 
<span class="remote"><a href="http://sourceforge.net/projects/turbovnc" class="remote">TurboVNC 
SourceForge project page</a></span><a name="idx0040"></a>, uncompress 
>>>>>>> 72932324
it, <code>cd&nbsp;turbovnc-</code><em><code>{version}</code></em>, and 
read <code>BUILDING.md</code> for further instructions on how to build 
TurboVNC from source.</p>



<h2 id="hd005005">5.5&nbsp;Uninstalling TurboVNC</h2>


<h3 id="hd005005001">Linux</h3>

<p>As root, issue one of the following commands:</p>

<dl class="Description">
    <dt class="Description-1 Description">RPM-based systems</dt>
    <dd class="Description-1 Description">
<pre class="verbatim">
rpm&nbsp;-e&nbsp;turbovnc
</pre>

    </dd>
    <dt class="Description-1 Description">Debian-based systems</dt>
    <dd class="Description-1 Description">
<pre class="verbatim">
dpkg&nbsp;-r&nbsp;turbovnc
</pre>

    </dd>
</dl>



<h3 id="hd005005002">OS X</h3>

<p>Open the &ldquo;Uninstall TurboVNC&rdquo; application, located in the 
&ldquo;TurboVNC&rdquo; Applications folder.  You can also open a 
terminal and execute:</p>

<pre class="verbatim">
sudo&nbsp;/opt/TurboVNC/bin/uninstall
</pre>



<h3 id="hd005005003">Windows</h3>

<p>Use the &ldquo;Programs and Features&rdquo; applet in the Control Panel 
(or the &ldquo;Add or Remove Programs&rdquo; applet if you are running 
Windows XP), or select &ldquo;Uninstall TurboVNC&rdquo; in the 
&ldquo;TurboVNC&rdquo; Start Menu group.</p>

<p><br /></p>

<hr class="break" />



<h1 id="hd006"><a name="file006"></a>6&nbsp;Using TurboVNC</h1>

<p><a name="TurboVNC_Usage"></a></p>


<h2 id="hd006001">6.1&nbsp;Starting and Connecting to a TurboVNC Session</h2>


<h3 id="hd006001001">Procedure</h3>

<ol class="Ordered numeric">
    <li class="Ordered-1 Ordered">
        Open a new Command Prompt/terminal window on your client machine.
    </li>
    <li class="Ordered-1 Ordered">
        In the new Command Prompt/terminal window, open a Secure Shell (SSH) 
        session into the TurboVNC host:
<pre class="verbatim">
ssh&nbsp;{user}@{host}
</pre>

        Replace <em><code>{user}</code></em> with your username on the TurboVNC 
        host and <em><code>{host}</code></em> with the hostname or IP address of 
        the host.
    </li>
    <li class="Ordered-1 Ordered">
        In the SSH session, start a TurboVNC session:
<pre class="verbatim">
/opt/TurboVNC/bin/vncserver
</pre>

    </li>
    <li class="Ordered-1 Ordered">
        Make a note of the X display number that the TurboVNC session is 
        occupying, for instance: <br /><br /> 
        <code>Desktop&nbsp;'TurboVNC:&nbsp;my_host:1&nbsp;(my_user)'&nbsp;started&nbsp;on&nbsp;display&nbsp;my_host:1</code> 
        <br /><br /> If this is the first time that a TurboVNC session has ever 
        been run under this user account, and if VNC password authentication is 
        enabled for the session, then TurboVNC will prompt for a VNC password.
    </li>
    <li class="Ordered-1 Ordered">
        The SSH session can now be exited, if desired.
    </li>
    <li class="Ordered-1 Ordered">
        On the client machine, start the TurboVNC Viewer.
        <dl class="Description">
            <dt class="Description-3 Description">Linux/Un*x clients</dt>
            <dd class="Description-3 Description">
                 Open a new terminal/xterm and type
<pre class="verbatim">
/opt/TurboVNC/bin/vncviewer
</pre>

            </dd>
            <dt class="Description-3 Description">Mac clients</dt>
            <dd class="Description-3 Description">
                 Open the &ldquo;TurboVNC Viewer&rdquo; application, located in the 
                 &ldquo;TurboVNC&rdquo; Applications folder.
            </dd>
            <dt class="Description-3 Description">Windows clients</dt>
            <dd class="Description-3 Description">
                 Select &ldquo;TurboVNC Viewer&rdquo; in the &ldquo;TurboVNC&rdquo; 
                 Start Menu group.
            </dd>
        </dl>
    </li>
    <li class="Ordered-1 Ordered">
        A small dialog box will appear. <br /><br /> 
        <img src="newconn.png" alt="newconn" class="inline" id="imgid_1" name="imgid_1"/> 
        <br /><br /> Enter the X display name (hostname, or IP address, and 
        display number) of the TurboVNC session in the &ldquo;VNC server&rdquo; 
        field, then click &ldquo;Connect&rdquo;.
    </li>
    <li class="Ordered-1 Ordered">
        Another dialog box appears, prompting for the password (if Standard VNC 
        authentication is being used) or for the username and password (if Unix 
        Login authentication is being used.) <br /><br />
        <div class="table">
        <table class="standard">
          <tr class="standard">
            <td class="standard">Standard VNC Authentication Dialog</td>
            <td class="standard"><img src="vncauth.png" alt="vncauth" class="inline" id="imgid_2" name="imgid_2"/></td>
          </tr>
          <tr class="standard">
            <td class="standard">Unix Login Authentication Dialog</td>
            <td class="standard"><img src="unixauth.png" alt="unixauth" class="inline" id="imgid_3" name="imgid_3"/></td>
          </tr>
        </table>
        </div>
        
        <br /> Enter the VNC session password or the Unix username/password and 
        press Enter. <br /><br /> A TurboVNC desktop window should appear on 
        your client machine.  This window contains a virtual desktop with which 
        you can interact to launch X-Windows applications on the TurboVNC host.
    </li>
</ol>



<h3 id="hd006001002">6.1.2&nbsp;Window Manager Compatibility</h3>

<p>This version of the TurboVNC Server can run 3D (compositing) window 
managers (such as Unity or GNOME 3+ or KDE 5+) using its built-in 
software OpenGL implementation, and it also provides an option 
(<code>-vgl</code>) that allows for running 3D window managers using 
VirtualGL.  However, for performance reasons, it is generally 
recommended that you use a 2D window manager with the TurboVNC Server 
(even with VirtualGL, 3D window managers have a lot of overhead.)  As of 
this writing, Ubuntu, RHEL 7+, and Fedora provide an optional 2D window 
manager called &ldquo;GNOME Fallback&rdquo;, &ldquo;GNOME 
Flashback&rdquo;, or &ldquo;GNOME Classic&rdquo;, which will 
automatically be used if it is installed and the <code>TVNC_WM</code> 
environment variable is set to <code>2d</code>.  For other systems that 
lack a 2D window manager, it is recommended that you install MATE.  
Refer to 
<span class="remote"><a href="http://www.turbovnc.org/Documentation/Compatibility" class="remote">this 
<<<<<<< HEAD
report</a></span><a name="idx0029"></a> for an up-to-date list of window 
=======
report</a></span><a name="idx0041"></a> for an up-to-date list of window 
>>>>>>> 72932324
managers that have been tested with this version of the TurboVNC Server, 
how to configure the TurboVNC Server to use those window managers, and a 
list of known compatibility issues.</p>



<h2 id="hd006002">6.2&nbsp;Disconnecting and Killing a TurboVNC Session</h2>

<p>Closing the TurboVNC Viewer disconnects from the TurboVNC session, but 
the TurboVNC session will remain running on the TurboVNC host (as will 
any applications that you may have started within the session), and you 
can reconnect to the session at any time.</p>

<p>To kill a TurboVNC session:</p>

<ol class="Ordered numeric">
    <li class="Ordered-1 Ordered">
        Using SSH, log into the host that is running the TurboVNC session you 
        want to kill.<br /> &hellip; or &hellip;<br /> Using the TurboVNC 
        Viewer, connect to the TurboVNC session that you want to kill, and open 
        a new terminal in that TurboVNC session.
    </li>
    <li class="Ordered-1 Ordered">
        Type the following command:
<pre class="verbatim">
/opt/TurboVNC/bin/vncserver&nbsp;-kill&nbsp;:{n}
</pre>

        Replace <em><code>{n}</code></em> with the X display number of the 
        TurboVNC session you want to kill.
    </li>
</ol>

<p>To list the X display numbers and process ID&rsquo;s of all TurboVNC 
sessions currently running under your user account on a particular host, 
type the following command:</p>

<pre class="verbatim">
/opt/TurboVNC/bin/vncserver&nbsp;-list
</pre>



<h2 id="hd006003">6.3&nbsp;Launching the TurboVNC Viewer from a Web Browser</h2>

<p><a name="Zero_Install"></a></p>

<p>When a TurboVNC session is created, it can optionally start a miniature 
web server that serves up the TurboVNC Viewer as a Java Web Start app.  
This allows you to easily connect to the TurboVNC session from a machine 
that does not have the TurboVNC Viewer installed locally.  If one of the 
official TurboVNC binary packages is installed on the host, then the 
miniature web server will automatically send the appropriate x86 or 
x86-64 libjpeg-turbo JNI library for Linux, OS X, or Windows clients 
when launching the TurboVNC Viewer. This provides most of the advantages 
of the standalone TurboVNC viewers, including native levels of 
performance on popular client platforms.</p>

<p>To launch the TurboVNC Viewer from a web browser, pass 
<code>-httpd</code> to <code>/opt/TurboVNC/bin/vncserver</code> when 
starting a TurboVNC session, then point your web browser to:</p>

<p><code>http://</code><em><code>{host}</code></em><code>:{5800+</code><em><code>n</code></em><code>}</code></p>

<p>where <em><code>{host}</code></em> is the hostname or IP address of the 
TurboVNC host, and <em><code>n</code></em> is the X display number of 
the TurboVNC session.</p>

<p><em>Example:</em> If the TurboVNC session is occupying X display 
<code>my_host:1</code>, then point your web browser to:</p>

<p><code>http://my_host:5801</code></p>

<p>This will download a JNLP file to your computer, which you can open in 
Java Web Start.</p>

<p>You can add viewer parameters to the URL using the following format:</p>

<p><code>http://</code><em><code>{host}</code></em><code>:{5800+</code><em><code>n</code></em><code>}?</code><em><code>{param1}</code></em><code>=</code><em><code>{value1}</code></em><code>&amp;</code><em><code>{param2}</code></em><code>=</code><em><code>{value2}</code></em></p>

<p>Example:</p>

<p><code>http://my_host:5801?tunnel=1&amp;samp=2x&amp;quality=80</code></p>

<p>will tunnel the VNC connection through SSH and enable Medium-Quality 
JPEG.</p>

<div class="important"><p class="important">
NOTE: As of Java 7 Update 51, self-signed JARs are not allowed to run in Java Web Start by default.  This is not an issue if you are using the official TurboVNC binary packages, but if you are building a self-signed version of the TurboVNC Viewer for development purposes, then you will need to add <code>http://{host}:{http_port}</code> (for example, <code>http://my_host:5801</code>) to Java&rsquo;s Exception Site List, which can be found under the &ldquo;Security&rdquo; tab in the Java Control Panel.
</p></div>

<div class="important"><p class="important">
NOTE: On some newer OS X systems, downloading a JNLP file may result in an error: &ldquo;xxxxxxxx.jnlp can&rsquo;t be opened because it it from an unidentified developer.&rdquo;  To work around this, you can either open the JNLP file directly from your Downloads folder, or you can change the application security settings in the &ldquo;Security &amp; Privacy&rdquo; section of System Preferences to allow applications downloaded from anywhere.
</p></div>



<h2 id="hd006004">6.4&nbsp;Deploying the TurboVNC Viewer Using Java Web Start</h2>

<p><a name="JWS"></a></p>

<p>Accessing the TurboVNC Viewer through TurboVNC&rsquo;s built-in HTTP 
server, as described above, is a quick and easy way of running the 
TurboVNC Viewer on machines that don&rsquo;t already have a VNC viewer 
installed (for instance, for the purpose of collaborating with 
colleagues who don&rsquo;t normally use TurboVNC.)</p>

<p>To set up a large-scale deployment of the TurboVNC Viewer, however, it 
is desirable to serve up the JAR files from a dedicated web server.</p>

<p>For the purposes of this guide, it is assumed that the reader has some 
knowledge of web server administration.</p>

<ul class="Itemize">
    <li class="Itemize-1 Itemize asterisk">
        Copy the TurboVNC Viewer JAR file (<code>VncViewer.jar</code>) into a 
        directory on your web server. <br /><br />
    </li>
    <li class="Itemize-1 Itemize asterisk">
        Copy the libjpeg-turbo JNI JAR files into that same directory.  You can 
        obtain these from one of the official TurboVNC 2.0 or later binary 
        packages for Linux, or you can download 
        <code>libjpeg-turbo-{version}-jws.zip</code> from libjpeg-turbo 1.4.0 or 
        later (available at 
<<<<<<< HEAD
        <span class="remote"><a href="http://sourceforge.net/projects/libjpeg-turbo/files" class="remote">http://sourceforge.net/projects/libjpeg-turbo/files</a></span><a name="idx0030"></a>.)  
=======
        <span class="remote"><a href="http://sourceforge.net/projects/libjpeg-turbo/files" class="remote">http://sourceforge.net/projects/libjpeg-turbo/files</a></span><a name="idx0042"></a>.)  
>>>>>>> 72932324
        Note that only the JARs included in the official TurboVNC packages are 
        signed using an official code signing certificate. <br /><br />
    </li>
    <li class="Itemize-1 Itemize asterisk">
        <em>OPTIONAL:</em> Copy the TurboVNC Helper JAR files into that same 
        directory. You can obtain these from 
        <code>turbovnc-{version}-jws.zip</code>, which is supplied with official 
        releases of TurboVNC 2.1.2 and later (available at 
<<<<<<< HEAD
        <span class="remote"><a href="http://sourceforge.net/projects/turbovnc/files" class="remote">http://sourceforge.net/projects/turbovnc/files</a></span><a name="idx0031"></a>.) 
=======
        <span class="remote"><a href="http://sourceforge.net/projects/turbovnc/files" class="remote">http://sourceforge.net/projects/turbovnc/files</a></span><a name="idx0043"></a>.) 
>>>>>>> 72932324
        <br /><br />
    </li>
    <li class="Itemize-1 Itemize asterisk">
        <em>OPTIONAL:</em> For large organizations, it may be desirable to 
        obtain your own code signing certificate from a trusted certificate 
        authority and use <code>jarsigner</code> to sign all of the JARs with 
        that certificate.  The specifics of this are left as an exercise for the 
        reader. <br /><br />
    </li>
    <li class="Itemize-1 Itemize asterisk">
        Create a file called <code>TurboVNC.jnlp</code> in the same directory as 
        <code>VncViewer.jar</code> on the web server, and give it the following 
        contents:
<pre class="verbatim">
&lt;?xml&nbsp;version=&quot;1.0&quot;&nbsp;encoding=&quot;utf-8&quot;?&gt;
&lt;jnlp&nbsp;codebase=&quot;{turbovnc_url}&quot;&gt;
&nbsp;&nbsp;&lt;information&gt;
&nbsp;&nbsp;&nbsp;&nbsp;&lt;title&gt;TurboVNC&nbsp;Viewer&lt;/title&gt;
&nbsp;&nbsp;&nbsp;&nbsp;&lt;vendor&gt;The&nbsp;VirtualGL&nbsp;Project&lt;/vendor&gt;
&nbsp;&nbsp;&lt;/information&gt;

&nbsp;&nbsp;&lt;resources&gt;
&nbsp;&nbsp;&nbsp;&nbsp;&lt;jar&nbsp;href=&quot;VncViewer.jar&quot;/&gt;
&nbsp;&nbsp;&lt;/resources&gt;

&nbsp;&nbsp;&lt;security&gt;
&nbsp;&nbsp;&nbsp;&nbsp;&lt;all-permissions/&gt;
&nbsp;&nbsp;&lt;/security&gt;

&nbsp;&nbsp;&lt;resources&nbsp;os=&quot;Mac&nbsp;OS&nbsp;X&quot;&gt;
&nbsp;&nbsp;&nbsp;&nbsp;&lt;j2se&nbsp;version=&quot;1.8+&quot;&nbsp;java-vm-args=&quot;-server&quot;/&gt;
&nbsp;&nbsp;&nbsp;&nbsp;&lt;nativelib&nbsp;href=&quot;ljtosx.jar&quot;/&gt;
&nbsp;&nbsp;&nbsp;&nbsp;&lt;!--&nbsp;Enable&nbsp;drawing&nbsp;tablet&nbsp;support&nbsp;for&nbsp;OS&nbsp;X&nbsp;clients&nbsp;--&gt;
&nbsp;&nbsp;&nbsp;&nbsp;&lt;nativelib&nbsp;href=&quot;tvnchelper-osx.jar&quot;/&gt;
&nbsp;&nbsp;&lt;/resources&gt;

&nbsp;&nbsp;&lt;resources&nbsp;os=&quot;Windows&quot;&nbsp;arch=&quot;x86&quot;&gt;
&nbsp;&nbsp;&nbsp;&nbsp;&lt;j2se&nbsp;version=&quot;1.8+&quot;&nbsp;java-vm-args=&quot;-Dsun.java2d.d3d=false&quot;/&gt;
&nbsp;&nbsp;&nbsp;&nbsp;&lt;nativelib&nbsp;href=&quot;ljtwin32.jar&quot;/&gt;
&nbsp;&nbsp;&nbsp;&nbsp;&lt;!--&nbsp;Enable&nbsp;keyboard&nbsp;grabbing&nbsp;for&nbsp;32-bit&nbsp;Windows&nbsp;clients&nbsp;--&gt;
&nbsp;&nbsp;&nbsp;&nbsp;&lt;nativelib&nbsp;href=&quot;tvnchelper-win32.jar&quot;/&gt;
&nbsp;&nbsp;&lt;/resources&gt;

&nbsp;&nbsp;&lt;resources&nbsp;os=&quot;Windows&quot;&nbsp;arch=&quot;amd64&quot;&gt;
&nbsp;&nbsp;&nbsp;&nbsp;&lt;j2se&nbsp;version=&quot;1.8+&quot;&nbsp;java-vm-args=&quot;-Dsun.java2d.d3d=false&quot;/&gt;
&nbsp;&nbsp;&nbsp;&nbsp;&lt;nativelib&nbsp;href=&quot;ljtwin64.jar&quot;/&gt;
&nbsp;&nbsp;&nbsp;&nbsp;&lt;!--&nbsp;Enable&nbsp;keyboard&nbsp;grabbing&nbsp;for&nbsp;64-bit&nbsp;Windows&nbsp;clients&nbsp;--&gt;
&nbsp;&nbsp;&nbsp;&nbsp;&lt;nativelib&nbsp;href=&quot;tvnchelper-win64.jar&quot;/&gt;
&nbsp;&nbsp;&lt;/resources&gt;

&nbsp;&nbsp;&lt;resources&nbsp;os=&quot;Linux&quot;&nbsp;arch=&quot;i386&quot;&gt;
&nbsp;&nbsp;&nbsp;&nbsp;&lt;j2se&nbsp;version=&quot;1.8+&quot;&nbsp;java-vm-args=&quot;-server&quot;/&gt;
&nbsp;&nbsp;&nbsp;&nbsp;&lt;nativelib&nbsp;href=&quot;ljtlinux32.jar&quot;/&gt;
&nbsp;&nbsp;&nbsp;&nbsp;&lt;!--&nbsp;Enable&nbsp;keyboard&nbsp;grabbing,&nbsp;multi-screen&nbsp;spanning,&nbsp;and&nbsp;extended
&nbsp;&nbsp;&nbsp;&nbsp;&nbsp;&nbsp;&nbsp;&nbsp;&nbsp;input&nbsp;device&nbsp;support&nbsp;for&nbsp;32-bit&nbsp;Linux&nbsp;clients&nbsp;--&gt;
&nbsp;&nbsp;&nbsp;&nbsp;&lt;nativelib&nbsp;href=&quot;tvnchelper-linux32.jar&quot;/&gt;
&nbsp;&nbsp;&lt;/resources&gt;

&nbsp;&nbsp;&lt;resources&nbsp;os=&quot;Linux&quot;&nbsp;arch=&quot;amd64&quot;&gt;
&nbsp;&nbsp;&nbsp;&nbsp;&lt;j2se&nbsp;version=&quot;1.8+&quot;/&gt;
&nbsp;&nbsp;&nbsp;&nbsp;&lt;nativelib&nbsp;href=&quot;ljtlinux64.jar&quot;/&gt;
&nbsp;&nbsp;&nbsp;&nbsp;&lt;!--&nbsp;Enable&nbsp;keyboard&nbsp;grabbing,&nbsp;multi-screen&nbsp;spanning,&nbsp;and&nbsp;extended
&nbsp;&nbsp;&nbsp;&nbsp;&nbsp;&nbsp;&nbsp;&nbsp;&nbsp;input&nbsp;device&nbsp;support&nbsp;for&nbsp;64-bit&nbsp;Linux&nbsp;clients&nbsp;--&gt;
&nbsp;&nbsp;&nbsp;&nbsp;&lt;nativelib&nbsp;href=&quot;tvnchelper-linux64.jar&quot;/&gt;
&nbsp;&nbsp;&lt;/resources&gt;

&nbsp;&nbsp;&lt;application-desc&nbsp;main-class=&quot;com.turbovnc.vncviewer.VncViewer&quot;/&gt;
&lt;/jnlp&gt;
</pre>

        <div class="important"><p class="important">
        NOTE: <code>{turbovnc_url}</code> should be the absolute URL of the TurboVNC Viewer directory on the web server, e.g. <code>http://my_host/turbovnc</code>.
        </p></div>
        <div class="important"><p class="important">
        NOTE: Leave out the lines referring to <code>tvnchelper-*.jar</code> if you have not installed the TurboVNC Helper JARs.
        </p></div>
        This is just a minimal example.  Refer to the 
        <span class="remote"><a href="https://docs.oracle.com/javase/8/docs/technotes/guides/javaws/developersguide/syntax.html" class="remote">JNLP 
<<<<<<< HEAD
        file syntax</a></span><a name="idx0032"></a> for additional fields that 
=======
        file syntax</a></span><a name="idx0044"></a> for additional fields that 
>>>>>>> 72932324
        you might want to add. <br /><br />
    </li>
    <li class="Itemize-1 Itemize asterisk">
        You should now be able to access 
        <code>{turbovnc_url}/TurboVNC.jnlp</code> in your browser to launch the 
        TurboVNC Viewer with full performance.
    </li>
</ul>



<h2 id="hd006005">6.5&nbsp;Securing a TurboVNC Connection</h2>

<p><a name="Secure_TurboVNC_Usage"></a></p>

<p>Normally, the connection between the TurboVNC Server and the TurboVNC 
Viewer is completely unencrypted, but securing that connection can be 
easily accomplished by using the port forwarding feature of Secure Shell 
(SSH.)  After you have started a TurboVNC session on the TurboVNC host, 
open a new SSH connection into the TurboVNC host using the following 
command line:</p>

<pre class="verbatim">
ssh&nbsp;-L&nbsp;{5900+n}:localhost:{5900+n}&nbsp;{user}@{host}
</pre>

<p>Replace <em><code>{user}</code></em> with your username on the TurboVNC 
host and <em><code>{host}</code></em> with the hostname or IP address of 
the host.  Replace <em><code>n</code></em> with the X display number of 
the TurboVNC session to which you want to connect.</p>

<p>For instance, if you want to connect to display <code>:1</code> on host 
<code>my_host</code> using user account <code>my_user</code>, you would 
type:</p>

<pre class="verbatim">
ssh&nbsp;-L&nbsp;5901:localhost:5901&nbsp;my_user@my_host
</pre>

<p>After the SSH connection has been established, you can then launch the 
TurboVNC Viewer and point it to 
<code>localhost:</code><em><code>{n}</code></em> 
(<code>localhost:1</code> in the above example.)</p>


<h3 id="hd006005001">The <code>-via</code> and <code>-tunnel</code> Command-Line Options</h3>

<p><a name="via"></a></p>

<p>You can simplify the above by using the <code>-via</code> and 
<code>-tunnel</code> command-line options in the TurboVNC Viewer (or the 
equivalent GUI options, which are located under the 
&ldquo;Security&rdquo; tab in the Options dialog.)  For instance, running</p>

<pre class="verbatim">
{vncviewer}&nbsp;-via&nbsp;{user}@{host}&nbsp;localhost:{n}
</pre>

<p>or</p>

<pre class="verbatim">
{vncviewer}&nbsp;-tunnel&nbsp;{user}@{host}
</pre>

<p>is the equivalent of running</p>

<pre class="verbatim">
ssh&nbsp;-L&nbsp;{fp}:localhost:{5900+n}&nbsp;{user}@{host}
{vncviewer}&nbsp;localhost::{fp}
</pre>

<p>where <em><code>{fp}</code></em> is a free TCP port on the client 
machine (this is automatically determined by the TurboVNC Viewer.)</p>

<div class="important"><p class="important">
In the above examples, <code>{vncviewer}</code> is the command used to launch the TurboVNC Viewer&ndash; <code>/opt/TurboVNC/bin/vncviewer</code> on Mac/Linux/Un*x systems or <code>c:\Program&nbsp;Files\TurboVNC\vncviewer.bat</code> on Windows systems.
</p></div>

<p><code>-tunnel</code> can be used as a shortcut whenever the SSH and VNC 
hosts are the same machine.  <code>-via</code> is more flexible, since 
it allows you to specify the VNC server to which to connect.  The VNC 
server is specified from the point of view of the SSH server, which is 
why we used <code>localhost</code> in the above example.</p>

<p>The command used to establish the SSH tunnel is configurable by way of 
environment variables.  See Section 
<a href="#VNC_VIA_CMD" class="ref">11.2</a> for more details.</p>

<div class="important"><p class="important">
<<<<<<< HEAD
NOTE: Since the TurboVNC Viewer contains an embedded SSH client, the <code>-via</code> and <code>-tunnel</code> command-line options can also be used when the viewer is deployed using <a href="#JWS">Java Web Start</a><a name="idx0033"></a>.  These options would be specified as <code>&lt;argument&gt;</code> elements under the <code>&lt;application-desc&gt;</code> element in the JNLP file.
=======
NOTE: Since the Java TurboVNC Viewer contains an embedded SSH client, the <code>-via</code> and <code>-tunnel</code> command-line options can also be used when the viewer is deployed using <a href="#JWS">Java Web Start</a><a name="idx0045"></a>.  These options would be specified as <code>&lt;argument&gt;</code> elements under the <code>&lt;application-desc&gt;</code> element in the JNLP file.
</p></div>

<div class="important"><p class="important">
Currently the use of the <code>-via</code> and <code>-tunnel</code> command-line options in the Windows TurboVNC Viewer requires Cygwin or MSYS2, since those are the only known Windows SSH implementations that support detaching the SSH process once the tunnel has been established.  When using <code>-via</code> or <code>-tunnel</code>, it is recommended that you use the console version of the Windows TurboVNC Viewer (cvncviewer.exe) rather than vncviewer.exe.  Otherwise, a new console window will pop up and remain for the duration of the VNC connection.
>>>>>>> 72932324
</p></div>



<h3 id="hd006005002">Forcing Secure Connections</h3>

<p>Passing an argument of <code>-localhost</code> to <code>vncserver</code> 
will force the TurboVNC session to accept inbound connections only from 
the TurboVNC host.  This effectively forces SSH tunneling to be used for 
remote connections.  If the <code>no-remote-connections</code> directive 
is set in the TurboVNC security configuration file, then that has the 
effect of enabling the <code>-localhost</code> option for all new 
TurboVNC sessions that are started on the host.</p>

<p>Passing an argument of <code>-noreverse</code> to <code>vncserver</code> 
will disable the ability to make outbound (reverse) connections from the 
TurboVNC session.  If the <code>no-reverse-connections</code> directive 
is set in the TurboVNC security configuration file, then that has the 
effect of enabling the <code>-noreverse</code> option for all new 
TurboVNC sessions that are started on the host.</p>



<h2 id="hd006006">6.6&nbsp;Running OpenGL Applications</h2>

<p>The TurboVNC Server includes a software GLX/OpenGL implementation that 
can be used for casual 3D rendering.  This implementation uses the 
swrast DRI driver provided by Mesa 8.x and later.  On systems that do 
not have vendor-specific GPU drivers installed, or on systems that 
provide a libglvnd-enabled build of Mesa, TurboVNC&rsquo;s software 
OpenGL implementation can use direct rendering. Otherwise, it falls back 
to indirect rendering, which is limited to the OpenGL 1.4 API and which 
may perform sluggishly (particularly with continuous mouse input.)  In 
general, if the TurboVNC host has a GPU, then you should use 
<<<<<<< HEAD
<a href="#VGL">VirtualGL</a><a name="idx0034"></a> rather than relying 
=======
<a href="#VGL">VirtualGL</a><a name="idx0046"></a> rather than relying 
>>>>>>> 72932324
on TurboVNC&rsquo;s software OpenGL implementation.</p>

<p>Passing <code>-extension&nbsp;GLX</code> to <code>vncserver</code> 
disables the built-in GLX/OpenGL implementation, thus restoring the 
behavior of TurboVNC 2.1.x and earlier (which required VirtualGL in 
order to run OpenGL applications.)  Passing <code>-iglx</code> to 
<code>vncserver</code> disables indirect rendering.  If the built-in 
GLX/OpenGL implementation is not functioning properly, then pass 
<code>-verbose</code> to <code>vncserver</code> to log informational 
messages that may reveal the source of the problem.</p>



<h2 id="hd006007">6.7&nbsp;Further Reading</h2>

<p>For more detailed instructions on the usage of TurboVNC:</p>

<dl class="Description">
    <dt class="Description-1 Description">TurboVNC Server</dt>
    <dd class="Description-1 Description">
        Refer to the TurboVNC man pages:
<pre class="verbatim">
man&nbsp;-M&nbsp;/opt/TurboVNC/man&nbsp;vncserver
man&nbsp;-M&nbsp;/opt/TurboVNC/man&nbsp;Xvnc
man&nbsp;-M&nbsp;/opt/TurboVNC/man&nbsp;vncconnect
man&nbsp;-M&nbsp;/opt/TurboVNC/man&nbsp;vncpasswd
</pre>

    </dd>
    <dt class="Description-1 Description">TurboVNC Viewer</dt>
    <dd class="Description-1 Description">
        Run
<pre class="verbatim">
/opt/TurboVNC/bin/vncviewer&nbsp;-?
</pre>

        on Un*x or
<pre class="verbatim">
c:\Program&nbsp;Files\TurboVNC\vncviewer.bat&nbsp;-?
</pre>

        on Windows to display a full list of supported command-line 
        options/parameters and their descriptions.
    </dd>
</dl>

<p><br /></p>

<hr class="break" />



<h1 id="hd007"><a name="file007"></a>7&nbsp;Performance and Image Quality</h1>

<p>The level of image compression in TurboVNC can be adjusted to balance 
the (sometimes conflicting) goals of high image quality and high 
performance. There are four options that control the manner in which 
TurboVNC compresses images:</p>

<dl class="Description">
    <dt class="Description-1 Description">Allow JPEG compression</dt>
    <dd class="Description-1 Description">
         If this option is enabled, then TurboVNC will use JPEG compression for 
         subrectangles that have a high number of unique colors, and it will use 
         indexed color subencoding for subrectangles that have a low number of 
         unique colors.  If this option is disabled, then TurboVNC will select 
         between indexed color or raw subencoding, depending on the size of the 
         subrectangle and its color count.
    </dd>
    <dt class="Description-1 Description">JPEG image quality</dt>
    <dd class="Description-1 Description">
         Lower quality levels produce grainier JPEG images with more noticeable 
         compression artifacts, but lower quality levels also use less network 
         bandwidth and CPU time.
    </dd>
    <dt class="Description-1 Description">JPEG chrominance subsampling</dt>
    <dd class="Description-1 Description">
         When compressing an image using JPEG, the RGB pixels are first 
         converted to the YCbCr colorspace, a colorspace in which each pixel is 
         represented as a brightness (Y, or &ldquo;luminance&rdquo;) value and a 
         pair of color (Cb &amp; Cr, or &ldquo;chrominance&rdquo;) values.  
         After this colorspace conversion, chrominance subsampling can be used 
         to discard some of the chrominance components in order to save 
         bandwidth.  This works because the human eye is more sensitive to 
         changes in brightness than to changes in color.  1X subsampling (the 
         default in TurboVNC) retains the chrominance components for all pixels, 
         and thus it provides the best image quality but also uses the most 
         network bandwidth and CPU time.  2X subsampling retains the chrominance 
         components for every other pixel, and 4X subsampling retains the 
         chrominance components for every fourth pixel (this is typically 
         implemented as 2X subsampling in both X and Y directions.)  Grayscale 
         throws out all of the chrominance components, leaving only luminance.  
         2X and 4X subsampling will typically produce noticeable blurring of 
         lines and other sharp features, but with photographic or other 
         &ldquo;smooth&rdquo; image content, it may be difficult to detect any 
         difference between 1X, 2X, and 4X.
    </dd>
    <dt class="Description-1 Description">Compression level</dt>
    <dd class="Description-1 Description">
         In TurboVNC, the compression level specifies: 
         <ol class="Ordered numeric"><li class="Ordered-0">
            the level of zlib compression that will be used with indexed color, 
            mono, and raw subrectangles
        </li>
        <li class="Ordered-0">
            the &ldquo;palette threshold&rdquo; (the minimum number of colors 
            that a 
            subrectangle must have before it is encoded as JPEG or raw instead 
            of 
            indexed color)
        </li>
        <li class="Ordered-0">
            whether or not <a href="#InterframeComparison">interframe 
<<<<<<< HEAD
            comparison</a><a name="idx0035"></a> should be used
=======
            comparison</a><a name="idx0047"></a> should be used
>>>>>>> 72932324
        </li></ol> See Section 
        <a href="#AdvancedCompression" class="ref">7.2</a> below for more 
        details.
    </dd>
</dl>

<p>These parameters can be adjusted by accessing the TurboVNC Viewer 
Options dialog box (click on the &ldquo;Options&rdquo; button in the 
&ldquo;TurboVNC Connection&rdquo; dialog box or, after connecting to the 
server, click on the Connection Options button in the toolbar.)</p>

<p>The TurboVNC Viewer provides five preset &ldquo;encoding methods&rdquo;, 
corresponding to the most useful combinations of the image compression 
options described above:</p>

<a name="tab007001"></a>
<div class="table">
<table class="standard" summary="TurboVNC Encoding Methods">
<caption>Table 7.1: TurboVNC Encoding Methods</caption>
  <thead class="standard">
  <tr class="head ">
    <th class="head standard">Encoding method</th>
    <th class="head standard">Allow JPEG</th>
    <th class="head standard">JPEG image quality</th>
    <th class="head standard">JPEG chrominance subsampling</th>
    <th class="head standard">Compression level</th>
    <th class="head standard">Notes</th>
  </tr>
  </thead>
  <tr class="standard">
    <td class="standard">&ldquo;Tight + Perceptually Lossless JPEG&rdquo;</td>
    <td class="standard">Yes</td>
    <td class="standard">95</td>
    <td class="standard">1x</td>
    <td class="standard">1</td>
    <td class="standard">This encoding method should be perceptually lossless (that is, any image compression artifacts it produces should be imperceptible to human vision) under most viewing conditions.  This encoding method requires a great deal of network bandwidth, however, and is generally not recommended except on 50 Megabit/second and faster networks.</td>
  </tr>
  <tr class="standard">
    <td class="standard">&ldquo;Tight + Medium-Quality JPEG&rdquo;</td>
    <td class="standard">Yes</td>
    <td class="standard">80</td>
    <td class="standard">2x</td>
    <td class="standard">6</td>
    <td class="standard">For subrectangles that have a high number of unique colors, this encoding method produces some minor, but generally not very noticeable, image compression artifacts.  All else being equal, this encoding method typically uses about twice the network bandwidth of the &ldquo;Tight + Low-Quality JPEG&rdquo; encoding method and about half the bandwidth of the &ldquo;Tight + Perceptually Lossless JPEG&rdquo; encoding method, making it appropriate for medium-speed networks such as 10 Megabit Ethernet.  Interframe comparison is enabled with this encoding method (Compression Level 6 = Compression Level 1 + interframe comparison.)</td>
  </tr>
  <tr class="standard">
    <td class="standard">&ldquo;Tight + Low-Quality JPEG&rdquo;</td>
    <td class="standard">Yes</td>
    <td class="standard">30</td>
    <td class="standard">4x</td>
    <td class="standard">7</td>
<<<<<<< HEAD
    <td class="standard">For subrectangles that have a high number of unique colors, this encoding method produces very noticeable image compression artifacts.  However, it performs optimally on low-bandwidth connections.  If image quality is more critical than performance, then use one of the other encoding methods or take advantage of the <a href="#LR">Lossless Refresh feature</a><a name="idx0036"></a>.  In addition to reducing the JPEG quality to a &ldquo;minimum usable&rdquo; level, this encoding method also enables interframe comparison and Compression Level 2 (CL 7 = CL 2 + interframe comparison.)  Compression Level 2 can reduce bandwidth for low-color application workloads that are not good candidates for JPEG compression.</td>
=======
    <td class="standard">For subrectangles that have a high number of unique colors, this encoding method produces very noticeable image compression artifacts.  However, it performs optimally on low-bandwidth connections.  If image quality is more critical than performance, then use one of the other encoding methods or take advantage of the <a href="#LR">Lossless Refresh feature</a><a name="idx0048"></a>.  In addition to reducing the JPEG quality to a &ldquo;minimum usable&rdquo; level, this encoding method also enables interframe comparison and Compression Level 2 (CL 7 = CL 2 + interframe comparison.)  Compression Level 2 can reduce bandwidth for low-color application workloads that are not good candidates for JPEG compression.</td>
>>>>>>> 72932324
  </tr>
  <tr class="standard">
    <td class="standard">&ldquo;Lossless Tight&rdquo;</td>
    <td class="standard">No</td>
    <td class="standard">N/A</td>
    <td class="standard">N/A</td>
    <td class="standard">0</td>
    <td class="standard">This encoding method uses indexed color subencoding for subrectangles that have a low number of unique colors, but it otherwise does not perform any image compression at all.  Lossless Tight is thus suitable only for gigabit and faster networks.  This encoding method uses significantly less CPU time than any of the JPEG-based encoding methods.  Lossless Tight requires an RFB protocol extension that is, as of this writing, only supported by the TurboVNC Viewer.</td>
  </tr>
  <tr class="standard">
    <td class="standard">&ldquo;Lossless Tight + Zlib&rdquo;</td>
    <td class="standard">No</td>
    <td class="standard">N/A</td>
    <td class="standard">N/A</td>
    <td class="standard">6</td>
    <td class="standard">This encoding method uses indexed color subencoding for subrectangles that have a low number of unique colors and raw subencoding for subrectangles that have a high number of unique colors.  It compresses all subrectangles using zlib with zlib compression level 1.  For certain types of low-color workloads (CAD applications, in particular), this encoding method may use less network bandwidth than the &ldquo;Tight + Perceptually Lossless JPEG&rdquo; encoding method, but it also uses significantly more CPU time than any of the JPEG-based encoding methods.  Interframe comparison is enabled with this encoding method (Compression Level 6 = Compression Level 1 + interframe comparison.)</td>
  </tr>
</table>
</div>


<p>The encoding method can be set in the TurboVNC Viewer Options dialog box 
(click on the &ldquo;Options&rdquo; button in the &ldquo;TurboVNC 
Connection&rdquo; dialog box or, after connecting to the server, click 
on the Connection Options button in the toolbar.)</p>


<h2 id="hd007001">7.1&nbsp;Interframe Comparison</h2>

<p><a name="InterframeComparison"></a></p>

<p>Certain ill-behaved applications can sometimes draw the same thing over 
and over again, and this can cause redundant framebuffer updates to be 
sent to the VNC viewer.  Additionally, modern GUI toolkits often use 
image-based drawing methods (the X Rendering Extension, for instance), 
which can result in an entire window being redrawn, even if only a few 
pixels in the window have changed.  The TurboVNC Server can guard 
against this by maintaining a copy of the remote framebuffer for each 
connected viewer, comparing each new framebuffer update rectangle 
against the pixels in the framebuffer copy, and discarding any redundant 
portions of the rectangle before they are sent to the viewer.</p>

<p>Interframe comparison has some tradeoffs associated with it.  Perhaps 
the most important of these is that it increases the memory usage of the 
TurboVNC Server by a factor of N, where N is the number of connected 
viewers.  This can prove to be quite significant if the remote desktop 
size is relatively large.</p>

<p>2D applications are most often the ones that generate duplicate 
framebuffer updates, so using interframe comparison with such 
applications can significantly reduce the network usage and the host CPU 
usage (since fewer rectangles are actually being encoded.)  However, 
with 3D applications, the benefits of interframe comparison are less 
clear, since it is less common for those applications to generate 
duplicate framebuffer updates.  Interframe comparison may benefit 
certain classes of 3D applications, such as design applications that 
render a model against a static background&ndash; particularly when the 
model is not zoomed in enough to fill the entire window.  In real-world 
tests, however, interframe comparison rarely reduces the network usage 
for 3D applications by more than 5-10%.  Furthermore, with games and 
other immersive applications that modify most of the pixels on the 
screen each time a frame is rendered, interframe comparison can actually 
increase both CPU usage and network usage.  Furthermore, the effects of 
duplicate framebuffer updates are not typically noticeable on high-speed 
networks, but an increase in host CPU usage might be.</p>

<p>For these reasons, interframe comparison is not enabled by default and 
should not generally be enabled except on bandwidth-constrained networks 
and with applications for which it can be shown to be beneficial.  
Interframe comparison can be enabled by either passing an argument of 
<code>-interframe</code> to <code>vncserver</code> when starting a 
TurboVNC session or by requesting a compression level of 5 or higher 
from the viewer (see below.)</p>



<h2 id="hd007002">7.2&nbsp;Advanced Compression Options</h2>

<p><a name="AdvancedCompression"></a></p>

<p>One of the underlying principles of TurboVNC&rsquo;s design is to expose 
only the options that have proven to be useful (that is, the options 
that have proven to have good performance tradeoffs.)  Thus, the 
TurboVNC Viewer GUI will normally only allow you to select Compression 
Levels 1-2 if JPEG subencoding is enabled (6-7 if interframe comparison 
is also enabled) or Compression Levels 0-1 if JPEG subencoding is 
disabled (5-6 if interframe comparison is enabled.)  Other compression 
levels can, however, be specified on the command line, and doing so will 
enable a compatibility mode in the TurboVNC Viewer GUI that allows any 
compression level from 0 to 9 to be requested.</p>

<p>When connecting to a TurboVNC server, requesting a particular 
compression level has the following effect:</p>

<a name="tab007002"></a>
<div class="table">
<table class="standard" summary="Compression Levels Supported by the TurboVNC Server (JPEG Enabled)">
<caption>Table 7.2: Compression Levels Supported by the TurboVNC Server (JPEG Enabled)</caption>
  <thead class="standard">
  <tr class="head ">
    <th class="head standard">Compression level</th>
    <th class="head standard">Zlib compression level (non-JPEG subrectangles)</th>
    <th class="head standard">Palette threshold</th>
    <th class="head standard">Interframe comparison</th>
    <th class="head standard">Notes</th>
  </tr>
  </thead>
  <tr class="standard">
    <td class="standard">0</td>
    <td class="standard">1</td>
    <td class="standard">24</td>
    <td class="standard">No</td>
    <td class="standard">Same as Compression Level 1.  Bypassing zlib when JPEG is enabled would only reduce the CPU usage for non-JPEG subrectangles, which is of limited usefulness.  Further, bypassing zlib requires an RFB protocol extension that is not supported by non-TurboVNC viewers.  It is presumed that, if one wants to reduce the CPU usage, then one wants to do so for all subrectangles, so CL 0 without JPEG (AKA &ldquo;Lossless Tight&rdquo;) should be used.</td>
  </tr>
  <tr class="standard">
    <td class="standard">1</td>
    <td class="standard">1</td>
    <td class="standard">24</td>
    <td class="standard">No</td>
    <td class="standard">See the description of the &ldquo;Tight + JPEG&rdquo; encoding methods above.</td>
  </tr>
  <tr class="standard">
    <td class="standard">2</td>
    <td class="standard">3</td>
    <td class="standard">96</td>
    <td class="standard">No</td>
    <td class="standard">A higher palette threshold causes indexed color subencoding to be used more often than with CL 1, and indexed color subrectangles are compressed using a higher zlib compression level.  This can provide typically 20-40% better compression than CL 1 (with a commensurate increase in CPU usage) for workloads that have a low number of unique colors.  However, Compression Level 2 can increase the CPU usage for some high-color workloads without providing significantly better compression.</td>
  </tr>
  <tr class="standard">
    <td class="standard">3-4</td>
    <td class="standard">3</td>
    <td class="standard">96</td>
    <td class="standard">No</td>
    <td class="standard">Same as Compression Level 2 (reserved for future expansion)</td>
  </tr>
  <tr class="standard">
    <td class="standard">5-6</td>
    <td class="standard">1</td>
    <td class="standard">24</td>
    <td class="standard">Yes</td>
    <td class="standard">Same as Compression Level 1, but with interframe comparison enabled</td>
  </tr>
  <tr class="standard">
    <td class="standard">7-8</td>
    <td class="standard">3</td>
    <td class="standard">96</td>
    <td class="standard">Yes</td>
    <td class="standard">Same as Compression Level 2, but with interframe comparison enabled</td>
  </tr>
  <tr class="standard">
    <td class="standard">9</td>
    <td class="standard">7</td>
    <td class="standard">256</td>
    <td class="standard">Yes</td>
    <td class="standard">This mode is included only for backward compatibility with TightVNC.  It provides approximately the same level of compression for 2D applications as Compression Level 9 in TightVNC 1.3.x, while using much less CPU time.  It also provides much better compression than TightVNC for 3D and video applications.  However, relative to Compression Level 2, this mode uses approximately twice as much CPU time and only achieves about 10-20% better average compression for 2D apps (and has no noticeable benefit for 3D and video apps.)  Thus, its usefulness is generally very limited.</td>
  </tr>
</table>
</div>


<p></p>

<a name="tab007003"></a>
<div class="table">
<table class="standard" summary="Compression Levels Supported by the TurboVNC Server (JPEG Disabled)">
<caption>Table 7.3: Compression Levels Supported by the TurboVNC Server (JPEG Disabled)</caption>
  <thead class="standard">
  <tr class="head ">
    <th class="head standard">Compression Level</th>
    <th class="head standard">Zlib compression level (indexed color subrectangles)</th>
    <th class="head standard">Zlib compression level (raw subrectangles)</th>
    <th class="head standard">Palette threshold</th>
    <th class="head standard">Interframe comparison</th>
    <th class="head standard">Notes</th>
  </tr>
  </thead>
  <tr class="standard">
    <td class="standard">0</td>
    <td class="standard">None</td>
    <td class="standard">None</td>
    <td class="standard">Subrectangle size / 4</td>
    <td class="standard">No</td>
    <td class="standard">See the description of the &ldquo;Lossless Tight&rdquo; encoding method above.</td>
  </tr>
  <tr class="standard">
    <td class="standard">1</td>
    <td class="standard">1</td>
    <td class="standard">1</td>
    <td class="standard">Subrectangle size / 96</td>
    <td class="standard">No</td>
    <td class="standard">See the description of the &ldquo;Lossless Tight + Zlib&rdquo; encoding method above.</td>
  </tr>
  <tr class="standard">
    <td class="standard">2-4</td>
    <td class="standard">1</td>
    <td class="standard">1</td>
    <td class="standard">Subrectangle size / 96</td>
    <td class="standard">No</td>
    <td class="standard">Same as Compression Level 1 (reserved for future expansion)</td>
  </tr>
  <tr class="standard">
    <td class="standard">5</td>
    <td class="standard">None</td>
    <td class="standard">None</td>
    <td class="standard">Subrectangle size / 4</td>
    <td class="standard">Yes</td>
    <td class="standard">Same as Compression Level 0, but with interframe comparison enabled</td>
  </tr>
  <tr class="standard">
    <td class="standard">6-8</td>
    <td class="standard">1</td>
    <td class="standard">1</td>
    <td class="standard">Subrectangle size / 96</td>
    <td class="standard">Yes</td>
    <td class="standard">Same as Compression Level 1, but with interframe comparison enabled</td>
  </tr>
  <tr class="standard">
    <td class="standard">9</td>
    <td class="standard">7</td>
    <td class="standard">5</td>
    <td class="standard">Subrectangle size / 96</td>
    <td class="standard">Yes</td>
    <td class="standard">This mode is included only for backward compatibility with TightVNC.  It provides approximately the same level of compression for 2D applications as Compression Level 9 in TightVNC 1.3.x, while using much less CPU time.  It also provides much better compression than TightVNC for 3D and video applications.  However, relative to Compression Level 1, this mode uses approximately twice as much CPU time and only achieves about 10% better average compression for 2D apps (and has no noticeable benefit for 3D and video apps.)  Thus, its usefulness is generally very limited.</td>
  </tr>
</table>
</div>




<h2 id="hd007003">7.3&nbsp;Lossless Refresh</h2>

<p><a name="LR"></a></p>

<p>Since both of TurboVNC&rsquo;s mathematically lossless encoding methods 
have performance drawbacks, another option for image-quality-critical 
applications is the &ldquo;Lossless Refresh&rdquo; feature.  When a 
lossless refresh is requested by a TurboVNC viewer, the server will send 
a mathematically lossless image of the current TurboVNC desktop to the 
requesting viewer.  So, for instance, a user can rotate/pan/zoom an 
object in their 3D application using a very low-quality JPEG setting, 
then when that user is ready to interpret or analyze the object, they 
can request a lossless refresh of TurboVNC&rsquo;s virtual screen.</p>

<p>To perform a lossless refresh, press CTRL-ALT-SHIFT-L or click on the 
Lossless Refresh toolbar icon.</p>



<h2 id="hd007004">7.4&nbsp;Automatic Lossless Refresh</h2>

<p><a name="ALR"></a></p>

<p>Passing an argument of 
<code>-alr&nbsp;</code><em><code>{timeout}</code></em> to 
<code>vncserver</code> will enable the automatic lossless refresh (ALR) 
feature for the TurboVNC session.  ALR will monitor all of the VNC 
viewer connections, and if more than <em><code>{timeout}</code></em> 
seconds have elapsed since the last framebuffer update was sent to a 
given viewer, then the TurboVNC Server will send to that viewer a 
mathematically lossless copy of any &ldquo;ALR-eligible&rdquo; screen 
regions that have been affected by lossy compression.  You can also pass 
arguments of <code>-alrqual</code> and <code>-alrsamp</code> to 
<code>vncserver</code> to specify that automatic lossless refreshes 
should be sent using JPEG instead (see the <code>Xvnc</code> man page 
for details.)</p>

<p>The ALR feature is designed mainly for use with interactive 
visualization applications.  The idea is that, on a low-bandwidth 
connection, low-quality JPEG can be used while the 3D scene is 
rotated/panned/zoomed, but when the motion stops, a fully lossless copy 
of the 3D image is sent and can be studied in detail.</p>

<p>The default is for any regions drawn with <code>X[Shm]PutImage()</code> 
to be ALR-eligible, as well as any regions drawn with CopyRect, if the 
source of the CopyRect operation was affected by lossy compression 
(CopyRect is an RFB encoding that allows the server to request that the 
viewer move a rectangle of pixels from one location to another.)  When 
used with VirtualGL, this means that ALRs will mainly be sent for just 
the 3D screen regions.  This should be fine for most 3D applications, 
since the 3D regions are the ones that are quality-critical.  The 
default ALR behavior also prevents what might best be called the 
&ldquo;blinking cursor dilemma.&rdquo;  Certain ill-behaved window 
managers update a small region of the taskbar continuously, even though 
none of the pixels in that region have changed.  Also, certain programs 
have a blinking cursor that may update more frequently than the ALR 
timeout.  Since an ALR is triggered based on a period of inactivity 
relative to the last framebuffer update, these continuous updates 
prevent an ALR from ever being sent. Fortunately, these ill-behaved 
window managers and blinking cursors do not typically use 
<code>X[Shm]PutImage()</code> to perform their updates, so the problem 
is effectively worked around by limiting the ALR-eligible regions to 
just the subset of regions that were drawn with 
<code>X[Shm]PutImage()</code> and CopyRect.</p>

<p>You can override the default ALR behavior, thus making all screen 
regions eligible for ALR, by setting the <code>TVNC_ALRALL</code> 
environment variable to <code>1</code> on the TurboVNC host prior to 
starting a TurboVNC session.  You can also set 
<code>TVNC_ALRCOPYRECT</code> to <code>0</code> to make CopyRect regions 
ALR-ineligible, which approximates the behavior of TurboVNC 1.2.1 and 
prior.</p>



<h2 id="hd007005">7.5&nbsp;Multithreading</h2>

<p><a name="Multithreading"></a></p>

<p>By default, the TurboVNC Server uses multiple threads to perform image 
encoding and compression, thus allowing it to take advantage of 
multi-core or multi-processor systems.  The server splits the screen 
vertically into N tiles, where N is the number of threads, and assigns 
each tile to a separate thread. The scalability of this algorithm is 
nearly linear when used with demanding 3D or video applications that 
fill most of the screen.  However, whether or not multithreading 
improves the overall performance of TurboVNC depends largely on the 
performance of the viewer and the network.  If either the viewer or the 
network is the primary performance bottleneck, then enabling 
multithreading in the server will not help.  Multithreading is also not 
currently implemented with non-Tight encoding types.</p>

<p>To disable server-side multithreading, set the <code>TVNC_MT</code> 
environment variable to <code>0</code> on the host prior to starting 
<code>vncserver</code>, or pass an argument of <code>-nomt</code> to 
<code>vncserver</code>.  The default behavior is to use as many threads 
as there are cores on the TurboVNC host (up to a maximum of 4), but you 
can set the <code>TVNC_NTHREADS</code> environment variable or pass an 
argument of <code>-nthreads</code> to <code>vncserver</code> to override 
this.</p>

<<<<<<< HEAD


<h2 id="hd007006">7.6&nbsp;Maximizing the Performance of the TurboVNC Viewer</h2>


<h3 id="hd007006001">Accelerated JPEG Decoding</h3>

<p>The TurboVNC Viewer can access libjpeg-turbo through JNI to accelerate 
JPEG decoding, which gives the viewer similar performance to a native 
viewer in most cases.  The libjpeg-turbo JNI library is bundled with the 
official TurboVNC packages and will automatically be loaded if the 
TurboVNC Viewer is launched using the <code>vncviewer</code> script 
(Linux/Un*x), the <code>vncviewer.bat</code> script or the Start Menu 
shortcut (Windows), or the TurboVNC Viewer app (Mac).  If the viewer is 
launched with Java Web Start using the <a href="#JWS">recommended 
procedure</a><a name="idx0037"></a> or the 
<a href="#Zero_Install">TurboVNC Server&rsquo;s built-in web 
server</a><a name="idx0038"></a>, then the appropriate libjpeg-turbo JNI 
library will be downloaded along with it, assuming that the client 
machine is running Windows, OS X, or Linux.  For other deployment 
scenarios, the TurboVNC Viewer will find the libjpeg-turbo JNI library 
if 
<span class="remote"><a href="http://www.sourceforge.net/projects/libjpeg-turbo/files" class="remote">one 
of the official libjpeg-turbo packages</a></span><a name="idx0039"></a> 
is installed on the client machine.</p>

<p>If you suspect for whatever reason that JPEG decoding is not being 
accelerated, then the easiest way to check is to open the 
&ldquo;Connection Info&rdquo; dialog (after the connection to the server 
has been established) and verify that the &ldquo;JPEG 
decompression&rdquo; field says &ldquo;Turbo&rdquo;.  If you are 
launching the TurboVNC Viewer from the command line, then it will also 
print a warning if it is unable to load libjpeg-turbo.</p>



<h3 id="hd007006002">Blitting Performance</h3>

<p>The TurboVNC Viewer includes a benchmark that can be used to diagnose 
performance problems with Java 2D.  In order to run the benchmark, 
execute the following command in a Command Prompt/terminal window:</p>

<dl class="Description">
    <dt class="Description-1 Description">Windows</dt>
    <dd class="Description-1 Description">
<pre class="verbatim">
java&nbsp;-Dsun.java2d.trace=count&nbsp;-cp&nbsp;&quot;c:\Program&nbsp;Files\TurboVNC\Java\VncViewer.jar&quot;&nbsp;com.turbovnc.vncviewer.ImageDrawTest
</pre>

    </dd>
    <dt class="Description-1 Description">Mac</dt>
    <dd class="Description-1 Description">
<pre class="verbatim">
java&nbsp;-Dsun.java2d.trace=count&nbsp;-cp&nbsp;/Applications/TurboVNC/TurboVNC\&nbsp;Viewer.app/Contents/Resources/Java/VncViewer.jar&nbsp;com.turbovnc.vncviewer.ImageDrawTest
</pre>

    </dd>
    <dt class="Description-1 Description">Linux/Un*x</dt>
    <dd class="Description-1 Description">
<pre class="verbatim">
java&nbsp;-Dsun.java2d.trace=count&nbsp;-cp&nbsp;/opt/TurboVNC/java/VncViewer.jar&nbsp;com.turbovnc.vncviewer.ImageDrawTest
</pre>

    </dd>
</dl>

<p>Let the benchmark run until it produces stable results, then abort it 
with CTRL-C.  Looking at the Java 2D trace output will reveal which 
underlying API is being used to draw the images.  This should generally 
be OpenGL on Mac platforms and Windows GDI on Windows platforms.</p>

=======
>>>>>>> 72932324
<p><br /></p>

<hr class="break" />



<h1 id="hd008"><a name="file008"></a>8&nbsp;TurboVNC Security Extensions</h1>


<h2 id="hd008001">8.1&nbsp;Terminology</h2>

<p>In an attempt to maintain consistency with other VNC implementations, 
TurboVNC uses the following terminology when referring to its security 
extensions:</p>

<dl class="Description">
    <dt class="Description-1 Description">Authentication Method</dt>
    <dd class="Description-1 Description">
         A technique that the VNC server uses to validate authentication 
         credentials sent from a VNC viewer.  If the credentials sent from a 
         particular VNC viewer are not valid, then that viewer is not allowed to 
         connect.
    </dd>
    <dt class="Description-1 Description">Authentication Scheme</dt>
    <dd class="Description-1 Description">
         A protocol used to send authentication credentials from a VNC viewer to 
         a VNC server for validation.  Some authentication schemes are required 
         by the RFB protocol specification, and others are implemented as 
         extensions to that specification.
    </dd>
    <dt class="Description-1 Description">Encryption Method</dt>
    <dd class="Description-1 Description">
         A technique used to encrypt the data sent between the VNC server and 
         the VNC viewer
    </dd>
    <dt class="Description-1 Description">Security Type</dt>
    <dd class="Description-1 Description">
         A specific combination of an authentication method, an authentication 
         scheme, and an encryption method
    </dd>
</dl>



<h2 id="hd008002">8.2&nbsp;TurboVNC Server Authentication Methods</h2>

<dl class="Description">
    <dt class="Description-1 Description">No Authentication</dt>
    <dd class="Description-1 Description">
         The VNC server does not authenticate the VNC viewer at all.
    </dd>
    <dt class="Description-1 Description">VNC Password Authentication</dt>
    <dd class="Description-1 Description">
         A session password sent from the VNC viewer is validated against a 
         password file, which is typically located under the user&rsquo;s home 
         directory on the VNC host.  The VNC password is separate from any other 
         login credentials and thus represents less of a security threat if 
         compromised (that is, assuming the VNC password and the user&rsquo;s 
         account password are not the same.)
    </dd>
    <dt class="Description-1 Description">One-Time Password (OTP) Authentication</dt>
    <dd class="Description-1 Description">
         Using the <code>vncpasswd</code> program, a unique password is 
         generated &ldquo;on the fly&rdquo; for the TurboVNC session, and the 
         password is printed on the command line (see the man page for 
         <code>vncpasswd</code> for more details.)  The user enters this 
         password in the VNC viewer, and the VNC viewer sends the password to 
         the server as if it were a VNC password.  However, once the OTP has 
         been used to authenticate a viewer, the OTP is forgotten and cannot be 
         reused.  OTP authentication can be used, for instance, to launch or 
         connect to TurboVNC sessions from an automated web portal or from a job 
         scheduler. OTP authentication is also useful for allowing temporary 
         access to a TurboVNC session for collaboration purposes.
    </dd>
    <dt class="Description-1 Description">PAM User/Password Authentication</dt>
    <dd class="Description-1 Description">
         The VNC server uses Pluggable Authentication Modules (PAM) to validate 
         a username and password received from a VNC viewer.  The password 
         received from the VNC viewer need not necessarily be validated against 
         the user&rsquo;s account password.  Generally, the TurboVNC Server can 
         validate the username and password using any authentication credentials 
         that can be accessed through PAM.  Since the user/password 
         authentication schemes supported by TurboVNC (see below) transmit the 
         password from the VNC viewer to the VNC server as plain text, it is 
         strongly recommended that the PAM User/Password authentication method 
         be used only with session encryption or if the session is restricted to 
         allow only loopback (SSH) connections and to disallow reverse 
         connections (see Section 
         <a href="#Secure_TurboVNC_Usage" class="ref">6.5</a>.)
    </dd>
</dl>



<h2 id="hd008003">8.3&nbsp;TurboVNC Viewer Authentication Schemes</h2>

<dl class="Description">
    <dt class="Description-1 Description">None</dt>
    <dd class="Description-1 Description">
         No authentication credentials are sent to the server.
    </dd>
    <dt class="Description-1 Description">Standard VNC Authentication</dt>
    <dd class="Description-1 Description">
         A password is sent to the server using a DES-encrypted 
         challenge/response scheme.  The password can be up to 8 characters 
         long, so the DES key length is 56 bits.  This is not a particularly 
         strong form of encryption by today&rsquo;s standards (56-bit DES was 
         broken by brute force attack in the late 90&rsquo;s.)
    </dd>
    <dt class="Description-1 Description">Unix Login/Plain Authentication</dt>
    <dd class="Description-1 Description">
         Both the username and password are sent to the VNC server as plain 
         text. Thus, it is <em>strongly</em> recommended that this 
         authentication scheme be used only with VNC connections that are 
         encrypted using TLS (see below) or SSH (see Section 
         <a href="#Secure_TurboVNC_Usage" class="ref">6.5</a>.)  Per the RFB 
         spec, this authentication scheme is referred to as &ldquo;Unix 
         Login&rdquo; when used with a TightVNC-compatible server and 
         &ldquo;Plain&rdquo; when used with a VeNCrypt-compatible server.
    </dd>
</dl>



<h2 id="hd008004">8.4&nbsp;Supported Encryption Methods</h2>

<p>TurboVNC supports three encryption methods:</p>

<dl class="Description">
    <dt class="Description-1 Description">None</dt>
    <dd class="Description-1 Description">
         No encryption
    </dd>
    <dt class="Description-1 Description">Anonymous TLS Encryption</dt>
    <dd class="Description-1 Description">
         The connection is encrypted using TLS (Transport Layer Security) 
         without authentication (i.e. without a certificate.)
    </dd>
    <dt class="Description-1 Description">TLS/X.509 Encryption</dt>
    <dd class="Description-1 Description">
         The connection is encrypted using TLS with a specified X.509 
         certificate.
    </dd>
</dl>



<h2 id="hd008005">8.5&nbsp;Supported Security Types</h2>

<p>TurboVNC supports the following security types:</p>

<div class="table">
<table class="standard">
  <thead class="standard">
  <tr class="head ">
    <th class="head standard">Server Security Type</th>
    <th class="head standard">Authentication Method</th>
    <th class="head standard">Encryption Method</th>
    <th class="head standard">Viewer Security Type</th>
    <th class="head standard">Authentication Scheme</th>
    <th class="head standard">Compatibility</th>
  </tr>
  </thead>
  <tr class="standard">
    <td class="high standard">None</td>
    <td class="standard">None</td>
    <td class="standard">None</td>
    <td class="high standard">None</td>
    <td class="standard">None</td>
    <td class="standard">RFB 3.3+</td>
  </tr>
  <tr class="standard">
    <td class="high standard">VNC</td>
    <td class="standard">VNC Password</td>
    <td class="standard">None</td>
    <td class="high standard">VNC</td>
    <td class="standard">Standard VNC</td>
    <td class="standard">RFB 3.3+</td>
  </tr>
  <tr class="standard">
    <td class="high standard">OTP</td>
    <td class="standard">One-Time Password</td>
    <td class="standard">None</td>
    <td class="high standard">VNC</td>
    <td class="standard">Standard VNC</td>
    <td class="standard">RFB 3.3+</td>
  </tr>
  <tr class="standard">
    <td class="high standard">Plain</td>
    <td class="standard">PAM User/Password</td>
    <td class="standard">None</td>
    <td class="high standard">Plain</td>
    <td class="standard">Plain</td>
    <td class="standard">RFB 3.7+ with VeNCrypt extensions</td>
  </tr>
  <tr class="standard">
    <td class="high standard">TLSNone</td>
    <td class="standard">None</td>
    <td class="standard">Anonymous TLS</td>
    <td class="high standard">TLSNone</td>
    <td class="standard">None</td>
    <td class="standard">RFB 3.7+ with VeNCrypt extensions</td>
  </tr>
  <tr class="standard">
    <td class="high standard">TLSVnc</td>
    <td class="standard">VNC Password</td>
    <td class="standard">Anonymous TLS</td>
    <td class="high standard">TLSVnc</td>
    <td class="standard">Standard VNC</td>
    <td class="standard">RFB 3.7+ with VeNCrypt extensions</td>
  </tr>
  <tr class="standard">
    <td class="high standard">TLSOtp</td>
    <td class="standard">One-Time Password</td>
    <td class="standard">Anonymous TLS</td>
    <td class="high standard">TLSVnc</td>
    <td class="standard">Standard VNC</td>
    <td class="standard">RFB 3.7+ with VeNCrypt extensions</td>
  </tr>
  <tr class="standard">
    <td class="high standard">TLSPlain</td>
    <td class="standard">PAM User/Password</td>
    <td class="standard">Anonymous TLS</td>
    <td class="high standard">TLSPlain</td>
    <td class="standard">Plain</td>
    <td class="standard">RFB 3.7+ with VeNCrypt extensions</td>
  </tr>
  <tr class="standard">
    <td class="high standard">X509None</td>
    <td class="standard">None</td>
    <td class="standard">TLS/X.509</td>
    <td class="high standard">X509None</td>
    <td class="standard">None</td>
    <td class="standard">RFB 3.7+ with VeNCrypt extensions</td>
  </tr>
  <tr class="standard">
    <td class="high standard">X509Vnc</td>
    <td class="standard">VNC Password</td>
    <td class="standard">TLS/X.509</td>
    <td class="high standard">X509Vnc</td>
    <td class="standard">Standard VNC</td>
    <td class="standard">RFB 3.7+ with VeNCrypt extensions</td>
  </tr>
  <tr class="standard">
    <td class="high standard">X509Otp</td>
    <td class="standard">One-Time Password</td>
    <td class="standard">TLS/X.509</td>
    <td class="high standard">X509Vnc</td>
    <td class="standard">Standard VNC</td>
    <td class="standard">RFB 3.7+ with VeNCrypt extensions</td>
  </tr>
  <tr class="standard">
    <td class="high standard">X509Plain</td>
    <td class="standard">PAM User/Password</td>
    <td class="standard">TLS/X.509</td>
    <td class="high standard">X509Plain</td>
    <td class="standard">Plain</td>
    <td class="standard">RFB 3.7+ with VeNCrypt extensions</td>
  </tr>
  <tr class="standard">
    <td class="high standard">UnixLogin</td>
    <td class="standard">PAM User/Password</td>
    <td class="standard">None</td>
    <td class="high standard">UnixLogin</td>
    <td class="standard">Unix Login</td>
    <td class="standard">RFB 3.7+ with TightVNC extensions</td>
  </tr>
</table>
</div>


<div class="important"><p class="important">
NOTE: The security type names are case-insensitive.  The capitalization conventions above are used in order to maintain consistency with the RFB protocol specification.
</p></div>



<h2 id="hd008006">8.6&nbsp;Enabling Security Types</h2>

<p>The default behavior of the TurboVNC Server is for all security types 
except &ldquo;TLSNone&rdquo;, &ldquo;X509None&rdquo;, and 
&ldquo;None&rdquo; to be enabled and for VNC Password and OTP 
authentication to be preferred over PAM User/Password authentication.  
However, the system administrator can disable one or more of the 
security types or set the preferred order of the security types by 
editing the TurboVNC security configuration file.  See the 
<code>Xvnc</code> man page for more details.</p>

<p>If the VNC server allows multiple security types, then the VNC 
viewer&rsquo;s default security type will be determined by the 
server&rsquo;s preferred security type.  In this case, the user can 
override the default by passing command-line arguments to 
<code>vncviewer</code>.  If the VNC server prefers a security type that 
supports Standard VNC authentication, then the user can force the use of 
Unix Login/Plain authentication by passing an argument of 
<code>-user&nbsp;</code><em><code>{user_name}</code></em> to 
<code>vncviewer</code> when connecting to the TurboVNC session.  
Similarly, if the VNC server prefers a security type that supports Unix 
Login/Plain authentication, then the user can force the use of Standard 
VNC authentication by passing an argument of <code>-nounixlogin</code> 
to <code>vncviewer</code>. You can also accomplish the same thing by 
unchecking &ldquo;Unix Login&rdquo; or &ldquo;Plain&rdquo; or 
&ldquo;Standard VNC&rdquo; in the &ldquo;Security&rdquo; tab of the 
Options dialog or by limiting the available security types using the 
<code>SecurityTypes</code>, <code>User</code>, or 
<code>NoUnixLogin</code> arguments/parameters.</p>

<p>If the system administrator has not restricted any of the server 
security types on a system-wide basis, then the user can choose to 
disable some or all of them for a particular TurboVNC session by using 
the <code>-SecurityTypes</code> command-line argument when starting the 
session.  See the <code>Xvnc</code> man page for more details.</p>



<h2 id="hd008007">8.7&nbsp;Further Reading</h2>

<p>For more detailed information about the TurboVNC security extensions, 
refer to the TurboVNC man pages:</p>

<pre class="verbatim">
man&nbsp;-M&nbsp;/opt/TurboVNC/man&nbsp;vncserver
man&nbsp;-M&nbsp;/opt/TurboVNC/man&nbsp;Xvnc
man&nbsp;-M&nbsp;/opt/TurboVNC/man&nbsp;vncpasswd
</pre>

<p><br /></p>

<hr class="break" />



<h1 id="hd009"><a name="file009"></a>9&nbsp;Hardware 3D Acceleration (Using VirtualGL with TurboVNC)</h1>

<p><a name="VGL"></a></p>

<p>Referring to the VirtualGL User&rsquo;s Guide, VirtualGL&rsquo;s X11 
Transport draws 3D images onto an X display using standard X11 drawing 
commands.  Since this results in the images being sent uncompressed to 
the X server, the X11 Transport is designed to be used with an &ldquo;X 
proxy.&rdquo;  An X proxy acts as a virtual X server, receiving X11 
commands from the application (and from VirtualGL), rendering the X11 
commands into images, compressing the resulting images, and sending the 
compressed images over the network to a client or clients.</p>

<p>Since VirtualGL is sending rendered 3D images to the X proxy at a very 
fast rate, the proxy must be able to compress the images very quickly in 
order to keep up.  Unfortunately, however, most X proxies can&rsquo;t.  
They simply aren&rsquo;t designed to compress, with any degree of 
performance, the large and complex images generated by 3D applications.</p>

<p>Enter TurboVNC.  Although TurboVNC can be used with all types of 
applications, it was initially designed as a fast X proxy for VirtualGL.  
TurboVNC provides an alternate means of delivering rendered 3D images 
from VirtualGL to a client machine without using VirtualGL&rsquo;s 
embedded VGL Transport.</p>


<h3 id="hd009000001">Advantages of TurboVNC (when compared to the VGL Transport)</h3>

<ul class="Itemize">
    <li class="Itemize-1 Itemize asterisk">
        When using the VGL Transport, non-3D portions of the application&rsquo;s 
        GUI are sent over the network using remote X11, which will create 
        performance problems on high-latency networks (such as broadband or 
        long-haul fibre.) Non-3D portions of the application&rsquo;s GUI will 
        load and render much faster (perhaps even orders of magnitude faster) 
        with TurboVNC than with the VGL Transport on such connections.
    </li>
    <li class="Itemize-1 Itemize asterisk">
        For 3D applications whose rendered images do not contain very many 
        unique colors (for instance, CAD applications in wireframe mode), the 
        hybrid encoding methods used by TurboVNC will generally use less network 
        bandwidth than the pure JPEG encoding method used by the VGL Transport.
    </li>
    <li class="Itemize-1 Itemize asterisk">
        TurboVNC provides two lossless compression modes, one of which is 
        designed to reduce host CPU usage on gigabit networks and the other of 
        which is designed to provide reasonable performance on wide-area 
        networks (at the expense of higher host CPU usage.)  The VGL 
        Transport&rsquo;s only lossless option is uncompressed RGB.
    </li>
    <li class="Itemize-1 Itemize asterisk">
        TurboVNC includes a lossless refresh feature that will, on demand, send 
        a mathematically lossless image of the current VNC desktop to the 
        client. A user connecting over a low-bandwidth connection can use 
        low-quality JPEG to achieve the best performance when manipulating the 
        3D model, then they can request a lossless refresh when they are ready 
        to study the model in detail.
    </li>
    <li class="Itemize-1 Itemize asterisk">
        The TurboVNC Server can be configured to send a mathematically lossless 
        copy of certain regions of the screen during periods of inactivity 
        (Automatic Lossless Refresh.)
    </li>
    <li class="Itemize-1 Itemize asterisk">
        TurboVNC provides rudimentary collaboration capabilities.  Multiple 
        users can simultaneously view the same TurboVNC session and pass around 
        control of the keyboard and mouse.
    </li>
    <li class="Itemize-1 Itemize asterisk">
        The TurboVNC Viewer is stateless.  If the network hiccups or the viewer 
        is otherwise disconnected, the session continues to run on the host and 
        can be rejoined from any machine on the network.
    </li>
    <li class="Itemize-1 Itemize asterisk">
        No X server is required on the client machine.  This reduces the 
        deployment complexity for Windows clients.
    </li>
    <li class="Itemize-1 Itemize asterisk">
        Zero-install high-performance Java viewer can be launched from any 
        machine that has Java and a web browser installed.
    </li>
    <li class="Itemize-1 Itemize asterisk">
        Any mobile device can be used as a TurboVNC client (with reduced 
        performance.)
    </li>
</ul>



<h3 id="hd009000002">Disadvantages of TurboVNC (when compared to the VGL transport)</h3>

<ul class="Itemize">
    <li class="Itemize-1 Itemize asterisk">
        No seamless windows.  All application windows are constrained to a 
        &ldquo;virtual desktop&rdquo;, which displays in a single window on the 
        client machine.
    </li>
    <li class="Itemize-1 Itemize asterisk">
        TurboVNC will generally require about 20% more host/server CPU cycles to 
        maintain the same frame rate as the VGL Transport, both because it has 
        to compress more pixels in each frame	(an entire desktop rather than a 
        single window) and because it has to perform 2D (X11) rendering as well 
        as 3D rendering.
    </li>
    <li class="Itemize-1 Itemize asterisk">
        TurboVNC does not support quad-buffered stereo or transparent overlays.
    </li>
</ul>



<h2 id="hd009001">9.1&nbsp;Using VirtualGL on a TurboVNC Host</h2>

<p><a name="TurboVNC_Usage_Local"></a></p>

<p>The most common (and optimal) way to use VirtualGL with TurboVNC is to 
configure the same machine as a TurboVNC host and a VirtualGL server.  
This allows VirtualGL to send its rendered 3D images to TurboVNC through 
shared memory rather than sending them over a network.</p>

<div class="figure">
<img src="x11transport.png" alt="x11transport" class="figure" id="imgid_4" name="imgid_4"/>
</div>

<p>The following procedure describes how to launch a 3D application using 
this configuration.</p>


<h3 id="hd009001001">Procedure</h3>

<ol class="Ordered numeric">
    <li class="Ordered-1 Ordered">
        Follow the procedure described in Chapter 
        <a href="#TurboVNC_Usage" class="ref">6</a> for starting a TurboVNC 
        session and connecting to it.
    </li>
    <li class="Ordered-1 Ordered">
        Open a new terminal inside the TurboVNC desktop.
    </li>
    <li class="Ordered-1 Ordered">
        In the terminal, start a 3D application using VirtualGL:
<pre class="verbatim">
/opt/VirtualGL/bin/vglrun&nbsp;[vglrun&nbsp;options]&nbsp;{application_executable_or_script}&nbsp;{arguments}
</pre>

    </li>
</ol>



<h2 id="hd009002">9.2&nbsp;Using VirtualGL on a Machine Other Than a TurboVNC Host</h2>

<p><a name="TurboVNC_Usage_Remote"></a></p>

<div class="figure">
<img src="vgltransportservernetwork.png" alt="vgltransportservernetwork" class="figure" id="imgid_5" name="imgid_5"/>
</div>

<p>If the TurboVNC host and VirtualGL server are different machines, then 
it is desirable to use the VGL Transport to send images from the 
VirtualGL server to the TurboVNC session.  It is also desirable to 
disable image compression in the VGL Transport.  Otherwise, the images 
would have to be compressed by the VirtualGL server, decompressed by the 
VirtualGL Client, then recompressed by the TurboVNC Server, which is a 
waste of CPU resources.  However, sending images uncompressed over a 
network requires a fast network (generally, Gigabit Ethernet or faster), 
so there needs to be a fast link between the VirtualGL server and the 
TurboVNC host for this procedure to perform well.</p>


<h3 id="hd009002001">Procedure</h3>

<ol class="Ordered numeric">
    <li class="Ordered-1 Ordered">
        Follow the procedure described in Chapter 
        <a href="#TurboVNC_Usage" class="ref">6</a> for starting a TurboVNC 
        session and connecting to it.
    </li>
    <li class="Ordered-1 Ordered">
        Open a new terminal inside the TurboVNC desktop.
    </li>
    <li class="Ordered-1 Ordered">
        In the same terminal window, open a Secure Shell (SSH) session into the 
        VirtualGL server:
<pre class="verbatim">
/opt/VirtualGL/bin/vglconnect&nbsp;{user}@{server}
</pre>

        Replace <em><code>{user}</code></em> with your username on the VirtualGL 
        server and <em><code>{server}</code></em> with the hostname or IP 
        address of that server.  Refer to the VirtualGL User&rsquo;s Guide for 
        additional <code>vglconnect</code> options.
    </li>
    <li class="Ordered-1 Ordered">
        In the SSH session, set the <code>VGL_COMPRESS</code> environment 
        variable to <code>rgb</code>
        <div class="important"><p class="important">
        Passing an argument of <code>-c&nbsp;rgb</code> to <code>vglrun</code> achieves the same effect.
        </p></div>
    </li>
    <li class="Ordered-1 Ordered">
        In the SSH session, start a 3D application using VirtualGL:
<pre class="verbatim">
/opt/VirtualGL/bin/vglrun&nbsp;[vglrun&nbsp;options]&nbsp;{application_executable_or_script}&nbsp;{arguments}
</pre>

    </li>
</ol>



<h2 id="hd009003">9.3&nbsp;NV-CONTROL Emulation</h2>

<p>This version of TurboVNC includes partial emulation of the NV-CONTROL 
X11 extension provided by nVidia&rsquo;s proprietary Un*x drivers.  
Certain 3D applications rely on this extension to query and set 
low-level GPU properties, and unfortunately the library (libXNVCtrl) 
used by applications to interact with the extension is static, making it 
impossible to interpose using VirtualGL.</p>

<p>Passing an argument of 
<code>-nvcontrol&nbsp;</code><em><code>{display}</code></em> to 
<code>vncserver</code> will set up a fake NV-CONTROL extension in the 
TurboVNC session and will redirect all NV-CONTROL requests to 
<em><code>{display}</code></em>.  <em><code>{display}</code></em> should 
generally be the name of the 3D X server you plan to use with VirtualGL 
(&ldquo;:0&rdquo;, for instance.)  The TurboVNC Server does not attempt 
to open a connection to this display until an application uses the 
NV-CONTROL extension.  If a connection to the 3D X server cannot be 
opened, if the 3D X server does not have the NV-CONTROL extension, or if 
other issues are encountered when attempting to redirect NV-CONTROL 
requests, then a BadRequest X11 error will be returned to the 
application, and the TurboVNC session log will display an error message 
explaining why the request failed.  It is assumed that you have already 
followed the procedure in the VirtualGL User&rsquo;s Guide to allow 
access to the 3D X server.  If access to the 3D X server is restricted 
to members of the vglusers group, then you may need to execute</p>

<pre class="verbatim">
xauth&nbsp;merge&nbsp;/etc/opt/VirtualGL/vgl_xauth_key
</pre>

<p>if you need to use the NV-CONTROL extension prior to invoking 
<code>vglrun</code> for the first time.</p>

<p>You can change the 3D X server for a particular TurboVNC session after 
the session has been started.  For instance, if you want to redirect 
both NV-CONTROL requests and OpenGL to a GPU attached to Screen 1 of 
Display :0, you would execute</p>

<pre class="verbatim">
xprop&nbsp;-root&nbsp;-f&nbsp;VNC_NVCDISPLAY&nbsp;8s&nbsp;-set&nbsp;VNC_NVCDISPLAY&nbsp;:0.1
vglrun&nbsp;-d&nbsp;:0.1&nbsp;{3D&nbsp;application}
</pre>

<p><br /></p>

<hr class="break" />



<h1 id="hd0010"><a name="file010"></a>10&nbsp;Compatibility Guide</h1>

<p><a name="Compatibility"></a></p>

<p>In order to realize the full performance benefits of TurboVNC, it is 
necessary to use the TurboVNC Server and the TurboVNC Viewer in concert.  
However, TurboVNC is fully compatible with 
<<<<<<< HEAD
<span class="remote"><a href="http://www.tigervnc.com" class="remote">TigerVNC</a></span><a name="idx0040"></a>, 
=======
<span class="remote"><a href="http://www.tigervnc.com" class="remote">TigerVNC</a></span><a name="idx0049"></a>, 
>>>>>>> 72932324
TightVNC, RealVNC, and other VNC flavors.  You can use the TurboVNC 
Viewer to connect to a non-TurboVNC server (or vice versa), although 
this will generally result in some decrease in performance.</p>

<p>The following sections list additional things to bear in mind when 
mixing TurboVNC with other VNC flavors.</p>


<h2 id="hd0010001">10.1&nbsp;TightVNC or TigerVNC Servers</h2>

<ul class="Itemize">
    <li class="Itemize-1 Itemize asterisk">
        TightVNC and TigerVNC specify the JPEG quality level on a scale from 0 
        to 9. This translates to actual JPEG quality as follows:
        <dl class="Description">
            <dt class="Description-3 Description">TightVNC JPEG Quality Levels</dt>
            <dd class="Description-3 Description">
                <div class="table">
                <table class="standard">
                  <thead class="standard">
                  <tr class="head ">
                    <th class="head standard">JPEG quality level</th>
                    <th class="head standard">0</th>
                    <th class="head standard">1</th>
                    <th class="head standard">2</th>
                    <th class="head standard">3</th>
                    <th class="head standard">4</th>
                    <th class="head standard">5</th>
                    <th class="head standard">6</th>
                    <th class="head standard">7</th>
                    <th class="head standard">8</th>
                    <th class="head standard">9</th>
                  </tr>
                  </thead>
                  <tr class="standard">
                    <td class="high standard">Actual JPEG quality</td>
                    <td class="standard">5</td>
                    <td class="standard">10</td>
                    <td class="standard">15</td>
                    <td class="standard">25</td>
                    <td class="standard">37</td>
                    <td class="standard">50</td>
                    <td class="standard">60</td>
                    <td class="standard">70</td>
                    <td class="standard">75</td>
                    <td class="standard">80</td>
                  </tr>
                  <tr class="standard">
                    <td class="high standard">Actual chrominance subsampling</td>
                    <td class="standard">2X</td>
                    <td class="standard">2X</td>
                    <td class="standard">2X</td>
                    <td class="standard">2X</td>
                    <td class="standard">2X</td>
                    <td class="standard">2X</td>
                    <td class="standard">2X</td>
                    <td class="standard">2X</td>
                    <td class="standard">2X</td>
                    <td class="standard">2X</td>
                  </tr>
                </table>
                </div>
                
        <a name="TigerVNC_JPEG_Qual"></a>
            </dd>
            <dt class="Description-3 Description">TigerVNC JPEG Quality Levels</dt>
            <dd class="Description-3 Description">
                <div class="table">
                <table class="standard">
                  <thead class="standard">
                  <tr class="head ">
                    <th class="head standard">JPEG quality level</th>
                    <th class="head standard">0</th>
                    <th class="head standard">1</th>
                    <th class="head standard">2</th>
                    <th class="head standard">3</th>
                    <th class="head standard">4</th>
                    <th class="head standard">5</th>
                    <th class="head standard">6</th>
                    <th class="head standard">7</th>
                    <th class="head standard">8</th>
                    <th class="head standard">9</th>
                  </tr>
                  </thead>
                  <tr class="standard">
                    <td class="high standard">Actual JPEG quality</td>
                    <td class="standard">15</td>
                    <td class="standard">29</td>
                    <td class="standard">41</td>
                    <td class="standard">42</td>
                    <td class="standard">62</td>
                    <td class="standard">77</td>
                    <td class="standard">79</td>
                    <td class="standard">86</td>
                    <td class="standard">92</td>
                    <td class="standard">100</td>
                  </tr>
                  <tr class="standard">
                    <td class="high standard">Actual chrominance subsampling</td>
                    <td class="standard">4X</td>
                    <td class="standard">4X</td>
                    <td class="standard">4X</td>
                    <td class="standard">2X</td>
                    <td class="standard">2X</td>
                    <td class="standard">2X</td>
                    <td class="standard">1X</td>
                    <td class="standard">1X</td>
                    <td class="standard">1X</td>
                    <td class="standard">1X</td>
                  </tr>
                  <tr class="standard">
                    <td class="high standard">Average compression ratio *</td>
                    <td class="standard">100</td>
                    <td class="standard">80</td>
                    <td class="standard">70</td>
                    <td class="standard">60</td>
                    <td class="standard">50</td>
                    <td class="standard">40</td>
                    <td class="standard">30</td>
                    <td class="standard">25</td>
                    <td class="standard">20</td>
                    <td class="standard">10</td>
                  </tr>
                </table>
                </div>
                
                <div class="important"><p class="important">
                * Experimentally determined by compressing every 10th frame in the SPECviewperf 9 benchmark suite
                </p></div>
            </dd>
        </dl>
        TurboVNC, on the other hand, includes extensions to Tight encoding that 
        allow the JPEG quality to be specified on the standard 1-100 scale and 
        allow the JPEG chrominance subsampling to be specified seperately. 
        TigerVNC 1.2 (and later) includes the same extensions on the server 
        side, so the TigerVNC 1.2+ Server will behave like the TurboVNC Server 
        when a TurboVNC viewer is connected to it. <br /><br /> When a TurboVNC 
        viewer is connected to a TightVNC or TigerVNC 1.0/1.1 server, setting 
        the JPEG quality to N in the TurboVNC Viewer sets the JPEG quality level 
        to N/10 on the TightVNC or TigerVNC server.  For instance, if you set 
        the JPEG quality to 95 in the TurboVNC Viewer, this would translate to a 
        JPEG quality level of 9, which would set the actual JPEG 
        quality/subsampling to 80/2X if connected to a TightVNC server or 100/1X 
        if connected to a TigerVNC 1.0/1.1 server. <br /><br />
    </li>
    <li class="Itemize-1 Itemize asterisk">
        Changing the JPEG chrominance subsampling option in the TurboVNC Viewer 
        has no effect when connected to a TightVNC or TigerVNC 1.0/1.1 server. 
        <br /><br />
    </li>
    <li class="Itemize-1 Itemize asterisk">
        Normally, the TurboVNC Viewer GUI only allows you to select the 
        compression levels that are useful for TurboVNC servers, but you can 
        specify additional compression levels on the TurboVNC Viewer command 
        line.  You can also pass an argument of <code>-compatiblegui</code> to 
        the viewer to expose all 10 compression levels in the GUI, which is 
        useful when connecting to non-TurboVNC servers.  It should be noted, 
        however, that our experiments have shown that compression levels higher 
        than 5 are generally not useful in the TightVNC or TigerVNC Servers.  
        They increase CPU usage exponentially without providing any significant 
        savings in bandwidth relative to Compression Level 5. <br /><br />
    </li>
    <li class="Itemize-1 Itemize asterisk">
        TurboVNC supports an extension to Tight encoding that allows the server 
        to tell the viewer not to use zlib to decompress a particular 
        subrectangle.  Zlib introduces a tremendous amount of performance 
        overhead, even when zlib compression level 0 (no compression) is used.  
        Thus, when a TurboVNC viewer requests Compression Level 0 from the 
        TurboVNC Server, the TurboVNC Server bypasses zlib altogether.  TightVNC 
        and TigerVNC servers do not support this extension, and thus they will 
        still use zlib to &ldquo;compress&rdquo; the framebuffer updates even if 
        you request Compression Level 0 using the TurboVNC Viewer. <br /><br />
    </li>
    <li class="Itemize-1 Itemize asterisk">
        When properly configured, version 1.2 and later (except for versions 
        1.4.0 - 1.4.2, which contained a performance regression) of the TigerVNC 
        Server can be made to perform similarly to a single-threaded instance of 
        the TurboVNC Server.  However, all other versions of TigerVNC and 
        TightVNC will use much more CPU time across the board than the TurboVNC 
        Server, all else being equal.  With JPEG enabled, Compression Levels 1 
        and 2 in TigerVNC are roughly equivalent to the same compression levels 
        in TurboVNC, except that TigerVNC enables interframe comparison 
        automatically with Compression Level 2 and above.
    </li>
</ul>



<h2 id="hd0010002">10.2&nbsp;TightVNC or TigerVNC Viewers</h2>

<ul class="Itemize">
    <li class="Itemize-1 Itemize asterisk">
        The TurboVNC Server will attempt to emulate the behavior of a TigerVNC 
        server and will translate JPEG quality levels into actual JPEG quality 
        and subsampling, as specified in Section 
        <a href="#TigerVNC_JPEG_Qual" class="ref">10.1</a>. <br /><br />
    </li>
    <li class="Itemize-1 Itemize asterisk">
        When either a TightVNC or TigerVNC viewer is connected to a TurboVNC 
        server and JPEG subencoding is disabled, setting the compression level 
        to 0 in the viewer will cause the connection to abort with a &ldquo;bad 
        subencoding value&rdquo; error.  This is because the TurboVNC Server is 
        attempting to send the framebuffer updates with no zlib compression, and 
        the TightVNC and TigerVNC viewers don&rsquo;t support this. <br /><br /> 
        A similar issue occurs when using more than four encoding threads in the 
        server.  Since the Tight encoding type is limited to four zlib streams, 
        any encoding threads beyond the first four cannot use zlib compression. 
        <br /><br />
    </li>
    <li class="Itemize-1 Itemize asterisk">
        Refer to Section <a href="#AdvancedCompression" class="ref">7.2</a> for 
        a description of how the TurboVNC Server responds to requests for 
        Compression Levels 0-9. <br /><br />
    </li>
</ul>



<h2 id="hd0010003">10.3&nbsp;RealVNC</h2>

<p>The TurboVNC Viewer supports the Hextile, Raw, ZRLE, and RRE encoding 
types, which are compatible with RealVNC.  None of these encoding types 
can be selected from the TurboVNC Viewer GUI, but Hextile or ZRLE will 
be selected automatically when connecting to a RealVNC server.  
Non-Tight encoding types, such as Hextile and Raw, can also be manually 
selected from the TurboVNC Viewer command line.  In addition to Hextile, 
Raw, ZRLE, and RRE, the TurboVNC Server also supports the CoRRE and Zlib 
legacy encoding types, for compatibility with older VNC viewers.</p>

<p>All of the non-Tight encoding types have performance drawbacks.  Raw 
encoding requires gigabit in order to achieve decent performance, and it 
can easily take up an entire gigabit connection&rsquo;s worth of 
bandwidth (it also doesn&rsquo;t perform particularly well with the 
TurboVNC Viewer, because of the need to convert the pixels from bytes to 
ints in Java.)  Hextile uses very small tiles, which causes it to incur 
a large amount of computational overhead.  It compresses too poorly to 
perform well on slow links but uses too much CPU time to perform well on 
fast links.  ZRLE improves upon this, but it is still too 
computationally intense for fast networks.  The <code>vncviewer</code> 
man page in the TurboVNC Linux packages has some additional information 
about how Hextile, RRE, and ZRLE work.</p>

<p><br /></p>

<hr class="break" />



<h1 id="hd0011"><a name="file011"></a>11&nbsp;Advanced Configuration</h1>


<h2 id="hd0011001">11.1&nbsp;Server Settings</h2>

<div class="table">
<table class="standard">
  <tr class="standard">
    <td class="high standard">Environment Variable</td>
    <td class="standard"><code>TVNC_ALRALL&nbsp;=&nbsp;</code><em><code>0&nbsp;|&nbsp;1</code></em></td>
  </tr>
  <tr class="standard">
    <td class="high standard">Summary</td>
    <td class="standard">Disable/Enable automatic lossless refresh for regions that were drawn using X11 functions other than <code>X[Shm]PutImage()</code></td>
  </tr>
  <tr class="standard">
    <td class="high standard">Default Value</td>
    <td class="standard">Disabled</td>
  </tr>
</table>
</div>


<dl class="Description">
    <dt class="Description-1 Description">Description</dt>
    <dd class="Description-1 Description">
        See Section <a href="#ALR" class="ref">7.4</a>
    </dd>
</dl>

<div class="table">
<table class="standard">
  <tr class="standard">
    <td class="high standard">Environment Variable</td>
    <td class="standard"><code>TVNC_ALRCOPYRECT&nbsp;=&nbsp;</code><em><code>0&nbsp;|&nbsp;1</code></em></td>
  </tr>
  <tr class="standard">
    <td class="high standard">Summary</td>
    <td class="standard">Disable/Enable automatic lossless refresh for regions that were drawn using CopyRect</td>
  </tr>
  <tr class="standard">
    <td class="high standard">Default Value</td>
    <td class="standard">Enabled</td>
  </tr>
</table>
</div>


<dl class="Description">
    <dt class="Description-1 Description">Description</dt>
    <dd class="Description-1 Description">
        See Section <a href="#ALR" class="ref">7.4</a>
    </dd>
</dl>

<div class="table">
<table class="standard">
  <tr class="standard">
    <td class="high standard">Environment Variable</td>
    <td class="standard"><code>TVNC_COMBINERECT&nbsp;=&nbsp;</code><em><code>{c}</code></em></td>
  </tr>
  <tr class="standard">
    <td class="high standard">Summary</td>
    <td class="standard">Combine framebuffer updates with more than <em><code>{c}</code></em> rectangles into a single rectangle spanning the bounding box of all of the constituent rectangles</td>
  </tr>
  <tr class="standard">
    <td class="high standard">Default Value</td>
    <td class="standard">100</td>
  </tr>
</table>
</div>


<dl class="Description">
    <dt class="Description-1 Description">Description</dt>
    <dd class="Description-1 Description">
        Applications can sometimes draw many thousands of points or tiny lines 
        using individual X11 calls, and this can cause the VNC server to send 
        many	thousands of tiny rectangles to the VNC viewer.  The overhead 
        associated with this can bog down the viewer, and in extreme cases, the 
        number of rectangles may even exceed the maximum number that is allowed 
        in a single framebuffer update (65534.)  Thus, if a framebuffer update 
        contains more than <em><code>{c}</code></em> rectangles, TurboVNC will 
        coalesce it into a single rectangle that covers all of the rectangles in 
        the update.  For applications that generate many tiny rectangles, 
        increasing <code>TVNC_COMBINERECT</code> may significantly increase the 
        number of pixels sent to the viewer, which will increase network usage.  
        However, for those same applications, lowering 
        <code>TVNC_COMBINERECT</code> will increase the number of rectangles 
        sent to the viewer, which will increase the CPU usage of both the server 
        and the viewer.
    </dd>
</dl>

<div class="table">
<table class="standard">
  <tr class="standard">
    <td class="high standard">Environment Variable</td>
    <td class="standard"><code>TVNC_ICEBLOCKSIZE&nbsp;=&nbsp;</code><em><code>{s}</code></em></td>
  </tr>
  <tr class="standard">
    <td class="high standard">Summary</td>
    <td class="standard">Set the block size for the interframe comparison engine (ICE) to <em><code>{s}</code></em> x <em><code>{s}</code></em> pixels.  Setting <em><code>{s}</code></em> to 0 causes the ICE to compare full rectangles, as TurboVNC 1.2.x did.</td>
  </tr>
  <tr class="standard">
    <td class="high standard">Default Value</td>
    <td class="standard">256</td>
  </tr>
</table>
</div>


<dl class="Description">
    <dt class="Description-1 Description">Description</dt>
    <dd class="Description-1 Description">
        If interframe comparison is enabled (see Section 
        <a href="#InterframeComparison" class="ref">7.1</a>), then TurboVNC will 
        compare each rectangle of each framebuffer update on a block-by-block 
        basis and send only the blocks that have changed.  This prevents large 
        rectangles from being re-transmitted if only a few pixels in the 
        rectangle have changed.  Using smaller block sizes can decrease network 
        usage if only a few pixels are changing between updates, but using 
        smaller block sizes can also interfere with the Tight encoder&rsquo;s 
        ability to efficiently split rectangles into subrectangles, thus 
        increasing host CPU usage (and sometimes increasing network usage as 
        well, which runs counter to the purpose of interframe comparison.)  
        Setting the block size to 0 causes the ICE to compare full framebuffer 
        update rectangles, as TurboVNC 1.2.x did. <br /><br /> The default block 
        size of 256x256 was chosen based on extensive low-level experiments 
        using the same set of RFB session captures that were used when designing 
        the TurboVNC encoder.  For most of those datasets, 256x256 blocks 
        produced the lowest network and CPU usage, but actual mileage may vary. 
        There were rare cases in which using 64x64 blocks or full-rectangle 
        comparison produced better network and CPU usage.
    </dd>
</dl>

<div class="table">
<table class="standard">
  <tr class="standard">
    <td class="high standard">Environment Variable</td>
    <td class="standard"><code>TVNC_ICEDEBUG&nbsp;=&nbsp;</code><em><code>0&nbsp;|&nbsp;1</code></em></td>
  </tr>
  <tr class="standard">
    <td class="high standard">Summary</td>
    <td class="standard">Disable/Enable the ICE debugger</td>
  </tr>
  <tr class="standard">
    <td class="high standard">Default Value</td>
    <td class="standard">Disabled</td>
  </tr>
</table>
</div>


<dl class="Description">
    <dt class="Description-1 Description">Description</dt>
    <dd class="Description-1 Description">
        If interframe comparison is enabled (see Section 
        <a href="#InterframeComparison" class="ref">7.1</a>), then setting this 
        environment variable to 1 will cause the interframe comparison engine 
        (ICE) to change the color of duplicate screen regions without culling 
        them from the update stream.  This allows you to easily see which 
        applications are generating duplicate updates.
    </dd>
</dl>

<div class="table">
<table class="standard">
  <tr class="standard">
    <td class="high standard">Environment Variable</td>
    <td class="standard"><code>TVNC_MT&nbsp;=&nbsp;</code><em><code>0&nbsp;|&nbsp;1</code></em></td>
  </tr>
  <tr class="standard">
    <td class="high standard">Summary</td>
    <td class="standard">Disable/Enable multithreaded image encoding</td>
  </tr>
  <tr class="standard">
    <td class="high standard">Default Value</td>
    <td class="standard">Enabled</td>
  </tr>
</table>
</div>


<dl class="Description">
    <dt class="Description-1 Description">Description</dt>
    <dd class="Description-1 Description">
        See Section <a href="#Multithreading" class="ref">7.5</a>
    </dd>
</dl>

<div class="table">
<table class="standard">
  <tr class="standard">
    <td class="high standard">Environment Variable</td>
    <td class="standard"><code>TVNC_NTHREADS&nbsp;=&nbsp;</code><em><code>{n}</code></em></td>
  </tr>
  <tr class="standard">
    <td class="high standard">Summary</td>
    <td class="standard">Use <em><code>{n}</code></em> threads (1 &lt;= <em><code>{n}</code></em> &lt;= 8) to perform image encoding</td>
  </tr>
  <tr class="standard">
    <td class="high standard">Default Value</td>
    <td class="standard"><em><code>{n}</code></em> = the number of CPU cores in the system, up to a maximum of 4</td>
  </tr>
</table>
</div>


<dl class="Description">
    <dt class="Description-1 Description">Description</dt>
    <dd class="Description-1 Description">
        See Section <a href="#Multithreading" class="ref">7.5</a>
    </dd>
</dl>

<div class="table">
<table class="standard">
  <tr class="standard">
    <td class="high standard">Environment Variable</td>
    <td class="standard"><code>TVNC_PROFILE&nbsp;=&nbsp;</code><em><code>0&nbsp;|&nbsp;1</code></em></td>
  </tr>
  <tr class="standard">
    <td class="high standard">Summary</td>
    <td class="standard">Disable/enable profiling output</td>
  </tr>
  <tr class="standard">
    <td class="high standard">Default Value</td>
    <td class="standard">Disabled</td>
  </tr>
</table>
</div>


<dl class="Description">
    <dt class="Description-1 Description">Description</dt>
    <dd class="Description-1 Description">
        If profiling output is enabled, then the TurboVNC Server will 
        continuously benchmark itself and periodically print the throughput of 
        various stages in its image pipeline to the Xvnc log file.
    </dd>
</dl>



<h2 id="hd0011002">11.2&nbsp;Viewer Settings</h2>

<p>Java system properties are normally specified as command-line arguments 
to the Java executable.  For example:</p>

<pre class="verbatim">
java&nbsp;-Dmy.system.property={value}&nbsp;-jar&nbsp;MyClass.jar
</pre>

<p>However, since TurboVNC hides the Java command line inside of its 
startup scripts (or inside of an application bundle on OS X), the 
easiest way to set these properties is by using the 
<code>JAVA_TOOL_OPTIONS</code> environment variable, which allows you to 
specify Java command-line arguments even if you don&rsquo;t have access 
to the command line.  For instance, on Linux you could execute:</p>

<pre class="verbatim">
JAVA_TOOL_OPTIONS=-Dturbovnc.turbojpeg=0&nbsp;/opt/TurboVNC/bin/vncviewer
</pre>

<p>to start the TurboVNC Viewer without JPEG acceleration.</p>

<p>Refer to the default <code>VncViewer.jnlp</code> file installed with the 
TurboVNC Server for an example of how to specify Java command-line 
arguments in a Java Web Start environment.</p>

<div class="table">
<table class="standard">
  <tr class="standard">
    <td class="high standard">Java System Property</td>
    <td class="standard"><code>turbovnc.forcealpha&nbsp;=&nbsp;</code><em><code>0&nbsp;|&nbsp;1</code></em></td>
  </tr>
  <tr class="standard">
    <td class="high standard">Summary</td>
    <td class="standard">Disable/enable back buffer alpha channel</td>
  </tr>
  <tr class="standard">
    <td class="high standard">Default Value</td>
    <td class="standard">Enabled if using OpenGL Java 2D blitting, disabled otherwise</td>
  </tr>
</table>
</div>


<dl class="Description">
    <dt class="Description-1 Description">Description</dt>
    <dd class="Description-1 Description">
        If this property is enabled, then the TurboVNC Viewer will use a 
        TYPE_INT_ARGB_PRE (BGRA with pre-computed alpha channel) BufferedImage 
        as its back buffer instead of a TYPE_INT_RGB (BGRX) BufferedImage.  When 
        using OpenGL blitting in Java 2D (normally accomplished by passing an 
        argument of <code>-Dsun.java2d.opengl=true</code> to <code>java</code>), 
        it is generally faster to draw an alpha-enabled BufferedImage to the 
        screen, because otherwise glDrawPixels() has to set all of the alpha 
        values itself (which can cause it to revert to an unaccelerated code 
        path in some cases.)
        <div class="important"><p class="important">
        NOTE: this property is enabled by default when using Java 7 or later on Mac platforms, because OpenGL Java 2D blitting is the only option available.
        </p></div>
    </dd>
</dl>

<div class="table">
<table class="standard">
  <tr class="standard">
    <td class="high standard">Java System Property</td>
    <td class="standard"><code>turbovnc.lionfs&nbsp;=&nbsp;</code><em><code>0&nbsp;|&nbsp;1</code></em></td>
  </tr>
  <tr class="standard">
    <td class="high standard">Summary</td>
    <td class="standard">Disable/enable the use of the OS X full-screen application feature</td>
  </tr>
  <tr class="standard">
    <td class="high standard">Default Value</td>
    <td class="standard">Enabled</td>
  </tr>
</table>
</div>


<dl class="Description">
    <dt class="Description-1 Description">Description</dt>
    <dd class="Description-1 Description">
        When running in full-screen mode, the TurboVNC Viewer will normally try 
        to take advantage of the full-screen application feature provided by OS 
        X 10.7 and later, if available.  Disabling this property will force the 
        viewer to use its own built-in cross-platform 
        &ldquo;pseudo-full-screen&rdquo; feature instead.  This is useful mainly 
        for testing.
    </dd>
</dl>

<div class="table">
<table class="standard">
  <tr class="standard">
    <td class="high standard">Java System Property</td>
    <td class="standard"><code>turbovnc.primary&nbsp;=&nbsp;</code><em><code>0&nbsp;|&nbsp;1</code></em></td>
  </tr>
  <tr class="standard">
    <td class="high standard">Summary</td>
    <td class="standard">Disable/enable the use of the X11 PRIMARY clipboard selection</td>
  </tr>
  <tr class="standard">
    <td class="high standard">Default Value</td>
    <td class="standard">Enabled</td>
  </tr>
</table>
</div>


<dl class="Description">
    <dt class="Description-1 Description">Description</dt>
    <dd class="Description-1 Description">
        X11 has two ways of copying/pasting text.  When text is selected in most 
        X11 applications, it is copied to the PRIMARY selection, and it can be 
        pasted by pressing the middle mouse button.  When text is explicitly 
        copied using a &ldquo;Copy&rdquo; menu option or a hotkey (such as 
        CTRL-C), it is copied to the CLIPBOARD selection, and it can only be 
        pasted by explicitly selecting a &ldquo;Paste&rdquo; menu option or 
        pressing a hotkey (such as CTRL-V.) Normally, on X11 platforms, the 
        TurboVNC Viewer transfers the PRIMARY selection from client to server 
        and, when receiving a clipboard update from the server, it sets both the 
        PRIMARY and CLIPBOARD selections with the server&rsquo;s clipboard 
        contents.  Disabling this property will cause only the the CLIPBOARD 
        selection to be transferred from client to server (in other words, the 
        clipboard will not be transferred unless you explicitly copy something 
        by using a menu option or hotkey), and clipboard changes from the server 
        will only affect the client&rsquo;s CLIPBOARD selection (in other words, 
        you will have to explicitly paste the server&rsquo;s clipboard contents 
        by using a menu option or hotkey on the client.)
    </dd>
</dl>

<div class="table">
<table class="standard">
  <tr class="standard">
    <td class="high standard">Environment Variable</td>
    <td class="standard"><code>TVNC_PROFILE&nbsp;=&nbsp;</code><em><code>0&nbsp;|&nbsp;1</code></em></td>
  </tr>
  <tr class="standard">
    <td class="high standard">Summary</td>
    <td class="standard">Disable/enable profiling output</td>
  </tr>
  <tr class="standard">
    <td class="high standard">Default Value</td>
    <td class="standard">Disabled</td>
  </tr>
</table>
</div>


<dl class="Description">
    <dt class="Description-1 Description">Description</dt>
    <dd class="Description-1 Description">
        If profiling output is enabled, then the TurboVNC Viewer will 
        continuously benchmark itself and periodically print the throughput of 
        various stages in its image pipeline to the console.
    </dd>
</dl>

<div class="table">
<table class="standard">
  <tr class="standard">
    <td class="high standard">Environment Variable</td>
    <td class="standard"><code>TVNC_SERVERARGS</code></td>
  </tr>
  <tr class="standard">
    <td class="high standard">Java System Property</td>
    <td class="standard"><code>turbovnc.serverargs</code></td>
  </tr>
  <tr class="standard">
    <td class="high standard">Summary</td>
    <td class="standard">Additional arguments that the TurboVNC Session Manager will pass to <code>vncserver</code> when starting a new TurboVNC session</td>
  </tr>
</table>
</div>


<dl class="Description">
    <dt class="Description-1 Description">Description</dt>
    <dd class="Description-1 Description">
        The TurboVNC Session Manager will pass these command-line arguments to 
        the <code>vncserver</code> script when starting a new TurboVNC session 
        on the TurboVNC host.  This can be used, for instance, to enable 
        <a href="#ALR">automatic lossless refresh</a><a name="idx0041"></a>.
    </dd>
</dl>

<div class="table">
<table class="standard">
  <tr class="standard">
    <td class="high standard">Environment Variable</td>
    <td class="standard"><code>TVNC_SERVERDIR</code></td>
  </tr>
  <tr class="standard">
    <td class="high standard">Java System Property</td>
    <td class="standard"><code>turbovnc.serverdir</code></td>
  </tr>
  <tr class="standard">
    <td class="high standard">Summary</td>
    <td class="standard">The directory in which the TurboVNC Server is installed on the TurboVNC host</td>
  </tr>
  <tr class="standard">
    <td class="high standard">Default Value</td>
    <td class="standard"><code>/opt/TurboVNC</code></td>
  </tr>
</table>
</div>


<dl class="Description">
    <dt class="Description-1 Description">Description</dt>
    <dd class="Description-1 Description">
        The TurboVNC Session Manager will execute <code>bin/vncserver</code> and 
        <code>bin/vncpasswd</code> from this directory on the TurboVNC host.
    </dd>
</dl>

<div class="table">
<table class="standard">
  <tr class="standard">
    <td class="high standard">Environment Variable</td>
    <td class="standard"><code>TVNC_SINGLESCREEN&nbsp;=&nbsp;</code><em><code>0&nbsp;|&nbsp;1</code></em></td>
  </tr>
  <tr class="standard">
    <td class="high standard">Java System Property</td>
    <td class="standard"><code>turbovnc.singlescreen&nbsp;=&nbsp;</code><em><code>0&nbsp;|&nbsp;1</code></em></td>
  </tr>
  <tr class="standard">
    <td class="high standard">Summary</td>
    <td class="standard">Disable/enable forcing a single-screen layout when using automatic desktop resizing</td>
  </tr>
  <tr class="standard">
    <td class="high standard">Default Value</td>
    <td class="standard">Disabled</td>
  </tr>
</table>
</div>


<dl class="Description">
    <dt class="Description-1 Description">Description</dt>
    <dd class="Description-1 Description">
        The default behavior of the TurboVNC Viewer, when automatic desktop 
        resizing is enabled, is to request a desktop size from the server that 
        will fit within the viewer window without using scrollbars, and (if 
        multi-screen spanning is enabled) to request a screen layout from the 
        server that will align the server&rsquo;s screen boundaries with the 
        client&rsquo;s when the viewer window is in its default position.  
        Setting this environment variable or property to 1 will restore the 
        automatic desktop resizing behavior of previous versions of the TurboVNC 
        Viewer, thus forcing the server to use a single-screen layout even if it 
        supports multi-screen layouts.
    </dd>
</dl>

<div class="table">
<table class="standard">
  <tr class="standard">
    <td class="high standard">Java System Property</td>
    <td class="standard"><code>turbovnc.swingdb&nbsp;=&nbsp;</code><em><code>0&nbsp;|&nbsp;1</code></em></td>
  </tr>
  <tr class="standard">
    <td class="high standard">Summary</td>
    <td class="standard">Disable/enable Swing double buffering</td>
  </tr>
  <tr class="standard">
    <td class="high standard">Default Value</td>
    <td class="standard">Disabled</td>
  </tr>
</table>
</div>


<dl class="Description">
    <dt class="Description-1 Description">Description</dt>
    <dd class="Description-1 Description">
        The TurboVNC Viewer has its own double buffering mechanism, so it 
        normally disables the double buffering mechanism in Swing and Java 2D in 
        order to increase performance.  This also allows the viewer to achieve 
        optimal performance under X11 without requiring MIT-SHM pixmap support. 
        Although the viewer has been thoroughly tested, the 
        <code>turbovnc.swingdb</code> system property is provided as a fallback 
        in case issues are discovered when running it under a specific version 
        of Java.
    </dd>
</dl>

<div class="table">
<table class="standard">
  <tr class="standard">
    <td class="high standard">Java System Property</td>
    <td class="standard"><code>turbovnc.turbojpeg&nbsp;=&nbsp;</code><em><code>0&nbsp;|&nbsp;1</code></em></td>
  </tr>
  <tr class="standard">
    <td class="high standard">Summary</td>
    <td class="standard">Disable/enable JPEG acceleration</td>
  </tr>
  <tr class="standard">
    <td class="high standard">Default Value</td>
    <td class="standard">Enabled if the libjpeg-turbo JNI library is available</td>
  </tr>
</table>
</div>


<dl class="Description">
    <dt class="Description-1 Description">Description</dt>
    <dd class="Description-1 Description">
        Normally, the TurboVNC Viewer will try to load the libjpeg-turbo JNI 
        library and use it to accelerate the decompression of JPEG 
        subrectangles.  If this property is disabled, then the viewer will 
        revert to using unaccelerated JPEG decompression.  This is useful mainly 
        for testing and benchmarking purposes.
    </dd>
</dl>

<p><a name="VNC_VIA_CMD"></a></p>

<div class="table">
<table class="standard">
  <tr class="standard">
    <td class="high standard">Environment Variable</td>
    <td class="standard"><code>VNC_VIA_CMD</code>, <code>VNC_TUNNEL_CMD</code></td>
  </tr>
  <tr class="standard">
    <td class="high standard">Java System Property</td>
    <td class="standard"><code>turbovnc.via</code>, <code>turbovnc.tunnel</code></td>
  </tr>
  <tr class="standard">
    <td class="high standard">Summary</td>
    <td class="standard">SSH command-line templates for use with the <code>via</code> and <code>tunnel</code> options (respectively)</td>
  </tr>
  <tr class="standard">
    <td class="high standard">Default Value</td>
    <td class="standard">See below</td>
  </tr>
</table>
</div>


<dl class="Description">
    <dt class="Description-1 Description">Description</dt>
    <dd class="Description-1 Description">
        When the <code>-via</code> option is used along with the 
        <code>-extssh</code> option, the TurboVNC Viewer reads the 
        <code>VNC_VIA_CMD</code> environment variable or the 
        <code>turbovnc.via</code> system property, expands patterns beginning 
        with the &ldquo;%&rdquo; character, and uses the resulting command line 
        to establish the secure tunnel to the VNC gateway.  If 
        <code>VNC_VIA_CMD</code> is not set, then this command line defaults to 
        <code>/usr/bin/ssh&nbsp;-f&nbsp;-L&nbsp;%L:%H:%R&nbsp;%G&nbsp;sleep&nbsp;20</code>. 
        <br /><br /> When the <code>-tunnel</code> option is used along with the 
        <code>-extssh</code> option, the TurboVNC Viewer reads the 
        <code>VNC_TUNNEL_CMD</code> environment variable or the 
        <code>turbovnc.tunnel</code> system property, expands patterns beginning 
        with the &ldquo;%&rdquo; character, and uses the resulting command line 
        to establish the secure tunnel to the VNC host.  If 
        <code>VNC_TUNNEL_CMD</code> is not set, then this command line defaults 
        to 
        <code>/usr/bin/ssh&nbsp;-f&nbsp;-L&nbsp;%L:localhost:%R&nbsp;%H&nbsp;sleep&nbsp;20</code>. 
        <br /><br /> The following patterns are recognized in the 
        <code>VNC_VIA_CMD</code> and <code>VNC_TUNNEL_CMD</code> environment 
        variables and their corresponding system properties (note that 
        <code>%H</code>, <code>%L</code> and <code>%R</code> must be present in 
        the command template, and <code>%G</code> must also be present if using 
        the <code>-via</code> option): <br /><br />
        <div class="table">
        <table class="standard">
          <tr class="standard">
            <td class="standard"><code>%%</code></td>
            <td class="standard">A literal &ldquo;%&rdquo;</td>
          </tr>
          <tr class="standard">
            <td class="standard"><code>%G</code></td>
            <td class="standard">gateway host name or IP address</td>
          </tr>
          <tr class="standard">
            <td class="standard"><code>%H</code></td>
            <td class="standard">remote VNC host name or IP address (if using the <code>-via</code> option, then this is specified from the point of view of the gateway)</td>
          </tr>
          <tr class="standard">
            <td class="standard"><code>%L</code></td>
            <td class="standard">local TCP port number</td>
          </tr>
          <tr class="standard">
            <td class="standard"><code>%R</code></td>
            <td class="standard">remote TCP port number</td>
          </tr>
        </table>
        </div>
        
    </dd>
</dl>

<p><br /></p>


</body>
</html>
<|MERGE_RESOLUTION|>--- conflicted
+++ resolved
@@ -3,11 +3,7 @@
 <head>
 <meta http-equiv="content-type" content="text/html; charset=ISO-8859-1">
 <meta name="language" content="en">
-<<<<<<< HEAD
-<meta name="date" content="2018-11-01T21:03:10">
-=======
-<meta name="date" content="2018-11-02T18:23:28">
->>>>>>> 72932324
+<meta name="date" content="2018-11-02T18:36:47">
 <meta name="generator" content="deplate.rb 0.8.5">
 <title>User&rsquo;s Guide for TurboVNC 2.3</title>
 <link rel="start" href="index.html" title="Frontpage">
@@ -136,13 +132,6 @@
             <li class="Itemize-3 hd">
                 <a href="#hd007005" class="hd">7.5 Multithreading</a>
             </li>
-<<<<<<< HEAD
-            <li class="Itemize-3 hd">
-                <a href="#hd007006" class="hd">7.6 Maximizing the Performance of the 
-                TurboVNC Viewer</a>
-            </li>
-=======
->>>>>>> 72932324
         </ul>
     </li>
     <li class="Itemize-1 hd">
@@ -410,17 +399,9 @@
         user stops interacting with the application for a certain period of time.
     </li>
     <li class="Itemize-1 Itemize asterisk">
-<<<<<<< HEAD
         High-performance feature-rich VNC viewer, which can optionally be 
         launched via Java Web Start using TurboVNC&rsquo;s built-in web server 
         or deployed on a dedicated web server
-=======
-        High-performance zero-install Java viewer, which can be launched via 
-        Java Web Start using TurboVNC&rsquo;s built-in web server or deployed on 
-        a dedicated web server.  By calling libjpeg-turbo through JNI, the Java 
-        TurboVNC Viewer achieves similar levels of performance to the native 
-        TurboVNC Viewer.
->>>>>>> 72932324
     </li>
     <li class="Itemize-1 Itemize asterisk">
         The TurboVNC Server and TurboVNC Viewer can be used with an instance of 
@@ -519,15 +500,11 @@
   </tr>
   <tr class="standard">
     <td class="high standard">O/S</td>
-<<<<<<< HEAD
     <td class="standard">OS X 10.9 &ldquo;Mavericks&rdquo; or later</td>
-=======
-    <td class="standard">OS X 10.7 &ldquo;Lion&rdquo; or later</td>
   </tr>
   <tr class="standard">
     <td class="high standard">Other Software</td>
-    <td class="standard"><span class="remote"><a href="http://www.java.com" class="remote">Oracle Java</a></span><a name="idx0015"></a> 8u40 or later, or <span class="remote"><a href="https://jdk.java.net" class="remote">OpenJDK</a></span><a name="idx0016"></a> 8 or later (Oracle Java 8 or <span class="remote"><a href="https://icedtea.classpath.org/wiki/IcedTea-Web" class="remote">IcedTea-Web</a></span><a name="idx0017"></a> is required if using <a href="#JWS">Java Web Start</a><a name="idx0018"></a>.)</td>
->>>>>>> 72932324
+    <td class="standard"><span class="remote"><a href="http://www.java.com" class="remote">Oracle Java</a></span><a name="idx0015"></a> 8 or <span class="remote"><a href="https://icedtea.classpath.org/wiki/IcedTea-Web" class="remote">IcedTea-Web</a></span><a name="idx0016"></a> is required if using <a href="#JWS">Java Web Start</a><a name="idx0017"></a>.</td>
   </tr>
 </table>
 </div>
@@ -563,12 +540,11 @@
     32-bit (True Color) color depth.
 </li>
 <li class="Itemize-0">
-<<<<<<< HEAD
     SSH client (<code>ssh.exe</code> should be in the <code>PATH</code>.)
 </li>
 <li class="Itemize-0">
     <span class="remote"><a href="http://www.java.com" class="remote">Oracle 
-    Java</a></span><a name="idx0014"></a> 8
+    Java</a></span><a name="idx0018"></a> 8
 </li></ul></td>
     <td class="standard"><ul class="Itemize"><li class="Itemize-0">
     For optimal performance, the client display should have a 24-bit or 
@@ -576,25 +552,13 @@
 </li>
 <li class="Itemize-0">
     SSH client (<code>ssh.exe</code> should be in the <code>PATH</code>.)
-=======
-    SSH client 
-    (<span class="remote"><a href="https://www.msys2.org" class="remote">MSYS2</a></span><a name="idx0019"></a> 
-    or 
-    <span class="remote"><a href="http://cygwin.com" class="remote">Cygwin</a></span><a name="idx0020"></a> 
-    implementation preferred, since those implementations work with the 
-    <a href="#via"><code>-via</code> and <code>-tunnel</code> 
-    options</a><a name="idx0021"></a> in the native Windows TurboVNC Viewer, 
-    but other SSH implementations will work without the <code>-via</code> 
-    and <code>-tunnel</code> options.  <code>ssh.exe</code> should be in the 
-    <code>PATH</code>.)
 </li>
 <li class="Itemize-0">
     <span class="remote"><a href="http://www.java.com" class="remote">Oracle 
-    Java</a></span><a name="idx0022"></a> 8 or 
-    <span class="remote"><a href="https://icedtea.classpath.org/wiki/IcedTea-Web" class="remote">IcedTea-Web</a></span><a name="idx0023"></a> 
+    Java</a></span><a name="idx0019"></a> 8 or 
+    <span class="remote"><a href="https://icedtea.classpath.org/wiki/IcedTea-Web" class="remote">IcedTea-Web</a></span><a name="idx0020"></a> 
     is required if using <a href="#JWS">Java Web 
-    Start</a><a name="idx0024"></a>.
->>>>>>> 72932324
+    Start</a><a name="idx0021"></a>.
 </li></ul></td>
   </tr>
 </table>
@@ -635,41 +599,22 @@
         Download the appropriate TurboVNC binary package for your system from 
         the 
         <span class="remote"><a href="http://sourceforge.net/projects/turbovnc/files/" class="remote">Files 
-<<<<<<< HEAD
-        area</a></span><a name="idx0015"></a> of the 
+        area</a></span><a name="idx0022"></a> of the 
         <span class="remote"><a href="http://sourceforge.net/projects/turbovnc" class="remote">TurboVNC 
-        SourceForge project page</a></span><a name="idx0016"></a>. Packages are 
+        SourceForge project page</a></span><a name="idx0023"></a>. Packages are 
         provided for RPM-based and Debian-based Linux distributions that contain 
         GLIBC 2.5 or later (including 
-        <span class="remote"><a href="http://fedoraproject.org" class="remote">Fedora</a></span><a name="idx0017"></a> 
+        <span class="remote"><a href="http://fedoraproject.org" class="remote">Fedora</a></span><a name="idx0024"></a> 
         6 or later, 
         <span class="remote"><a href="http://www.redhat.com/products/enterprise-linux" class="remote">Red 
         Hat Enterprise 
-        Linux</a></span><a name="idx0018"></a>/<span class="remote"><a href="http://www.centos.org/" class="remote">CentOS</a></span><a name="idx0019"></a> 
+        Linux</a></span><a name="idx0025"></a>/<span class="remote"><a href="http://www.centos.org/" class="remote">CentOS</a></span><a name="idx0026"></a> 
         5 or later, 
-        <span class="remote"><a href="http://www.suse.com" class="remote">SuSE</a></span><a name="idx0020"></a> 
+        <span class="remote"><a href="http://www.suse.com" class="remote">SuSE</a></span><a name="idx0027"></a> 
         Linux 
-        Enterprise/<span class="remote"><a href="http://www.opensuse.org" class="remote">openSUSE</a></span><a name="idx0021"></a> 
+        Enterprise/<span class="remote"><a href="http://www.opensuse.org" class="remote">openSUSE</a></span><a name="idx0028"></a> 
         11 or later, and 
-        <span class="remote"><a href="http://www.ubuntu.com" class="remote">Ubuntu</a></span><a name="idx0022"></a> 
-=======
-        area</a></span><a name="idx0025"></a> of the 
-        <span class="remote"><a href="http://sourceforge.net/projects/turbovnc" class="remote">TurboVNC 
-        SourceForge project page</a></span><a name="idx0026"></a>. Packages are 
-        provided for RPM-based and Debian-based Linux distributions that contain 
-        GLIBC 2.5 or later (including 
-        <span class="remote"><a href="http://fedoraproject.org" class="remote">Fedora</a></span><a name="idx0027"></a> 
-        6 or later, 
-        <span class="remote"><a href="http://www.redhat.com/products/enterprise-linux" class="remote">Red 
-        Hat Enterprise 
-        Linux</a></span><a name="idx0028"></a>/<span class="remote"><a href="http://www.centos.org/" class="remote">CentOS</a></span><a name="idx0029"></a> 
-        5 or later, 
-        <span class="remote"><a href="http://www.suse.com" class="remote">SuSE</a></span><a name="idx0030"></a> 
-        Linux 
-        Enterprise/<span class="remote"><a href="http://www.opensuse.org" class="remote">openSUSE</a></span><a name="idx0031"></a> 
-        11 or later, and 
-        <span class="remote"><a href="http://www.ubuntu.com" class="remote">Ubuntu</a></span><a name="idx0032"></a> 
->>>>>>> 72932324
+        <span class="remote"><a href="http://www.ubuntu.com" class="remote">Ubuntu</a></span><a name="idx0029"></a> 
         8.04 or later.) <br />
     </li>
     <li class="Ordered-1 Ordered" value="2">
@@ -755,18 +700,9 @@
         (<code>TurboVNC-</code><em><code>{version}</code></em><code>.dmg</code>) 
         from the 
         <span class="remote"><a href="http://sourceforge.net/projects/turbovnc/files/" class="remote">Files 
-<<<<<<< HEAD
-        area</a></span><a name="idx0023"></a> of the 
+        area</a></span><a name="idx0030"></a> of the 
         <span class="remote"><a href="http://sourceforge.net/projects/turbovnc" class="remote">TurboVNC 
-        SourceForge project page</a></span><a name="idx0024"></a>.
-=======
-        area</a></span><a name="idx0033"></a> of the 
-        <span class="remote"><a href="http://sourceforge.net/projects/turbovnc" class="remote">TurboVNC 
-        SourceForge project page</a></span><a name="idx0034"></a>.
-        <div class="important"><p class="important">
-        This package requires <span class="remote"><a href="http://www.java.com" class="remote">Oracle Java</a></span><a name="idx0035"></a> or <span class="remote"><a href="https://jdk.java.net" class="remote">OpenJDK</a></span><a name="idx0036"></a>.
-        </p></div>
->>>>>>> 72932324
+        SourceForge project page</a></span><a name="idx0031"></a>.
     </li>
     <li class="Ordered-1 Ordered">
         Open the disk image, then open <code>TurboVNC.pkg</code> inside the disk 
@@ -786,15 +722,9 @@
         <code>TurboVNC-</code><em><code>{version}</code></em><code>-x86.exe</code> 
         for legacy 32-bit-only systems) from the 
         <span class="remote"><a href="http://sourceforge.net/projects/turbovnc/files/" class="remote">Files 
-<<<<<<< HEAD
-        area</a></span><a name="idx0025"></a> of the 
+        area</a></span><a name="idx0032"></a> of the 
         <span class="remote"><a href="http://sourceforge.net/projects/turbovnc" class="remote">TurboVNC 
-        SourceForge project page</a></span><a name="idx0026"></a>.
-=======
-        area</a></span><a name="idx0037"></a> of the 
-        <span class="remote"><a href="http://sourceforge.net/projects/turbovnc" class="remote">TurboVNC 
-        SourceForge project page</a></span><a name="idx0038"></a>.
->>>>>>> 72932324
+        SourceForge project page</a></span><a name="idx0033"></a>.
     </li>
     <li class="Ordered-1 Ordered">
         Run the TurboVNC installer.  The installation of TurboVNC should be 
@@ -813,15 +743,9 @@
 (<code>turbovnc-</code><em><code>{version}</code></em><code>.tar.gz</code>) 
 from the 
 <span class="remote"><a href="http://sourceforge.net/projects/turbovnc/files/" class="remote">Files 
-<<<<<<< HEAD
-area</a></span><a name="idx0027"></a> of the 
+area</a></span><a name="idx0034"></a> of the 
 <span class="remote"><a href="http://sourceforge.net/projects/turbovnc" class="remote">TurboVNC 
-SourceForge project page</a></span><a name="idx0028"></a>, uncompress 
-=======
-area</a></span><a name="idx0039"></a> of the 
-<span class="remote"><a href="http://sourceforge.net/projects/turbovnc" class="remote">TurboVNC 
-SourceForge project page</a></span><a name="idx0040"></a>, uncompress 
->>>>>>> 72932324
+SourceForge project page</a></span><a name="idx0035"></a>, uncompress 
 it, <code>cd&nbsp;turbovnc-</code><em><code>{version}</code></em>, and 
 read <code>BUILDING.md</code> for further instructions on how to build 
 TurboVNC from source.</p>
@@ -995,11 +919,7 @@
 lack a 2D window manager, it is recommended that you install MATE.  
 Refer to 
 <span class="remote"><a href="http://www.turbovnc.org/Documentation/Compatibility" class="remote">this 
-<<<<<<< HEAD
-report</a></span><a name="idx0029"></a> for an up-to-date list of window 
-=======
-report</a></span><a name="idx0041"></a> for an up-to-date list of window 
->>>>>>> 72932324
+report</a></span><a name="idx0036"></a> for an up-to-date list of window 
 managers that have been tested with this version of the TurboVNC Server, 
 how to configure the TurboVNC Server to use those window managers, and a 
 list of known compatibility issues.</p>
@@ -1124,11 +1044,7 @@
         packages for Linux, or you can download 
         <code>libjpeg-turbo-{version}-jws.zip</code> from libjpeg-turbo 1.4.0 or 
         later (available at 
-<<<<<<< HEAD
-        <span class="remote"><a href="http://sourceforge.net/projects/libjpeg-turbo/files" class="remote">http://sourceforge.net/projects/libjpeg-turbo/files</a></span><a name="idx0030"></a>.)  
-=======
-        <span class="remote"><a href="http://sourceforge.net/projects/libjpeg-turbo/files" class="remote">http://sourceforge.net/projects/libjpeg-turbo/files</a></span><a name="idx0042"></a>.)  
->>>>>>> 72932324
+        <span class="remote"><a href="http://sourceforge.net/projects/libjpeg-turbo/files" class="remote">http://sourceforge.net/projects/libjpeg-turbo/files</a></span><a name="idx0037"></a>.)  
         Note that only the JARs included in the official TurboVNC packages are 
         signed using an official code signing certificate. <br /><br />
     </li>
@@ -1137,11 +1053,7 @@
         directory. You can obtain these from 
         <code>turbovnc-{version}-jws.zip</code>, which is supplied with official 
         releases of TurboVNC 2.1.2 and later (available at 
-<<<<<<< HEAD
-        <span class="remote"><a href="http://sourceforge.net/projects/turbovnc/files" class="remote">http://sourceforge.net/projects/turbovnc/files</a></span><a name="idx0031"></a>.) 
-=======
-        <span class="remote"><a href="http://sourceforge.net/projects/turbovnc/files" class="remote">http://sourceforge.net/projects/turbovnc/files</a></span><a name="idx0043"></a>.) 
->>>>>>> 72932324
+        <span class="remote"><a href="http://sourceforge.net/projects/turbovnc/files" class="remote">http://sourceforge.net/projects/turbovnc/files</a></span><a name="idx0038"></a>.) 
         <br /><br />
     </li>
     <li class="Itemize-1 Itemize asterisk">
@@ -1220,11 +1132,7 @@
         </p></div>
         This is just a minimal example.  Refer to the 
         <span class="remote"><a href="https://docs.oracle.com/javase/8/docs/technotes/guides/javaws/developersguide/syntax.html" class="remote">JNLP 
-<<<<<<< HEAD
-        file syntax</a></span><a name="idx0032"></a> for additional fields that 
-=======
-        file syntax</a></span><a name="idx0044"></a> for additional fields that 
->>>>>>> 72932324
+        file syntax</a></span><a name="idx0039"></a> for additional fields that 
         you might want to add. <br /><br />
     </li>
     <li class="Itemize-1 Itemize asterisk">
@@ -1314,15 +1222,7 @@
 <a href="#VNC_VIA_CMD" class="ref">11.2</a> for more details.</p>
 
 <div class="important"><p class="important">
-<<<<<<< HEAD
-NOTE: Since the TurboVNC Viewer contains an embedded SSH client, the <code>-via</code> and <code>-tunnel</code> command-line options can also be used when the viewer is deployed using <a href="#JWS">Java Web Start</a><a name="idx0033"></a>.  These options would be specified as <code>&lt;argument&gt;</code> elements under the <code>&lt;application-desc&gt;</code> element in the JNLP file.
-=======
-NOTE: Since the Java TurboVNC Viewer contains an embedded SSH client, the <code>-via</code> and <code>-tunnel</code> command-line options can also be used when the viewer is deployed using <a href="#JWS">Java Web Start</a><a name="idx0045"></a>.  These options would be specified as <code>&lt;argument&gt;</code> elements under the <code>&lt;application-desc&gt;</code> element in the JNLP file.
-</p></div>
-
-<div class="important"><p class="important">
-Currently the use of the <code>-via</code> and <code>-tunnel</code> command-line options in the Windows TurboVNC Viewer requires Cygwin or MSYS2, since those are the only known Windows SSH implementations that support detaching the SSH process once the tunnel has been established.  When using <code>-via</code> or <code>-tunnel</code>, it is recommended that you use the console version of the Windows TurboVNC Viewer (cvncviewer.exe) rather than vncviewer.exe.  Otherwise, a new console window will pop up and remain for the duration of the VNC connection.
->>>>>>> 72932324
+NOTE: Since the TurboVNC Viewer contains an embedded SSH client, the <code>-via</code> and <code>-tunnel</code> command-line options can also be used when the viewer is deployed using <a href="#JWS">Java Web Start</a><a name="idx0040"></a>.  These options would be specified as <code>&lt;argument&gt;</code> elements under the <code>&lt;application-desc&gt;</code> element in the JNLP file.
 </p></div>
 
 
@@ -1357,11 +1257,7 @@
 to indirect rendering, which is limited to the OpenGL 1.4 API and which 
 may perform sluggishly (particularly with continuous mouse input.)  In 
 general, if the TurboVNC host has a GPU, then you should use 
-<<<<<<< HEAD
-<a href="#VGL">VirtualGL</a><a name="idx0034"></a> rather than relying 
-=======
-<a href="#VGL">VirtualGL</a><a name="idx0046"></a> rather than relying 
->>>>>>> 72932324
+<a href="#VGL">VirtualGL</a><a name="idx0041"></a> rather than relying 
 on TurboVNC&rsquo;s software OpenGL implementation.</p>
 
 <p>Passing <code>-extension&nbsp;GLX</code> to <code>vncserver</code> 
@@ -1475,11 +1371,7 @@
         </li>
         <li class="Ordered-0">
             whether or not <a href="#InterframeComparison">interframe 
-<<<<<<< HEAD
-            comparison</a><a name="idx0035"></a> should be used
-=======
-            comparison</a><a name="idx0047"></a> should be used
->>>>>>> 72932324
+            comparison</a><a name="idx0042"></a> should be used
         </li></ol> See Section 
         <a href="#AdvancedCompression" class="ref">7.2</a> below for more 
         details.
@@ -1531,11 +1423,7 @@
     <td class="standard">30</td>
     <td class="standard">4x</td>
     <td class="standard">7</td>
-<<<<<<< HEAD
-    <td class="standard">For subrectangles that have a high number of unique colors, this encoding method produces very noticeable image compression artifacts.  However, it performs optimally on low-bandwidth connections.  If image quality is more critical than performance, then use one of the other encoding methods or take advantage of the <a href="#LR">Lossless Refresh feature</a><a name="idx0036"></a>.  In addition to reducing the JPEG quality to a &ldquo;minimum usable&rdquo; level, this encoding method also enables interframe comparison and Compression Level 2 (CL 7 = CL 2 + interframe comparison.)  Compression Level 2 can reduce bandwidth for low-color application workloads that are not good candidates for JPEG compression.</td>
-=======
-    <td class="standard">For subrectangles that have a high number of unique colors, this encoding method produces very noticeable image compression artifacts.  However, it performs optimally on low-bandwidth connections.  If image quality is more critical than performance, then use one of the other encoding methods or take advantage of the <a href="#LR">Lossless Refresh feature</a><a name="idx0048"></a>.  In addition to reducing the JPEG quality to a &ldquo;minimum usable&rdquo; level, this encoding method also enables interframe comparison and Compression Level 2 (CL 7 = CL 2 + interframe comparison.)  Compression Level 2 can reduce bandwidth for low-color application workloads that are not good candidates for JPEG compression.</td>
->>>>>>> 72932324
+    <td class="standard">For subrectangles that have a high number of unique colors, this encoding method produces very noticeable image compression artifacts.  However, it performs optimally on low-bandwidth connections.  If image quality is more critical than performance, then use one of the other encoding methods or take advantage of the <a href="#LR">Lossless Refresh feature</a><a name="idx0043"></a>.  In addition to reducing the JPEG quality to a &ldquo;minimum usable&rdquo; level, this encoding method also enables interframe comparison and Compression Level 2 (CL 7 = CL 2 + interframe comparison.)  Compression Level 2 can reduce bandwidth for low-color application workloads that are not good candidates for JPEG compression.</td>
   </tr>
   <tr class="standard">
     <td class="standard">&ldquo;Lossless Tight&rdquo;</td>
@@ -1867,80 +1755,6 @@
 argument of <code>-nthreads</code> to <code>vncserver</code> to override 
 this.</p>
 
-<<<<<<< HEAD
-
-
-<h2 id="hd007006">7.6&nbsp;Maximizing the Performance of the TurboVNC Viewer</h2>
-
-
-<h3 id="hd007006001">Accelerated JPEG Decoding</h3>
-
-<p>The TurboVNC Viewer can access libjpeg-turbo through JNI to accelerate 
-JPEG decoding, which gives the viewer similar performance to a native 
-viewer in most cases.  The libjpeg-turbo JNI library is bundled with the 
-official TurboVNC packages and will automatically be loaded if the 
-TurboVNC Viewer is launched using the <code>vncviewer</code> script 
-(Linux/Un*x), the <code>vncviewer.bat</code> script or the Start Menu 
-shortcut (Windows), or the TurboVNC Viewer app (Mac).  If the viewer is 
-launched with Java Web Start using the <a href="#JWS">recommended 
-procedure</a><a name="idx0037"></a> or the 
-<a href="#Zero_Install">TurboVNC Server&rsquo;s built-in web 
-server</a><a name="idx0038"></a>, then the appropriate libjpeg-turbo JNI 
-library will be downloaded along with it, assuming that the client 
-machine is running Windows, OS X, or Linux.  For other deployment 
-scenarios, the TurboVNC Viewer will find the libjpeg-turbo JNI library 
-if 
-<span class="remote"><a href="http://www.sourceforge.net/projects/libjpeg-turbo/files" class="remote">one 
-of the official libjpeg-turbo packages</a></span><a name="idx0039"></a> 
-is installed on the client machine.</p>
-
-<p>If you suspect for whatever reason that JPEG decoding is not being 
-accelerated, then the easiest way to check is to open the 
-&ldquo;Connection Info&rdquo; dialog (after the connection to the server 
-has been established) and verify that the &ldquo;JPEG 
-decompression&rdquo; field says &ldquo;Turbo&rdquo;.  If you are 
-launching the TurboVNC Viewer from the command line, then it will also 
-print a warning if it is unable to load libjpeg-turbo.</p>
-
-
-
-<h3 id="hd007006002">Blitting Performance</h3>
-
-<p>The TurboVNC Viewer includes a benchmark that can be used to diagnose 
-performance problems with Java 2D.  In order to run the benchmark, 
-execute the following command in a Command Prompt/terminal window:</p>
-
-<dl class="Description">
-    <dt class="Description-1 Description">Windows</dt>
-    <dd class="Description-1 Description">
-<pre class="verbatim">
-java&nbsp;-Dsun.java2d.trace=count&nbsp;-cp&nbsp;&quot;c:\Program&nbsp;Files\TurboVNC\Java\VncViewer.jar&quot;&nbsp;com.turbovnc.vncviewer.ImageDrawTest
-</pre>
-
-    </dd>
-    <dt class="Description-1 Description">Mac</dt>
-    <dd class="Description-1 Description">
-<pre class="verbatim">
-java&nbsp;-Dsun.java2d.trace=count&nbsp;-cp&nbsp;/Applications/TurboVNC/TurboVNC\&nbsp;Viewer.app/Contents/Resources/Java/VncViewer.jar&nbsp;com.turbovnc.vncviewer.ImageDrawTest
-</pre>
-
-    </dd>
-    <dt class="Description-1 Description">Linux/Un*x</dt>
-    <dd class="Description-1 Description">
-<pre class="verbatim">
-java&nbsp;-Dsun.java2d.trace=count&nbsp;-cp&nbsp;/opt/TurboVNC/java/VncViewer.jar&nbsp;com.turbovnc.vncviewer.ImageDrawTest
-</pre>
-
-    </dd>
-</dl>
-
-<p>Let the benchmark run until it produces stable results, then abort it 
-with CTRL-C.  Looking at the Java 2D trace output will reveal which 
-underlying API is being used to draw the images.  This should generally 
-be OpenGL on Mac platforms and Windows GDI on Windows platforms.</p>
-
-=======
->>>>>>> 72932324
 <p><br /></p>
 
 <hr class="break" />
@@ -2541,11 +2355,7 @@
 <p>In order to realize the full performance benefits of TurboVNC, it is 
 necessary to use the TurboVNC Server and the TurboVNC Viewer in concert.  
 However, TurboVNC is fully compatible with 
-<<<<<<< HEAD
-<span class="remote"><a href="http://www.tigervnc.com" class="remote">TigerVNC</a></span><a name="idx0040"></a>, 
-=======
-<span class="remote"><a href="http://www.tigervnc.com" class="remote">TigerVNC</a></span><a name="idx0049"></a>, 
->>>>>>> 72932324
+<span class="remote"><a href="http://www.tigervnc.com" class="remote">TigerVNC</a></span><a name="idx0044"></a>, 
 TightVNC, RealVNC, and other VNC flavors.  You can use the TurboVNC 
 Viewer to connect to a non-TurboVNC server (or vice versa), although 
 this will generally result in some decrease in performance.</p>
@@ -3224,7 +3034,7 @@
         The TurboVNC Session Manager will pass these command-line arguments to 
         the <code>vncserver</code> script when starting a new TurboVNC session 
         on the TurboVNC host.  This can be used, for instance, to enable 
-        <a href="#ALR">automatic lossless refresh</a><a name="idx0041"></a>.
+        <a href="#ALR">automatic lossless refresh</a><a name="idx0045"></a>.
     </dd>
 </dl>
 
