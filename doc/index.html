<!DOCTYPE HTML PUBLIC "-//W3C//DTD HTML 4.01 Transitional//EN">
<html lang="en">
<head>
<meta http-equiv="content-type" content="text/html; charset=ISO-8859-1">
<meta name="language" content="en">
<<<<<<< HEAD
<meta name="date" content="2018-12-05T13:34:48">
=======
<meta name="date" content="2018-12-11T22:26:02">
>>>>>>> c27f734b
<meta name="generator" content="deplate.rb 0.8.5">
<title>User&rsquo;s Guide for TurboVNC 3.0</title>
<link rel="start" href="index.html" title="Frontpage">
<link rel="chapter" href="index.html#hd001" title="1 Legal Information">
<link rel="chapter" href="index.html#hd002" title="2 Conventions Used in This Document">
<link rel="chapter" href="index.html#hd003" title="3 Overview">
<link rel="chapter" href="index.html#hd004" title="4 System Requirements">
<link rel="chapter" href="index.html#hd005" title="5 Obtaining and Installing TurboVNC">
<link rel="chapter" href="index.html#hd006" title="6 Using TurboVNC">
<link rel="chapter" href="index.html#hd007" title="7 Performance and Image Quality">
<link rel="chapter" href="index.html#hd008" title="8 TurboVNC Security Extensions">
<link rel="chapter" href="index.html#hd009" title="9 Hardware 3D Acceleration (Using VirtualGL with TurboVNC)">
<link rel="chapter" href="index.html#hd0010" title="10 Compatibility Guide">
<link rel="chapter" href="index.html#hd0011" title="11 Advanced Configuration">
<link rel="stylesheet" type="text/css" href="turbovnc.css" title="turbovnc">
</head>
<body >
<a name="#pagetop"></a>
<div class="title">
<p class="title">User&rsquo;s Guide for TurboVNC 3.0</p>
</div>
<div id="hd">
<div id="hdBlock" class="hd">
<ul class="hd">
    <li class="Itemize-1 hd">
        <a href="#hd001" class="hd">1 Legal Information</a>
    </li>
    <li class="Itemize-1 hd">
        <a href="#hd002" class="hd">2 Conventions Used in This Document</a>
        <ul class="hd">
            <li class="Itemize-3 hd">
                <a href="#hd002001" class="hd">2.1 Terminology</a>
            </li>
        </ul>
    </li>
    <li class="Itemize-1 hd">
        <a href="#hd003" class="hd">3 Overview</a>
    </li>
    <li class="Itemize-1 hd">
        <a href="#hd004" class="hd">4 System Requirements</a>
        <ul class="hd">
            <li class="Itemize-3 hd">
                <a href="#hd004001" class="hd">4.1 Linux/x86 and Other x86 Un*x 
                Operating Systems</a>
            </li>
            <li class="Itemize-3 hd">
                <a href="#hd004002" class="hd">4.2 Mac/x86</a>
            </li>
            <li class="Itemize-3 hd">
                <a href="#hd004003" class="hd">4.3 Windows</a>
            </li>
        </ul>
    </li>
    <li class="Itemize-1 hd">
        <a href="#hd005" class="hd">5 Obtaining and Installing TurboVNC</a>
        <ul class="hd">
            <li class="Itemize-3 hd">
                <a href="#hd005001" class="hd">5.1 Installing TurboVNC on Linux</a>
            </li>
            <li class="Itemize-3 hd">
                <a href="#hd005002" class="hd">5.2 Installing the TurboVNC Viewer on 
                macOS</a>
            </li>
            <li class="Itemize-3 hd">
                <a href="#hd005003" class="hd">5.3 Installing the TurboVNC Viewer on 
                Windows</a>
            </li>
            <li class="Itemize-3 hd">
                <a href="#hd005004" class="hd">5.4 Installing TurboVNC from Source</a>
            </li>
            <li class="Itemize-3 hd">
                <a href="#hd005005" class="hd">5.5 Uninstalling TurboVNC</a>
            </li>
        </ul>
    </li>
    <li class="Itemize-1 hd">
        <a href="#hd006" class="hd">6 Using TurboVNC</a>
        <ul class="hd">
            <li class="Itemize-3 hd">
                <a href="#hd006001" class="hd">6.1 The TurboVNC Session Manager</a>
            </li>
            <li class="Itemize-3 hd">
                <a href="#hd006002" class="hd">6.2 Manually Starting a TurboVNC 
                Session</a>
            </li>
            <li class="Itemize-3 hd">
                <a href="#hd006003" class="hd">6.3 Manually Connecting to a VNC 
                Server</a>
                <ul class="hd">
                    <li class="Itemize-5 hd">
                        <a href="#hd006003002" class="hd">6.3.2 Window Manager Compatibility</a>
                    </li>
                </ul>
            </li>
            <li class="Itemize-3 hd">
                <a href="#hd006004" class="hd">6.4 Disconnecting and Killing a TurboVNC 
                Session</a>
            </li>
            <li class="Itemize-3 hd">
                <a href="#hd006005" class="hd">6.5 Using TurboVNC in a Web Browser</a>
            </li>
            <li class="Itemize-3 hd">
                <a href="#hd006006" class="hd">6.6 Using SSH to Manually Secure a 
                TurboVNC Connection</a>
            </li>
            <li class="Itemize-3 hd">
                <a href="#hd006007" class="hd">6.7 Running OpenGL Applications</a>
            </li>
            <li class="Itemize-3 hd">
                <a href="#hd006008" class="hd">6.8 Further Reading</a>
            </li>
        </ul>
    </li>
    <li class="Itemize-1 hd">
        <a href="#hd007" class="hd">7 Performance and Image Quality</a>
        <ul class="hd">
            <li class="Itemize-3 hd">
                <a href="#hd007001" class="hd">7.1 Interframe Comparison</a>
            </li>
            <li class="Itemize-3 hd">
                <a href="#hd007002" class="hd">7.2 Advanced Compression Options</a>
            </li>
            <li class="Itemize-3 hd">
                <a href="#hd007003" class="hd">7.3 Lossless Refresh</a>
            </li>
            <li class="Itemize-3 hd">
                <a href="#hd007004" class="hd">7.4 Automatic Lossless Refresh</a>
            </li>
            <li class="Itemize-3 hd">
                <a href="#hd007005" class="hd">7.5 Multithreading</a>
            </li>
        </ul>
    </li>
    <li class="Itemize-1 hd">
        <a href="#hd008" class="hd">8 TurboVNC Security Extensions</a>
        <ul class="hd">
            <li class="Itemize-3 hd">
                <a href="#hd008001" class="hd">8.1 Terminology</a>
            </li>
            <li class="Itemize-3 hd">
                <a href="#hd008002" class="hd">8.2 TurboVNC Server Authentication 
                Methods</a>
            </li>
            <li class="Itemize-3 hd">
                <a href="#hd008003" class="hd">8.3 TurboVNC Viewer Authentication 
                Schemes</a>
            </li>
            <li class="Itemize-3 hd">
                <a href="#hd008004" class="hd">8.4 Supported Encryption Methods</a>
            </li>
            <li class="Itemize-3 hd">
                <a href="#hd008005" class="hd">8.5 Supported Security Types</a>
            </li>
            <li class="Itemize-3 hd">
                <a href="#hd008006" class="hd">8.6 Enabling Security Types</a>
            </li>
            <li class="Itemize-3 hd">
                <a href="#hd008007" class="hd">8.7 Further Reading</a>
            </li>
        </ul>
    </li>
    <li class="Itemize-1 hd">
        <a href="#hd009" class="hd">9 Hardware 3D Acceleration (Using VirtualGL 
        with TurboVNC)</a>
        <ul class="hd">
            <li class="Itemize-3 hd">
                <a href="#hd009001" class="hd">9.1 Using VirtualGL on a TurboVNC Host</a>
            </li>
            <li class="Itemize-3 hd">
                <a href="#hd009002" class="hd">9.2 Using VirtualGL on a Machine Other 
                Than a TurboVNC Host</a>
            </li>
            <li class="Itemize-3 hd">
                <a href="#hd009003" class="hd">9.3 NV-CONTROL Emulation</a>
            </li>
        </ul>
    </li>
    <li class="Itemize-1 hd">
        <a href="#hd0010" class="hd">10 Compatibility Guide</a>
        <ul class="hd">
            <li class="Itemize-3 hd">
                <a href="#hd0010001" class="hd">10.1 TightVNC or TigerVNC Servers</a>
            </li>
            <li class="Itemize-3 hd">
                <a href="#hd0010002" class="hd">10.2 TightVNC or TigerVNC Viewers</a>
            </li>
            <li class="Itemize-3 hd">
                <a href="#hd0010003" class="hd">10.3 RealVNC</a>
            </li>
        </ul>
    </li>
    <li class="Itemize-1 hd">
        <a href="#hd0011" class="hd">11 Advanced Configuration</a>
        <ul class="hd">
            <li class="Itemize-3 hd">
                <a href="#hd0011001" class="hd">11.1 Server Settings</a>
            </li>
            <li class="Itemize-3 hd">
                <a href="#hd0011002" class="hd">11.2 Viewer Settings</a>
            </li>
        </ul>
    </li>
</ul>
</div></div>
<a name="file000"></a>
<p><br /></p>

<hr class="break" />


<h1 id="hd001"><a name="file001"></a>1&nbsp;Legal Information</h1>

<p><img src="somerights20.png" alt="somerights20" class="inline" id="imgid_0" name="imgid_0"/></p>

<p>This document and all associated illustrations are licensed under the 
<span class="remote"><a href="http://creativecommons.org/licenses/by/2.5/" class="remote">Creative 
Commons Attribution 2.5 License</a></span><a name="idx001"></a>.  Any 
works that contain material derived from this document must cite The 
VirtualGL Project as the source of the material and list the current URL 
for the TurboVNC web site.</p>

<p>The official TurboVNC binaries contain libjpeg-turbo, which is based in 
part on the work of the Independent JPEG Group.</p>

<p>TurboVNC is licensed under the <a href="LICENSE.txt">GNU General Public 
License, v2</a><a name="idx002"></a>.</p>

<p><br /></p>

<hr class="break" />



<h1 id="hd002"><a name="file002"></a>2&nbsp;Conventions Used in This Document</h1>

<p>This document assumes that TurboVNC will be installed in the default 
directory (<strong class="filename">/opt/TurboVNC</strong> on Linux/Un*x 
and Mac systems and <strong class="filename">c:\Program 
Files\TurboVNC</strong> on Windows systems.)  If your installation of 
TurboVNC resides in a different directory, then adjust the instructions 
accordingly.</p>


<h2 id="hd002001">2.1&nbsp;Terminology</h2>

<dl class="Description">
    <dt class="Description-1 Description">VNC server (sometimes just &ldquo;server&rdquo;)</dt>
    <dd class="Description-1 Description">
        A computer program, implementing the Remote Framebuffer (RFB) protocol 
        and usually designed to run as a background process, that provides an 
        interactive remote desktop environment through which authenticated users 
        can run graphical programs remotely from other computers on the network.  
        VNC servers can be implemented as single-user screen scrapers, which 
        transmit the contents of the host&rsquo;s physical display (most common 
        with Windows and Mac VNC servers), or as virtual display servers, which 
        provide isolated remote desktop environments for an arbitrary number of 
        simultaneous users on the same host (most common with Un*x VNC servers.)
    </dd>
    <dt class="Description-1 Description">VNC host (sometimes just &ldquo;host&rdquo;)</dt>
    <dd class="Description-1 Description">
        The machine on which a VNC server is running
    </dd>
    <dt class="Description-1 Description">VNC viewer (sometimes just &ldquo;viewer&rdquo;)</dt>
    <dd class="Description-1 Description">
        A computer program, implementing the Remote Framebuffer (RFB) protocol, 
        that connects to a VNC server running on another computer, thus allowing 
        users to run graphical programs remotely.
    </dd>
    <dt class="Description-1 Description">client machine (sometimes just &ldquo;client&rdquo;)</dt>
    <dd class="Description-1 Description">
        The machine on which a VNC viewer is running
    </dd>
    <dt class="Description-1 Description">VNC session (sometimes just &ldquo;session&rdquo;)</dt>
    <dd class="Description-1 Description">
        A specific instance of a Un*x VNC server (Xvnc.)  Each instance of an 
        Xvnc server, including the TurboVNC Server, acts as an independent 
        virtual X server, listening on a unique X11 display number for 
        connections from X11 clients and listening on a unique RFB port number 
        for connections from VNC viewers.  Multiple simultaneous VNC sessions 
        can exist on a given host, under any number of different user accounts.
    </dd>
</dl>

<p><br /></p>

<hr class="break" />



<h1 id="hd003"><a name="file003"></a>3&nbsp;Overview</h1>

<p><a name="Overview"></a></p>

<p>TurboVNC is a derivative of VNC (Virtual Network Computing) that is 
tuned to provide peak performance for 3D and video workloads.  TurboVNC 
was originally a fork of 
<span class="remote"><a href="http://www.tightvnc.com" class="remote">TightVNC</a></span><a name="idx003"></a> 
1.3.x, and on the surface, the TurboVNC Server still behaves similarly 
to its parent.  However, the current version of TurboVNC contains a much 
more modern X server code base (based on X.org) and a variety of other 
features and fixes, including a high-performance cross-platform VNC 
viewer.  TurboVNC compresses 3D and video workloads significantly better 
than the &ldquo;tightest&rdquo; compression mode in TightVNC 1.3.x while 
using only typically 15-20% of the CPU time of the latter. Using 
non-default settings, TurboVNC can also match the best compression 
ratios produced by TightVNC 1.3.x for 2D workloads (see Section 
<a href="#AdvancedCompression" class="ref">7.2</a>.)</p>

<p>All VNC implementations, including TurboVNC, use the RFB (remote 
framebuffer) protocol to send &ldquo;framebuffer updates&rdquo; from the 
VNC server to any connected viewers.  Each framebuffer update can 
contain multiple &ldquo;rectangles&rdquo; (regions that have changed 
since the last update.)  As with TightVNC, TurboVNC analyzes each 
rectangle, splits it into multiple &ldquo;subrectangles&rdquo;, and 
attempts to encode each subrectangle using the &ldquo;subencoding 
type&rdquo; that will provide the most efficient compression, given the 
number of unique colors in the subrectangle. The process by which 
TurboVNC does this is referred to as an &ldquo;encoding method.&rdquo; A 
rectangle is first analyzed to determine if any significant portion of 
it is solid, and if so, that portion is encoded as a bounding box and a 
fill color (&ldquo;Solid subencoding.&rdquo;)  Of the remaining 
subrectangles, those with only two colors are encoded as a 
1-bit-per-pixel bitmap with a 2-color palette (&ldquo;Mono 
subencoding&rdquo;), those with low numbers of unique colors are encoded 
as a color palette and an 8-bit-per-pixel bitmap (&ldquo;Indexed color 
subencoding&rdquo;), and subrectangles with high numbers of unique 
colors are encoded using either JPEG or arrays of RGB pixels (&ldquo;Raw 
subencoding&rdquo;), depending on the encoding method. zlib can 
optionally be used to compress the indexed color, mono and raw 
subrectangles.</p>

<p>Part of TurboVNC&rsquo;s speedup comes from the use of libjpeg-turbo, 
the same high-speed SIMD-optimized JPEG codec used by VirtualGL.  
However, TurboVNC also eliminates the CPU-hungry smoothness detection 
routines that TightVNC uses to determine whether a subrectangle is a 
good candidate for JPEG compression, and TurboVNC&rsquo;s encoding 
methods tend to favor the use of JPEG more, since it is now generally 
the fastest subencoding type.  Furthermore, TurboVNC eliminates buffer 
copies, it maximizes network efficiency by splitting framebuffer updates 
into relatively large subrectangles, and it uses only the zlib 
compression levels that can be shown to have a measurable performance 
benefit.</p>

<p>TurboVNC is the product of extensive research, in which many different 
permutations of the TightVNC encoder were benchmarked at the low level 
against a variety of RFB session captures that simulate real-world 
application workloads, both 2D and 3D.  For more information on the 
research leading to TurboVNC&rsquo;s encoder design, see 
<span class="remote"><a href="http://www.TurboVNC.org/pmwiki/uploads/About/tighttoturbo.pdf" class="remote">this 
report</a></span><a name="idx004"></a>.</p>

<p>In addition to high performance, other notable features of TurboVNC 
include:</p>

<ul class="Itemize">
    <li class="Itemize-1 Itemize asterisk">
        Fine-grained control over the JPEG image quality and the level of 
        chrominance subsampling
    </li>
    <li class="Itemize-1 Itemize asterisk">
        Double buffering on the client side to reduce tearing artifacts in 3D 
        and video applications
    </li>
    <li class="Itemize-1 Itemize asterisk">
        Flexible and configurable full-screen/multi-screen support
    </li>
    <li class="Itemize-1 Itemize asterisk">
        Full support for IPv6
    </li>
    <li class="Itemize-1 Itemize asterisk">
        Advanced flow control and continuous updates.  This allows viewers to 
        receive framebuffer updates without specifically requesting them, which 
        can improve performance dramatically on high-latency connections.
    </li>
    <li class="Itemize-1 Itemize asterisk">
        Authentication with one-time passwords or Unix login credentials.  
        Access control lists can be used to share TurboVNC sessions with only 
        certain users.
    </li>
    <li class="Itemize-1 Itemize asterisk">
        Built-in SSH client (part of the TurboVNC Viewer) that supports OpenSSH 
        config files and password-less public key authentication (using 
        ssh-agent or Pageant)
    </li>
    <li class="Itemize-1 Itemize asterisk">
        The TurboVNC Session Manager (part of the TurboVNC Viewer) allows users 
        to interactively choose a TurboVNC session to which to connect, as well 
        as to remotely start and kill TurboVNC sessions.
    </li>
    <li class="Itemize-1 Itemize asterisk">
        TLS encryption support (VeNCrypt-compatible)
    </li>
    <li class="Itemize-1 Itemize asterisk">
        TurboVNC allows security/authentication policies to be set globally for 
        a particular host.
    </li>
    <li class="Itemize-1 Itemize asterisk">
        Multithreaded Tight encoding
    </li>
    <li class="Itemize-1 Itemize asterisk">
        &ldquo;Lossless refresh&rdquo; allows a viewer to request a lossless 
        copy of the current screen image.  This is useful in situations in which 
        image quality is critical but the network is too slow to support sending 
        a high-quality image for every frame.  Lossless refreshes can be 
        performed manually when a certain hotkey is pressed, or the TurboVNC 
        Server can be configured to send a lossless refresh automatically if the 
        user stops interacting with the application for a certain period of time.
    </li>
    <li class="Itemize-1 Itemize asterisk">
        High-performance feature-rich VNC viewer, which can optionally be 
        launched via Java Web Start
    </li>
    <li class="Itemize-1 Itemize asterisk">
        The TurboVNC Server integrates with 
        <span class="remote"><a href="https://novnc.com" class="remote">noVNC</a></span><a name="idx005"></a> 
        to provide a zero-install viewer for TurboVNC sessions that works in any 
        web browser (with reduced performance and features relative to the 
        TurboVNC Viewer)
    </li>
    <li class="Itemize-1 Itemize asterisk">
        The TurboVNC Server and TurboVNC Viewer can be used with an instance of 
        the UltraVNC Repeater in Mode I or II.
    </li>
    <li class="Itemize-1 Itemize asterisk">
        Remote extended input device support
    </li>
</ul>

<p>TurboVNC, when used with VirtualGL, provides a highly performant and 
robust solution for remotely displaying 3D applications over all types 
of networks.</p>

<p>On &ldquo;modern&rdquo; hardware, TurboVNC is capable of streaming 50+ 
Megapixels/second over a 100 Megabit/second local area network with 
perceptually lossless image quality.  TurboVNC can stream between 10 and 
12 Megapixels/second over a 5 Megabit/second broadband connection at 
reduced (but usable) image quality.</p>

<p>TurboVNC is compatible with other VNC distributions.  See Chapter 
<a href="#Compatibility" class="ref">10</a> for more information.  The 
official TurboVNC binaries can be installed onto the same system as 
other VNC distributions without interference.</p>

<p><br /></p>

<hr class="break" />



<h1 id="hd004"><a name="file004"></a>4&nbsp;System Requirements</h1>


<h2 id="hd004001">4.1&nbsp;Linux/x86 and Other x86 Un*x Operating Systems</h2>

<div class="table">
<table class="standard">
  <thead class="standard">
  <tr class="head ">
    <th class="head standard"></th>
    <th class="head standard">Host (x86)</th>
    <th class="head standard">Host (x86-64)</th>
    <th class="head standard">Client (x86 or non-Linux)</th>
    <th class="head standard">Client (Linux/x86-64)</th>
  </tr>
  </thead>
  <tr class="standard">
    <td class="high standard">Recommended CPU</td>
    <td class="standard"><ul class="Itemize"><li class="Itemize-0">
    For optimal performance, the CPU should support SSE2 extensions.
</li>
<li class="Itemize-0">
    Dual processors or dual cores recommended
</li></ul></td>
    <td class="standard">Dual processors or dual cores recommended</td>
    <td class="standard">For optimal performance, the CPU should support SSE2 extensions.</td>
    <td class="standard"></td>
  </tr>
  <tr class="standard">
    <td class="high standard">O/S</td>
    <td class="standard" colspan="4">TurboVNC should work with a variety of Linux distributions, <span class="remote"><a href="http://www.freebsd.org" class="remote">FreeBSD</a></span><a name="idx006"></a>, and <span class="remote"><a href="http://www.oracle.com/us/products/servers-storage/solaris" class="remote">Solaris</a></span><a name="idx007"></a>, but currently-supported versions of <span class="remote"><a href="http://www.redhat.com/products/enterprise-linux/" class="remote">Red Hat Enterprise Linux</a></span><a name="idx008"></a> (and its work-alikes, including <span class="remote"><a href="http://www.centos.org" class="remote">CentOS</a></span><a name="idx009"></a>, <span class="remote"><a href="http://www.oracle.com/us/technologies/linux" class="remote">Oracle Linux</a></span><a name="idx0010"></a>, and <span class="remote"><a href="https://www.scientificlinux.org" class="remote">Scientific Linux</a></span><a name="idx0011"></a>), <span class="remote"><a href="http://www.ubuntu.com" class="remote">Ubuntu</a></span><a name="idx0012"></a> LTS, and <span class="remote"><a href="http://www.suse.com" class="remote">SuSE</a></span><a name="idx0013"></a> Linux Enterprise tend to receive the most attention from the TurboVNC community.</td>
  </tr>
  <tr class="standard">
    <td class="high standard">Other</td>
    <td class="standard" colspan="2">SSH server (if using the <a href="#TurboVNC_Session_Manager">TurboVNC Session Manager</a><a name="idx0014"></a>)</td>
    <td class="standard"><ul class="Itemize"><li class="Itemize-0">
    For optimal performance, the X server should be configured to export 
    True Color (24-bit or 32-bit) visuals.
</li>
<li class="Itemize-0">
    <span class="remote"><a href="http://www.java.com" class="remote">Oracle 
    Java</a></span><a name="idx0015"></a> or OpenJDK
</li></ul></td>
    <td class="standard">For optimal performance, the X server should be configured to export True Color (24-bit or 32-bit) visuals.</td>
  </tr>
</table>
</div>




<h2 id="hd004002">4.2&nbsp;Mac/x86</h2>

<div class="table">
<table class="standard">
  <thead class="standard">
  <tr class="head ">
    <th class="head standard"></th>
    <th class="head standard">Client</th>
  </tr>
  </thead>
  <tr class="standard">
    <td class="high standard">Recommended CPU</td>
    <td class="standard">Any 64-bit Intel-based Mac</td>
  </tr>
  <tr class="standard">
    <td class="high standard">O/S</td>
    <td class="standard">OS X 10.9 &ldquo;Mavericks&rdquo; or later</td>
  </tr>
</table>
</div>




<h2 id="hd004003">4.3&nbsp;Windows</h2>

<div class="table">
<table class="standard">
  <thead class="standard">
  <tr class="head ">
    <th class="head standard"></th>
    <th class="head standard">Client (x86)</th>
    <th class="head standard">Client (x64)</th>
  </tr>
  </thead>
  <tr class="standard">
    <td class="high standard">Recommended CPU</td>
    <td class="standard">For optimal performance, the CPU should support SSE2 extensions.</td>
    <td class="standard"></td>
  </tr>
  <tr class="standard">
    <td class="high standard">O/S</td>
    <td class="standard">Windows Vista or later</td>
    <td class="standard">Windows 7 or later</td>
  </tr>
  <tr class="standard">
    <td class="high standard">Other</td>
    <td class="standard"><ul class="Itemize"><li class="Itemize-0">
    For optimal performance, the client display should have a 24-bit or 
    32-bit (True Color) color depth.
</li>
<li class="Itemize-0">
<<<<<<< HEAD
=======
    SSH client 
    (<span class="remote"><a href="https://www.msys2.org" class="remote">MSYS2</a></span><a name="idx0019"></a> 
    or 
    <span class="remote"><a href="http://cygwin.com" class="remote">Cygwin</a></span><a name="idx0020"></a> 
    implementation preferred, since those implementations work with the 
    <a href="#via"><code>-via</code> and <code>-tunnel</code> 
    options</a><a name="idx0021"></a> in the native Windows TurboVNC Viewer, 
    but other SSH implementations will work without the <code>-via</code> 
    and <code>-tunnel</code> options.  
    <strong class="filename">ssh.exe</strong> should be in the 
    <code>PATH</code>.)
</li>
<li class="Itemize-0">
>>>>>>> c27f734b
    <span class="remote"><a href="http://www.java.com" class="remote">Oracle 
    Java</a></span><a name="idx0016"></a> 8
</li></ul></td>
    <td class="standard">For optimal performance, the client display should have a 24-bit or 32-bit (True Color) color depth.</td>
  </tr>
</table>
</div>


<p><br /></p>

<hr class="break" />



<h1 id="hd005"><a name="file005"></a>5&nbsp;Obtaining and Installing TurboVNC</h1>


<h2 id="hd005001">5.1&nbsp;Installing TurboVNC on Linux</h2>


<h3 id="hd005001001">Installing TurboVNC</h3>

<ol class="Ordered numeric">
    <li class="Ordered-1 Ordered" value="1">
        Download the appropriate TurboVNC binary package for your system from 
        the 
        <span class="remote"><a href="http://sourceforge.net/projects/turbovnc/files/" class="remote">Files 
        area</a></span><a name="idx0017"></a> of the 
        <span class="remote"><a href="http://sourceforge.net/projects/turbovnc" class="remote">TurboVNC 
        SourceForge project page</a></span><a name="idx0018"></a>. Packages are 
        provided for RPM-based and Debian-based Linux distributions that contain 
        GLIBC 2.12 or later (including 
        <span class="remote"><a href="http://fedoraproject.org" class="remote">Fedora</a></span><a name="idx0019"></a> 
        13 or later, 
        <span class="remote"><a href="http://www.redhat.com/products/enterprise-linux" class="remote">Red 
        Hat Enterprise 
        Linux</a></span><a name="idx0020"></a>/<span class="remote"><a href="http://www.centos.org/" class="remote">CentOS</a></span><a name="idx0021"></a> 
        6 or later, 
        <span class="remote"><a href="http://www.suse.com" class="remote">SuSE</a></span><a name="idx0022"></a> 
        Linux 
        Enterprise/<span class="remote"><a href="http://www.opensuse.org" class="remote">openSUSE</a></span><a name="idx0023"></a> 
        12 or later, and 
        <span class="remote"><a href="http://www.ubuntu.com" class="remote">Ubuntu</a></span><a name="idx0024"></a> 
        12.04 or later.) <br />
    </li>
    <li class="Ordered-1 Ordered" value="2">
        cd to the directory where you downloaded the binary package, and issue 
        one of the following commands as root:
        <dl class="Description">
            <dt class="Description-3 Description">RPM-based systems using YUM</dt>
            <dd class="Description-3 Description">
<pre class="verbatim">
yum&nbsp;install&nbsp;turbovnc*.rpm
</pre>

            </dd>
            <dt class="Description-3 Description">RPM-based systems using DNF</dt>
            <dd class="Description-3 Description">
<pre class="verbatim">
dnf&nbsp;install&nbsp;turbovnc*.rpm
</pre>

            </dd>
            <dt class="Description-3 Description">RPM-based systems using YaST2</dt>
            <dd class="Description-3 Description">
<pre class="verbatim">
yast2&nbsp;--install&nbsp;turbovnc*.rpm
</pre>

            </dd>
            <dt class="Description-3 Description">Other RPM-based systems (dependencies will not be installed automatically)</dt>
            <dd class="Description-3 Description">
<pre class="verbatim">
rpm&nbsp;-U&nbsp;turbovnc*.rpm
</pre>

            </dd>
            <dt class="Description-3 Description">Debian-based systems (dependencies will not be installed automatically)</dt>
            <dd class="Description-3 Description">
<pre class="verbatim">
dpkg&nbsp;-i&nbsp;turbovnc*.deb
</pre>

            </dd>
        </dl>
    </li>
</ol>



<h3 id="hd005001002">Installing TurboVNC for a Single User</h3>

<p>Download the appropriate binary package, as above, then execute the 
following commands:</p>

<dl class="Description">
    <dt class="Description-1 Description">RPM-based systems</dt>
    <dd class="Description-1 Description">
        <pre class="verbatim">mkdir ~/turbovnc<br />cd ~/turbovnc<br />rpm2cpio <em>{full path of turbovnc*.rpm}</em> | cpio -idv</pre>
    </dd>
    <dt class="Description-1 Description">Debian-based systems</dt>
    <dd class="Description-1 Description">
        <pre class="verbatim">dpkg-deb &ndash;extract <em>{full path of turbovnc*.deb}</em> ~/turbovnc</pre>
    </dd>
</dl>

<p>Add <strong class="filename">~/turbovnc</strong> to any paths specified 
in this document.</p>

<div class="important"><p class="important">
If using the TurboVNC Session Manager, set the <code>turbovnc.serverdir</code> Java system property in the TurboVNC Viewer to <code>~/turbovnc/opt/TurboVNC</code>, or set the <code>TVNC_SERVERDIR</code> environment variable on the client machine to <code>\~/turbovnc/opt/TurboVNC</code> (note backslash.)  Refer to Section <a href="#TVNC_SERVERDIR" class="ref">11.2</a>.
</p></div>

<div class="important"><p class="important">
The TurboVNC security configuration file will not work when TurboVNC is installed in this manner.
</p></div>



<h2 id="hd005002">5.2&nbsp;Installing the TurboVNC Viewer on macOS</h2>

<ol class="Ordered numeric">
    <li class="Ordered-1 Ordered">
        Download the TurboVNC Mac disk image 
        (<strong class="filename">TurboVNC-2.2.80.dmg</strong>) from the 
        <span class="remote"><a href="http://sourceforge.net/projects/turbovnc/files/" class="remote">Files 
        area</a></span><a name="idx0025"></a> of the 
        <span class="remote"><a href="http://sourceforge.net/projects/turbovnc" class="remote">TurboVNC 
        SourceForge project page</a></span><a name="idx0026"></a>.
    </li>
    <li class="Ordered-1 Ordered">
        Open the disk image, then open 
        <strong class="filename">TurboVNC.pkg</strong> inside the disk image. 
        Follow the instructions to install the Mac TurboVNC Viewer.
    </li>
</ol>



<h2 id="hd005003">5.3&nbsp;Installing the TurboVNC Viewer on Windows</h2>

<ol class="Ordered numeric">
    <li class="Ordered-1 Ordered">
        Download the TurboVNC Windows installer package 
        (<strong class="filename">TurboVNC-2.2.80-x64.exe</strong> for 64-bit 
        systems or <strong class="filename">TurboVNC-2.2.80-x86.exe</strong> for 
        legacy 32-bit-only systems) from the 
        <span class="remote"><a href="http://sourceforge.net/projects/turbovnc/files/" class="remote">Files 
        area</a></span><a name="idx0027"></a> of the 
        <span class="remote"><a href="http://sourceforge.net/projects/turbovnc" class="remote">TurboVNC 
        SourceForge project page</a></span><a name="idx0028"></a>.
    </li>
    <li class="Ordered-1 Ordered">
        Run the TurboVNC installer.  The installation of TurboVNC should be 
        self-explanatory.  The only configuration option is the directory into 
        which you want the files to be installed.
    </li>
</ol>



<h2 id="hd005004">5.4&nbsp;Installing TurboVNC from Source</h2>

<p>If you are using a Linux/Un*x platform for which there is not a 
pre-built TurboVNC binary package available, then download the TurboVNC 
source tarball 
(<strong class="filename">turbovnc-2.2.80.tar.gz</strong>) from the 
<span class="remote"><a href="http://sourceforge.net/projects/turbovnc/files/" class="remote">Files 
area</a></span><a name="idx0029"></a> of the 
<span class="remote"><a href="http://sourceforge.net/projects/turbovnc" class="remote">TurboVNC 
SourceForge project page</a></span><a name="idx0030"></a>, uncompress 
it, <code>cd turbovnc-2.2.80</code>, and read 
<strong class="filename">BUILDING.md</strong> for further instructions 
on how to build TurboVNC from source.</p>



<h2 id="hd005005">5.5&nbsp;Uninstalling TurboVNC</h2>


<h3 id="hd005005001">Linux</h3>

<p>As root, issue one of the following commands:</p>

<dl class="Description">
    <dt class="Description-1 Description">RPM-based systems</dt>
    <dd class="Description-1 Description">
<pre class="verbatim">
rpm&nbsp;-e&nbsp;turbovnc
</pre>

    </dd>
    <dt class="Description-1 Description">Debian-based systems</dt>
    <dd class="Description-1 Description">
<pre class="verbatim">
dpkg&nbsp;-r&nbsp;turbovnc
</pre>

    </dd>
</dl>



<h3 id="hd005005002">macOS</h3>

<p>Open the <strong class="filename">Uninstall TurboVNC</strong> 
application, located in the <strong class="filename">TurboVNC</strong> 
Applications folder.  You can also open a terminal and execute:</p>

<pre class="verbatim">
sudo&nbsp;/opt/TurboVNC/bin/uninstall
</pre>



<h3 id="hd005005003">Windows</h3>

<p>Use the <strong class="filename">Programs and Features</strong> applet 
in the Control Panel (or the <strong class="filename">Apps &amp; 
Features</strong> applet if you are running Windows 10), or select 
<strong class="filename">Uninstall TurboVNC</strong> in the 
<strong class="filename">TurboVNC</strong> Start Menu group.</p>

<p><br /></p>

<hr class="break" />



<h1 id="hd006"><a name="file006"></a>6&nbsp;Using TurboVNC</h1>

<p><a name="TurboVNC_Usage"></a></p>


<h2 id="hd006001">6.1&nbsp;The TurboVNC Session Manager</h2>

<p><a name="TurboVNC_Session_Manager"></a></p>

<p>The TurboVNC Viewer, like any VNC viewer, can be used to connect to any 
VNC server.  However, the TurboVNC Viewer also includes the TurboVNC 
Session Manager, which can be used with the TurboVNC Server to remotely 
start or kill a TurboVNC session, list all TurboVNC sessions running 
under a particular user account on a particular host, and choose a 
TurboVNC session to which to connect.  The TurboVNC Session Manager uses 
the TurboVNC Viewer&rsquo;s built-in SSH client, which supports OpenSSH 
config files and password-less public key authentication (using 
ssh-agent or Pageant.)</p>


<h3 id="hd006001001">Procedure</h3>

<ul class="Itemize">
    <li class="Itemize-1 Itemize asterisk">
        On the client machine, start the TurboVNC Viewer.
        <dl class="Description">
            <dt class="Description-3 Description">Linux/Un*x clients</dt>
            <dd class="Description-3 Description">
                 Open a new terminal/xterm and type
<pre class="verbatim">
/opt/TurboVNC/bin/vncviewer
</pre>

            </dd>
            <dt class="Description-3 Description">Mac clients</dt>
            <dd class="Description-3 Description">
                 Open the <strong class="filename">TurboVNC Viewer</strong> application, 
                 located in the <strong class="filename">TurboVNC</strong> Applications 
                 folder, or open a new terminal and type
<pre class="verbatim">
/opt/TurboVNC/bin/vncviewer
</pre>

            </dd>
            <dt class="Description-3 Description">Windows clients</dt>
            <dd class="Description-3 Description">
                 Select <strong class="filename">TurboVNC Viewer</strong> in the 
                 <strong class="filename">TurboVNC</strong> Start Menu group, or open a 
                 new command prompt and type
<pre class="verbatim">
c:\Program&nbsp;Files\TurboVNC\vncviewer.bat
</pre>

            </dd>
        </dl>
    </li>
    <li class="Itemize-1 Itemize asterisk">
        A small dialog box will appear. <br /><br /> 
        <img src="newconn-sessmgr.png" alt="newconn-sessmgr" class="inline" id="imgid_1" name="imgid_1"/> 
        <br /><br /> Enter the hostname or IP address of the TurboVNC host in 
        the &ldquo;VNC server&rdquo; field, then click &ldquo;Connect&rdquo;. 
        <br /><br />
    </li>
    <li class="Itemize-1 Itemize asterisk">
        The TurboVNC Session Manager will connect to the host using SSH, and it 
        will prompt for an SSH private key passphrase or an SSH password, if 
        necessary.  (The TurboVNC Viewer&rsquo;s built-in SSH client will first 
        try to fetch the private key passphrase from ssh-agent or Pageant, if 
        either is running.)
        <div class="important"><p class="important">
        You can specify the SSH user name, if it differs from your local user name, by prefixing the hostname/IP address with <em><code>{my_user}@</code></em>, where <em><code>{my_user}</code></em> is the SSH user name.
        </p></div>
    </li>
    <li class="Itemize-1 Itemize asterisk">
        If no TurboVNC sessions are currently running under your user account on 
        the TurboVNC host, then the session manager will: <br /><br />
        <ul class="Itemize">
            <li class="Itemize-3 Itemize asterisk">
                start a new session
            </li>
            <li class="Itemize-3 Itemize asterisk">
                generate a new one-time password (OTP) for the session
            </li>
            <li class="Itemize-3 Itemize asterisk">
                automatically configure the TurboVNC Viewer so that it tunnels the VNC 
                connection through SSH (reusing the SSH channel that the session manager 
                already opened) and authenticates with the newly-generated OTP
            </li>
            <li class="Itemize-3 Itemize asterisk">
                connect to the session
            </li>
        </ul>
        <br class="itempara" />Once connected, a TurboVNC desktop window should appear on your client 
        machine.  This window contains a virtual desktop with which you can 
        interact to launch X-Windows applications on the TurboVNC host. 
        <br /><br />
    </li>
    <li class="Itemize-1 Itemize asterisk">
        If one or more TurboVNC sessions are currently running under your user 
        account on the TurboVNC host, then the session manager will enumerate 
        the sessions and display a dialog similar to the following, allowing you 
        to manage the sessions remotely, to start a new session, or to choose a 
        session to which to connect: <br /><br /> 
        <img src="sessmgr.png" alt="sessmgr" class="inline" id="imgid_2" name="imgid_2"/> 
        <br /><br /> Upon choosing a session to which to connect, the session 
        manager will (as described above) automatically generate a new OTP for 
        the session and configure the TurboVNC Viewer so that it tunnels the VNC 
        connection through SSH and authenticates with the newly-generated OTP. 
        <br /><br /> One-time passwords can be used with any VNC viewer, so 
        generating a new OTP for a TurboVNC session (using the &ldquo;New 
        OTP&rdquo; button) is a convenient way of allowing colleagues to 
        temporarily access the session.  Generating a new OTP for a TurboVNC 
        session is also useful when using 
        <a href="#noVNC">noVNC</a><a name="idx0031"></a>.  If 
        &ldquo;View-only&rdquo; is checked, then users who authenticate with the 
        new OTP will not be able to remotely control the session.
        <div class="important"><p class="important">
        The TurboVNC Session Manager automatically uses SSH tunneling and OTP authentication by default, but you can pass <code>-nosessmgrauto</code> on the TurboVNC Viewer command line to disable this behavior, thus allowing any authentication/encryption method to be used.  Additional command-line parameters can be used to specify the port on which the SSH server is listening and the location of the SSH private key file.  The OpenSSH config file (<strong class="filename">~/.ssh/config</strong> by default) can also be used to specify those parameters persistently for a given host.
        </p></div>
        <div class="important"><p class="important">
        The <code>TVNC_SERVERDIR</code> and <code>TVNC_SERVERARGS</code> environment variables, and their equivalent Java system properties (<code>turbovnc.serverdir</code> and <code>turbovnc.serverargs</code>) can be used to specify a non-default installation path for the TurboVNC Server or additional arguments to pass to the TurboVNC Server when starting new sessions (refer to Section <a href="#TVNC_SERVERARGS" class="ref">11.2</a>.)  These arguments can also be specified on the server using the system-wide or per-user turbovncserver.conf file.
        </p></div>
    </li>
</ul>



<h2 id="hd006002">6.2&nbsp;Manually Starting a TurboVNC Session</h2>


<h3 id="hd006002001">Procedure</h3>

<ol class="Ordered numeric">
    <li class="Ordered-1 Ordered">
        Open a new Command Prompt/terminal window on your client machine.
    </li>
    <li class="Ordered-1 Ordered">
        In the new Command Prompt/terminal window, open a Secure Shell (SSH) 
        session into the TurboVNC host:
        <pre class="verbatim">ssh <em>{user}</em>@<em>{host}</em></pre>
        Replace <em><code>{user}</code></em> with your username on the TurboVNC 
        host and <em><code>{host}</code></em> with the hostname or IP address of 
        the host.
    </li>
    <li class="Ordered-1 Ordered">
        In the SSH session, start a TurboVNC session:
<pre class="verbatim">
/opt/TurboVNC/bin/vncserver
</pre>

    </li>
    <li class="Ordered-1 Ordered">
        Make a note of the X display number that the TurboVNC session is 
        occupying, for instance: <br /><br /> 
        <code>Desktop&nbsp;'TurboVNC:&nbsp;my_host:1&nbsp;(my_user)'&nbsp;started&nbsp;on&nbsp;display&nbsp;my_host:1</code> 
        <br /><br /> If this is the first time that a TurboVNC session has ever 
        been run under this user account, and if VNC password authentication is 
        enabled for the session, then TurboVNC will prompt for a VNC password.
    </li>
    <li class="Ordered-1 Ordered">
        The SSH session can now be exited, if desired.
    </li>
</ol>



<h2 id="hd006003">6.3&nbsp;Manually Connecting to a VNC Server</h2>


<h3 id="hd006003001">Procedure</h3>

<ol class="Ordered numeric">
    <li class="Ordered-1 Ordered">
        On the client machine, start the TurboVNC Viewer.
        <dl class="Description">
            <dt class="Description-3 Description">Linux/Un*x clients</dt>
            <dd class="Description-3 Description">
                 Open a new terminal/xterm and type
<pre class="verbatim">
/opt/TurboVNC/bin/vncviewer
</pre>

            </dd>
            <dt class="Description-3 Description">Mac clients</dt>
            <dd class="Description-3 Description">
                 Open the <strong class="filename">TurboVNC Viewer</strong> application, 
                 located in the <strong class="filename">TurboVNC</strong> Applications 
                 folder, or open a new terminal and type
<pre class="verbatim">
/opt/TurboVNC/bin/vncviewer
</pre>

            </dd>
            <dt class="Description-3 Description">Windows clients</dt>
            <dd class="Description-3 Description">
                 Select <strong class="filename">TurboVNC Viewer</strong> in the 
                 <strong class="filename">TurboVNC</strong> Start Menu group, or open a 
                 new command prompt and type
<pre class="verbatim">
c:\Program&nbsp;Files\TurboVNC\vncviewer.bat
</pre>

            </dd>
        </dl>
    </li>
    <li class="Ordered-1 Ordered">
        A small dialog box will appear. <br /><br /> 
        <img src="newconn.png" alt="newconn" class="inline" id="imgid_3" name="imgid_3"/> 
        <br /><br /> Enter the X display name (hostname, or IP address, and 
        display number) of the VNC server or TurboVNC session in the &ldquo;VNC 
        server&rdquo; field, then click &ldquo;Connect&rdquo;.
    </li>
    <li class="Ordered-1 Ordered">
        Another dialog box appears, prompting for the password (if Standard VNC 
        authentication is being used) or for the username and password (if Unix 
        Login authentication is being used.) <br /><br />
        <div class="table">
        <table class="standard">
          <tr class="standard">
            <td class="standard">Standard VNC Authentication Dialog</td>
            <td class="standard"><img src="vncauth.png" alt="vncauth" class="inline" id="imgid_4" name="imgid_4"/></td>
          </tr>
          <tr class="standard">
            <td class="standard">Unix Login Authentication Dialog</td>
            <td class="standard"><img src="unixauth.png" alt="unixauth" class="inline" id="imgid_5" name="imgid_5"/></td>
          </tr>
        </table>
        </div>
        
        <br /> Enter the VNC server password or the Unix username/password and 
        press Enter. <br /><br /> A VNC desktop window should appear on your 
        client machine.  This window contains a virtual desktop with which you 
        can interact to launch graphical applications on the VNC host.
        <div class="important"><p class="important">
        If you are connecting to a non-VeNCrypt-compatible VNC server, then the authentication dialog will warn you that the connection is not encrypted: <br /><br /> <img src="vncauth-insecure.png" alt="vncauth-insecure" class="inline" id="imgid_6" name="imgid_6"/> <br /><br /> You should never use Unix Login authentication with an unencrypted connection.  Instead, tunnel the connection through SSH (see Section <a href="#Secure_TurboVNC_Usage" class="ref">6.6</a> below for more details.)
        </p></div>
    </li>
</ol>



<h3 id="hd006003002">6.3.2&nbsp;Window Manager Compatibility</h3>

<p>This version of the TurboVNC Server can run 3D (compositing) window 
managers (such as Unity or GNOME 3+ or KDE 5+) using its built-in 
software OpenGL implementation, and it also provides an option 
(<code>-vgl</code>) that allows for running 3D window managers using 
VirtualGL.  However, for performance reasons, it is generally 
recommended that you use a 2D window manager with the TurboVNC Server 
(even with VirtualGL, 3D window managers have a lot of overhead.)  As of 
this writing, Ubuntu, RHEL 7+, and Fedora provide an optional 2D window 
manager called &ldquo;GNOME Fallback&rdquo;, &ldquo;GNOME 
Flashback&rdquo;, or &ldquo;GNOME Classic&rdquo;, which will 
automatically be used if it is installed and the <code>TVNC_WM</code> 
environment variable is set to <code>2d</code>.  For other systems that 
lack a 2D window manager, it is recommended that you install MATE.  
Refer to 
<span class="remote"><a href="http://www.turbovnc.org/Documentation/Compatibility" class="remote">this 
report</a></span><a name="idx0032"></a> for an up-to-date list of window 
managers that have been tested with this version of the TurboVNC Server, 
how to configure the TurboVNC Server to use those window managers, and a 
list of known compatibility issues.</p>



<h2 id="hd006004">6.4&nbsp;Disconnecting and Killing a TurboVNC Session</h2>

<p>Closing the TurboVNC Viewer disconnects from the TurboVNC session, but 
the TurboVNC session will remain running on the TurboVNC host (as will 
any applications that you may have started within the session), and you 
can reconnect to the session at any time.</p>

<p>If the TurboVNC session was created with default settings, then the 
easiest way to kill it is to log out of the window manager running in 
the session.  You can also use the 
<a href="#TurboVNC_Session_Manager">TurboVNC Session 
Manager</a><a name="idx0033"></a> to remotely kill TurboVNC sessions, or 
you can type the following command:</p>

<pre class="verbatim">/opt/TurboVNC/bin/vncserver -kill :<em>{n}</em></pre>
<p>from a terminal in the TurboVNC session or from an SSH session on the 
host. Replace <em><code>{n}</code></em> with the X display number of the 
TurboVNC session you want to kill.</p>

<p>To list the X display numbers and process ID&rsquo;s of all TurboVNC 
sessions currently running under your user account on a particular host, 
type the following command:</p>

<pre class="verbatim">
/opt/TurboVNC/bin/vncserver&nbsp;-list
</pre>

<p>from a terminal in the TurboVNC session or from an SSH session on the 
host.</p>



<h2 id="hd006005">6.5&nbsp;Using TurboVNC in a Web Browser</h2>

<p><a name="noVNC"></a></p>

<p>When a TurboVNC session is started, the 
<strong class="filename">vncserver</strong> script can optionally start 
an instance of 
<span class="remote"><a href="https://novnc.com" class="remote">noVNC</a></span><a name="idx0034"></a>, 
an HTML 5/JavaScript VNC viewer that works in any web browser (with 
reduced performance and features relative to the TurboVNC Viewer.)  This 
allows you to easily connect to a TurboVNC session from a machine that 
does not have the TurboVNC Viewer installed (including mobile devices.)</p>

<p>To launch noVNC along with a TurboVNC session, pass <code>-novnc 
<em>{script}</em></code> to <code>/opt/TurboVNC/bin/vncserver</code> 
when starting the session, where <em><code>{script}</code></em> is the 
launch script for the noVNC WebSockets proxy (setting the 
<code>$noVNC</code> variable in 
<strong class="filename">turbovncserver.conf</strong> has the same 
effect.)  The <strong class="filename">vncserver</strong> script will 
print the noVNC URL, which will be of the form:</p>

<pre class="verbatim">http://<em>{host}</em>:<em>{5800+n}</em>/vnc.html</pre>
<p>or</p>

<pre class="verbatim">https://<em>{host}</em>:<em>{5800+n}</em>/vnc.html</pre>
<p>where <em><code>{host}</code></em> is the hostname or IP address of the 
TurboVNC host, and <em><code>n</code></em> is the X display number of 
the TurboVNC session.</p>

<p>Point your web browser to that URL in order to access the TurboVNC 
session. You can optionally pass <code>-novnccert 
<em>{combined_certificate_file}</em></code> to <code>vncserver</code> to 
encrypt the client/host connection using HTTPS.  See the 
<strong class="filename">vncserver</strong> man page for more details.</p>

<div class="important"><p class="important">
NOTE: noVNC only supports VNC Password authentication, so it is strongly recommended that it be used only with one-time passwords unless the connection is encrypted using HTTPS.
</p></div>



<h2 id="hd006006">6.6&nbsp;Using SSH to Manually Secure a TurboVNC Connection</h2>

<p><a name="Secure_TurboVNC_Usage"></a></p>

<p>If the <a href="#TurboVNC_Session_Manager">TurboVNC Session 
Manager</a><a name="idx0035"></a> is not being used, then the connection 
between the TurboVNC Server and the TurboVNC Viewer will, by default, 
use Anonymous TLS encryption (refer to Chapter 
<a href="#Security_Extensions" class="ref">8</a>.)  However, it may be 
preferable to secure the TurboVNC connection using SSH rather than 
Anonymous TLS encryption, particularly if one does not want to open 
additional ports in the host&rsquo;s firewall.  This can easily be 
accomplished by using the <code>-via</code> and <code>-tunnel</code> 
command-line options in the TurboVNC Viewer (or the equivalent GUI 
options, which are located under the &ldquo;Security&rdquo; tab in the 
Options dialog.)</p>

<p>The <code>-via</code> and <code>-tunnel</code> options in the TurboVNC 
Viewer take advantage of the port forwarding feature in SSH.  For 
instance, running</p>

<pre class="verbatim"><em>{vncviewer}</em> -via <em>{user}</em>@<em>{host}</em> localhost:<em>{n}</em></pre>
<p>or</p>

<pre class="verbatim"><em>{vncviewer}</em> -tunnel <em>{user}</em>@<em>{host}</em></pre>
<p>is the equivalent of running</p>

<pre class="verbatim">ssh -L <em>{fp}</em>:localhost:<em>{5900+n}</em> <em>{user}</em>@<em>{host}</em>
<em>{vncviewer}</em> localhost::<em>{fp}</em></pre>
<p>where <em><code>{fp}</code></em> is a free TCP port on the client 
machine (this is automatically determined by the TurboVNC Viewer.)</p>

<div class="important"><p class="important">
In the above examples, <em><code>{vncviewer}</code></em> is the command used to launch the TurboVNC Viewer&ndash; <code>/opt/TurboVNC/bin/vncviewer</code> on Mac/Linux/Un*x systems or <code>c:\Program&nbsp;Files\TurboVNC\vncviewer.bat</code> on Windows systems.
</p></div>

<p><code>-tunnel</code> can be used as a shortcut whenever the SSH and VNC 
hosts are the same machine.  <code>-via</code> is more flexible, since 
it allows you to specify the VNC server to which to connect.  The VNC 
server is specified from the point of view of the SSH server, which is 
why we used <code>localhost</code> in the above example.</p>

<p>The command used to establish the SSH tunnel is configurable by way of 
environment variables.  See Section 
<a href="#VNC_VIA_CMD" class="ref">11.2</a> for more details.</p>

<<<<<<< HEAD
=======
<div class="important"><p class="important">
NOTE: Since the Java TurboVNC Viewer contains an embedded SSH client, the <code>-via</code> and <code>-tunnel</code> command-line options can also be used when the viewer is deployed using <a href="#JWS">Java Web Start</a><a name="idx0047"></a>.  These options would be specified as <code>&lt;argument&gt;</code> elements under the <code>&lt;application-desc&gt;</code> element in the JNLP file.
</p></div>

<div class="important"><p class="important">
Currently the use of the <code>-via</code> and <code>-tunnel</code> command-line options in the Windows TurboVNC Viewer requires Cygwin or MSYS2, since those are the only known Windows SSH implementations that support detaching the SSH process once the tunnel has been established.  When using <code>-via</code> or <code>-tunnel</code>, it is recommended that you use the console version of the Windows TurboVNC Viewer (<strong class="filename">cvncviewer.exe</strong>) rather than <strong class="filename">vncviewer.exe</strong>. Otherwise, a new console window will pop up and remain for the duration of the VNC connection.
</p></div>
>>>>>>> c27f734b

<h3 id="hd006006001">Forcing SSH Connections</h3>

<p>Passing an argument of <code>-localhost</code> to <code>vncserver</code> 
will force the TurboVNC session to accept inbound connections only from 
the TurboVNC host.  This effectively forces SSH tunneling to be used for 
remote connections.  If the <code>no-remote-connections</code> directive 
is set in the TurboVNC security configuration file, then that has the 
effect of enabling the <code>-localhost</code> option for all new 
TurboVNC sessions that are started on the host.</p>

<p>Passing an argument of <code>-noreverse</code> to <code>vncserver</code> 
will disable the ability to make outbound (reverse) connections from the 
TurboVNC session.  If the <code>no-reverse-connections</code> directive 
is set in the TurboVNC security configuration file, then that has the 
effect of enabling the <code>-noreverse</code> option for all new 
TurboVNC sessions that are started on the host.</p>

<p>If the host is configured such that it only allows SSH connections, then 
disallowing the TLS* security types on a system-wide basis (by setting 
the <code>permitted-security-types</code> directive in the TurboVNC 
security configuration file) is recommended.  Otherwise, when using the 
TurboVNC Viewer with default settings, the connection will have 
redundant encryption.</p>

<p><img src="vncauth-redundant.png" alt="vncauth-redundant" class="inline" id="imgid_7" name="imgid_7"/></p>



<h2 id="hd006007">6.7&nbsp;Running OpenGL Applications</h2>

<p>The TurboVNC Server includes a software GLX/OpenGL implementation that 
can be used for casual 3D rendering.  This implementation uses the 
swrast DRI driver provided by Mesa 8.x and later.  On systems that do 
not have vendor-specific GPU drivers installed, or on systems that 
provide a libglvnd-enabled build of Mesa, TurboVNC&rsquo;s software 
OpenGL implementation can use direct rendering. Otherwise, it falls back 
to indirect rendering, which is limited to the OpenGL 1.4 API and which 
may perform sluggishly (particularly with continuous mouse input.)  In 
general, if the TurboVNC host has a GPU, then you should use 
<a href="#VGL">VirtualGL</a><a name="idx0036"></a> rather than relying 
on TurboVNC&rsquo;s software OpenGL implementation.</p>

<p>Passing <code>-extension&nbsp;GLX</code> to <code>vncserver</code> 
disables the built-in GLX/OpenGL implementation, thus restoring the 
behavior of TurboVNC 2.1.x and earlier (which required VirtualGL in 
order to run OpenGL applications.)  Passing <code>-iglx</code> to 
<code>vncserver</code> disables indirect rendering.  If the built-in 
GLX/OpenGL implementation is not functioning properly, then pass 
<code>-verbose</code> to <code>vncserver</code> to log informational 
messages that may reveal the source of the problem.</p>



<h2 id="hd006008">6.8&nbsp;Further Reading</h2>

<p>For more detailed instructions on the usage of TurboVNC:</p>

<dl class="Description">
    <dt class="Description-1 Description">TurboVNC Server</dt>
    <dd class="Description-1 Description">
        Refer to the TurboVNC man pages:
<pre class="verbatim">
man&nbsp;-M&nbsp;/opt/TurboVNC/man&nbsp;vncserver
man&nbsp;-M&nbsp;/opt/TurboVNC/man&nbsp;Xvnc
man&nbsp;-M&nbsp;/opt/TurboVNC/man&nbsp;vncconnect
man&nbsp;-M&nbsp;/opt/TurboVNC/man&nbsp;vncpasswd
</pre>

    </dd>
    <dt class="Description-1 Description">TurboVNC Viewer</dt>
    <dd class="Description-1 Description">
        Run
<pre class="verbatim">
/opt/TurboVNC/bin/vncviewer&nbsp;-?
</pre>

        on Un*x or
<pre class="verbatim">
c:\Program&nbsp;Files\TurboVNC\vncviewer.bat&nbsp;-?
</pre>

        on Windows to display a full list of supported command-line 
        options/parameters and their descriptions.
    </dd>
</dl>

<p><br /></p>

<hr class="break" />



<h1 id="hd007"><a name="file007"></a>7&nbsp;Performance and Image Quality</h1>

<p>The level of image compression in TurboVNC can be adjusted to balance 
the (sometimes conflicting) goals of high image quality and high 
performance. There are four options that control the manner in which 
TurboVNC compresses images:</p>

<dl class="Description">
    <dt class="Description-1 Description">Allow JPEG compression</dt>
    <dd class="Description-1 Description">
         If this option is enabled, then TurboVNC will use JPEG compression for 
         subrectangles that have a high number of unique colors, and it will use 
         indexed color subencoding for subrectangles that have a low number of 
         unique colors.  If this option is disabled, then TurboVNC will select 
         between indexed color or raw subencoding, depending on the size of the 
         subrectangle and its color count.
    </dd>
    <dt class="Description-1 Description">JPEG image quality</dt>
    <dd class="Description-1 Description">
         Lower quality levels produce grainier JPEG images with more noticeable 
         compression artifacts, but lower quality levels also use less network 
         bandwidth and CPU time.
    </dd>
    <dt class="Description-1 Description">JPEG chrominance subsampling</dt>
    <dd class="Description-1 Description">
         When compressing an image using JPEG, the RGB pixels are first 
         converted to the YCbCr colorspace, a colorspace in which each pixel is 
         represented as a brightness (Y, or &ldquo;luminance&rdquo;) value and a 
         pair of color (Cb &amp; Cr, or &ldquo;chrominance&rdquo;) values.  
         After this colorspace conversion, chrominance subsampling can be used 
         to discard some of the chrominance components in order to save 
         bandwidth.  This works because the human eye is more sensitive to 
         changes in brightness than to changes in color.  1X subsampling (the 
         default in TurboVNC) retains the chrominance components for all pixels, 
         and thus it provides the best image quality but also uses the most 
         network bandwidth and CPU time.  2X subsampling retains the chrominance 
         components for every other pixel, and 4X subsampling retains the 
         chrominance components for every fourth pixel (this is typically 
         implemented as 2X subsampling in both X and Y directions.)  Grayscale 
         throws out all of the chrominance components, leaving only luminance.  
         2X and 4X subsampling will typically produce noticeable blurring of 
         lines and other sharp features, but with photographic or other 
         &ldquo;smooth&rdquo; image content, it may be difficult to detect any 
         difference between 1X, 2X, and 4X.
    </dd>
    <dt class="Description-1 Description">Compression level</dt>
    <dd class="Description-1 Description">
         In TurboVNC, the compression level specifies: 
         <ol class="Ordered numeric"><li class="Ordered-0">
            the level of zlib compression that will be used with indexed color, 
            mono, and raw subrectangles
        </li>
        <li class="Ordered-0">
            the &ldquo;palette threshold&rdquo; (the minimum number of colors 
            that a 
            subrectangle must have before it is encoded as JPEG or raw instead 
            of 
            indexed color)
        </li>
        <li class="Ordered-0">
            whether or not <a href="#InterframeComparison">interframe 
            comparison</a><a name="idx0037"></a> should be used
        </li></ol> See Section 
        <a href="#AdvancedCompression" class="ref">7.2</a> below for more 
        details.
    </dd>
</dl>

<p>These parameters can be adjusted by accessing the TurboVNC Viewer 
Options dialog box (click on the &ldquo;Options&rdquo; button in the 
&ldquo;TurboVNC Connection&rdquo; dialog box or, after connecting to the 
server, click on the Connection Options button in the toolbar.)</p>

<p>The TurboVNC Viewer provides five preset &ldquo;encoding methods&rdquo;, 
corresponding to the most useful combinations of the image compression 
options described above:</p>

<a name="tab007001"></a>
<div class="table">
<table class="standard" summary="TurboVNC Encoding Methods">
<caption>Table 7.1: TurboVNC Encoding Methods</caption>
  <thead class="standard">
  <tr class="head ">
    <th class="head standard">Encoding method</th>
    <th class="head standard">Allow JPEG</th>
    <th class="head standard">JPEG image quality</th>
    <th class="head standard">JPEG chrominance subsampling</th>
    <th class="head standard">Compression level</th>
    <th class="head standard">Notes</th>
  </tr>
  </thead>
  <tr class="standard">
    <td class="standard">&ldquo;Tight + Perceptually Lossless JPEG&rdquo;</td>
    <td class="standard">Yes</td>
    <td class="standard">95</td>
    <td class="standard">1x</td>
    <td class="standard">1</td>
    <td class="standard">This encoding method should be perceptually lossless (that is, any image compression artifacts it produces should be imperceptible to human vision) under most viewing conditions.  This encoding method requires a great deal of network bandwidth, however, and is generally not recommended except on 50 Megabit/second and faster networks.</td>
  </tr>
  <tr class="standard">
    <td class="standard">&ldquo;Tight + Medium-Quality JPEG&rdquo;</td>
    <td class="standard">Yes</td>
    <td class="standard">80</td>
    <td class="standard">2x</td>
    <td class="standard">6</td>
    <td class="standard">For subrectangles that have a high number of unique colors, this encoding method produces some minor, but generally not very noticeable, image compression artifacts.  All else being equal, this encoding method typically uses about twice the network bandwidth of the &ldquo;Tight + Low-Quality JPEG&rdquo; encoding method and about half the bandwidth of the &ldquo;Tight + Perceptually Lossless JPEG&rdquo; encoding method, making it appropriate for medium-speed networks such as 10 Megabit Ethernet.  Interframe comparison is enabled with this encoding method (Compression Level 6 = Compression Level 1 + interframe comparison.)</td>
  </tr>
  <tr class="standard">
    <td class="standard">&ldquo;Tight + Low-Quality JPEG&rdquo;</td>
    <td class="standard">Yes</td>
    <td class="standard">30</td>
    <td class="standard">4x</td>
    <td class="standard">7</td>
    <td class="standard">For subrectangles that have a high number of unique colors, this encoding method produces very noticeable image compression artifacts.  However, it performs optimally on low-bandwidth connections.  If image quality is more critical than performance, then use one of the other encoding methods or take advantage of the <a href="#LR">Lossless Refresh feature</a><a name="idx0038"></a>.  In addition to reducing the JPEG quality to a &ldquo;minimum usable&rdquo; level, this encoding method also enables interframe comparison and Compression Level 2 (CL 7 = CL 2 + interframe comparison.)  Compression Level 2 can reduce bandwidth for low-color application workloads that are not good candidates for JPEG compression.</td>
  </tr>
  <tr class="standard">
    <td class="standard">&ldquo;Lossless Tight&rdquo;</td>
    <td class="standard">No</td>
    <td class="standard">N/A</td>
    <td class="standard">N/A</td>
    <td class="standard">0</td>
    <td class="standard">This encoding method uses indexed color subencoding for subrectangles that have a low number of unique colors, but it otherwise does not perform any image compression at all.  Lossless Tight is thus suitable only for gigabit and faster networks.  This encoding method uses significantly less CPU time than any of the JPEG-based encoding methods.  Lossless Tight requires an RFB protocol extension that is, as of this writing, only supported by the TurboVNC Viewer.</td>
  </tr>
  <tr class="standard">
    <td class="standard">&ldquo;Lossless Tight + Zlib&rdquo;</td>
    <td class="standard">No</td>
    <td class="standard">N/A</td>
    <td class="standard">N/A</td>
    <td class="standard">6</td>
    <td class="standard">This encoding method uses indexed color subencoding for subrectangles that have a low number of unique colors and raw subencoding for subrectangles that have a high number of unique colors.  It compresses all subrectangles using zlib with zlib compression level 1.  For certain types of low-color workloads (CAD applications, in particular), this encoding method may use less network bandwidth than the &ldquo;Tight + Perceptually Lossless JPEG&rdquo; encoding method, but it also uses significantly more CPU time than any of the JPEG-based encoding methods.  Interframe comparison is enabled with this encoding method (Compression Level 6 = Compression Level 1 + interframe comparison.)</td>
  </tr>
</table>
</div>


<p>The encoding method can be set in the TurboVNC Viewer Options dialog box 
(click on the &ldquo;Options&rdquo; button in the &ldquo;TurboVNC 
Connection&rdquo; dialog box or, after connecting to the server, click 
on the Connection Options button in the toolbar.)</p>


<h2 id="hd007001">7.1&nbsp;Interframe Comparison</h2>

<p><a name="InterframeComparison"></a></p>

<p>Certain ill-behaved applications can sometimes draw the same thing over 
and over again, and this can cause redundant framebuffer updates to be 
sent to the VNC viewer.  Additionally, modern GUI toolkits often use 
image-based drawing methods (the X Rendering Extension, for instance), 
which can result in an entire window being redrawn, even if only a few 
pixels in the window have changed.  The TurboVNC Server can guard 
against this by maintaining a copy of the remote framebuffer for each 
connected viewer, comparing each new framebuffer update rectangle 
against the pixels in the framebuffer copy, and discarding any redundant 
portions of the rectangle before they are sent to the viewer.</p>

<p>Interframe comparison has some tradeoffs associated with it.  Perhaps 
the most important of these is that it increases the memory usage of the 
TurboVNC Server by a factor of N, where N is the number of connected 
viewers.  This can prove to be quite significant if the remote desktop 
size is relatively large.</p>

<p>2D applications are most often the ones that generate duplicate 
framebuffer updates, so using interframe comparison with such 
applications can significantly reduce the network usage and the host CPU 
usage (since fewer rectangles are actually being encoded.)  However, 
with 3D applications, the benefits of interframe comparison are less 
clear, since it is less common for those applications to generate 
duplicate framebuffer updates.  Interframe comparison may benefit 
certain classes of 3D applications, such as design applications that 
render a model against a static background&ndash; particularly when the 
model is not zoomed in enough to fill the entire window.  In real-world 
tests, however, interframe comparison rarely reduces the network usage 
for 3D applications by more than 5-10%.  Furthermore, with games and 
other immersive applications that modify most of the pixels on the 
screen each time a frame is rendered, interframe comparison can actually 
increase both CPU usage and network usage.  Furthermore, the effects of 
duplicate framebuffer updates are not typically noticeable on high-speed 
networks, but an increase in host CPU usage might be.</p>

<p>For these reasons, interframe comparison is not enabled by default and 
should not generally be enabled except on bandwidth-constrained networks 
and with applications for which it can be shown to be beneficial.  
Interframe comparison can be enabled by either passing an argument of 
<code>-interframe</code> to <code>vncserver</code> when starting a 
TurboVNC session or by requesting a compression level of 5 or higher 
from the viewer (see below.)</p>



<h2 id="hd007002">7.2&nbsp;Advanced Compression Options</h2>

<p><a name="AdvancedCompression"></a></p>

<p>One of the underlying principles of TurboVNC&rsquo;s design is to expose 
only the options that have proven to be useful (that is, the options 
that have proven to have good performance tradeoffs.)  Thus, the 
TurboVNC Viewer GUI will normally only allow you to select Compression 
Levels 1-2 if JPEG subencoding is enabled (6-7 if interframe comparison 
is also enabled) or Compression Levels 0-1 if JPEG subencoding is 
disabled (5-6 if interframe comparison is enabled.)  Other compression 
levels can, however, be specified on the command line, and doing so will 
enable a compatibility mode in the TurboVNC Viewer GUI that allows any 
compression level from 0 to 9 to be requested.</p>

<p>When connecting to a TurboVNC server, requesting a particular 
compression level has the following effect:</p>

<a name="tab007002"></a>
<div class="table">
<table class="standard" summary="Compression Levels Supported by the TurboVNC Server (JPEG Enabled)">
<caption>Table 7.2: Compression Levels Supported by the TurboVNC Server (JPEG Enabled)</caption>
  <thead class="standard">
  <tr class="head ">
    <th class="head standard">Compression level</th>
    <th class="head standard">Zlib compression level (non-JPEG subrectangles)</th>
    <th class="head standard">Palette threshold</th>
    <th class="head standard">Interframe comparison</th>
    <th class="head standard">Notes</th>
  </tr>
  </thead>
  <tr class="standard">
    <td class="standard">0</td>
    <td class="standard">1</td>
    <td class="standard">24</td>
    <td class="standard">No</td>
    <td class="standard">Same as Compression Level 1.  Bypassing zlib when JPEG is enabled would only reduce the CPU usage for non-JPEG subrectangles, which is of limited usefulness.  Further, bypassing zlib requires an RFB protocol extension that is not supported by non-TurboVNC viewers.  It is presumed that, if one wants to reduce the CPU usage, then one wants to do so for all subrectangles, so CL 0 without JPEG (AKA &ldquo;Lossless Tight&rdquo;) should be used.</td>
  </tr>
  <tr class="standard">
    <td class="standard">1</td>
    <td class="standard">1</td>
    <td class="standard">24</td>
    <td class="standard">No</td>
    <td class="standard">See the description of the &ldquo;Tight + JPEG&rdquo; encoding methods above.</td>
  </tr>
  <tr class="standard">
    <td class="standard">2</td>
    <td class="standard">3</td>
    <td class="standard">96</td>
    <td class="standard">No</td>
    <td class="standard">A higher palette threshold causes indexed color subencoding to be used more often than with CL 1, and indexed color subrectangles are compressed using a higher zlib compression level.  This can provide typically 20-40% better compression than CL 1 (with a commensurate increase in CPU usage) for workloads that have a low number of unique colors.  However, Compression Level 2 can increase the CPU usage for some high-color workloads without providing significantly better compression.</td>
  </tr>
  <tr class="standard">
    <td class="standard">3-4</td>
    <td class="standard">3</td>
    <td class="standard">96</td>
    <td class="standard">No</td>
    <td class="standard">Same as Compression Level 2 (reserved for future expansion)</td>
  </tr>
  <tr class="standard">
    <td class="standard">5-6</td>
    <td class="standard">1</td>
    <td class="standard">24</td>
    <td class="standard">Yes</td>
    <td class="standard">Same as Compression Level 1, but with interframe comparison enabled</td>
  </tr>
  <tr class="standard">
    <td class="standard">7-8</td>
    <td class="standard">3</td>
    <td class="standard">96</td>
    <td class="standard">Yes</td>
    <td class="standard">Same as Compression Level 2, but with interframe comparison enabled</td>
  </tr>
  <tr class="standard">
    <td class="standard">9</td>
    <td class="standard">7</td>
    <td class="standard">256</td>
    <td class="standard">Yes</td>
    <td class="standard">This mode is included only for backward compatibility with TightVNC.  It provides approximately the same level of compression for 2D applications as Compression Level 9 in TightVNC 1.3.x, while using much less CPU time.  It also provides much better compression than TightVNC for 3D and video applications.  However, relative to Compression Level 2, this mode uses approximately twice as much CPU time and only achieves about 10-20% better average compression for 2D apps (and has no noticeable benefit for 3D and video apps.)  Thus, its usefulness is generally very limited.</td>
  </tr>
</table>
</div>


<p></p>

<a name="tab007003"></a>
<div class="table">
<table class="standard" summary="Compression Levels Supported by the TurboVNC Server (JPEG Disabled)">
<caption>Table 7.3: Compression Levels Supported by the TurboVNC Server (JPEG Disabled)</caption>
  <thead class="standard">
  <tr class="head ">
    <th class="head standard">Compression Level</th>
    <th class="head standard">Zlib compression level (indexed color subrectangles)</th>
    <th class="head standard">Zlib compression level (raw subrectangles)</th>
    <th class="head standard">Palette threshold</th>
    <th class="head standard">Interframe comparison</th>
    <th class="head standard">Notes</th>
  </tr>
  </thead>
  <tr class="standard">
    <td class="standard">0</td>
    <td class="standard">None</td>
    <td class="standard">None</td>
    <td class="standard">Subrectangle size / 4</td>
    <td class="standard">No</td>
    <td class="standard">See the description of the &ldquo;Lossless Tight&rdquo; encoding method above.</td>
  </tr>
  <tr class="standard">
    <td class="standard">1</td>
    <td class="standard">1</td>
    <td class="standard">1</td>
    <td class="standard">Subrectangle size / 96</td>
    <td class="standard">No</td>
    <td class="standard">See the description of the &ldquo;Lossless Tight + Zlib&rdquo; encoding method above.</td>
  </tr>
  <tr class="standard">
    <td class="standard">2-4</td>
    <td class="standard">1</td>
    <td class="standard">1</td>
    <td class="standard">Subrectangle size / 96</td>
    <td class="standard">No</td>
    <td class="standard">Same as Compression Level 1 (reserved for future expansion)</td>
  </tr>
  <tr class="standard">
    <td class="standard">5</td>
    <td class="standard">None</td>
    <td class="standard">None</td>
    <td class="standard">Subrectangle size / 4</td>
    <td class="standard">Yes</td>
    <td class="standard">Same as Compression Level 0, but with interframe comparison enabled</td>
  </tr>
  <tr class="standard">
    <td class="standard">6-8</td>
    <td class="standard">1</td>
    <td class="standard">1</td>
    <td class="standard">Subrectangle size / 96</td>
    <td class="standard">Yes</td>
    <td class="standard">Same as Compression Level 1, but with interframe comparison enabled</td>
  </tr>
  <tr class="standard">
    <td class="standard">9</td>
    <td class="standard">7</td>
    <td class="standard">5</td>
    <td class="standard">Subrectangle size / 96</td>
    <td class="standard">Yes</td>
    <td class="standard">This mode is included only for backward compatibility with TightVNC.  It provides approximately the same level of compression for 2D applications as Compression Level 9 in TightVNC 1.3.x, while using much less CPU time.  It also provides much better compression than TightVNC for 3D and video applications.  However, relative to Compression Level 1, this mode uses approximately twice as much CPU time and only achieves about 10% better average compression for 2D apps (and has no noticeable benefit for 3D and video apps.)  Thus, its usefulness is generally very limited.</td>
  </tr>
</table>
</div>




<h2 id="hd007003">7.3&nbsp;Lossless Refresh</h2>

<p><a name="LR"></a></p>

<p>Since both of TurboVNC&rsquo;s mathematically lossless encoding methods 
have performance drawbacks, another option for image-quality-critical 
applications is the &ldquo;Lossless Refresh&rdquo; feature.  When a 
lossless refresh is requested by a TurboVNC viewer, the server will send 
a mathematically lossless image of the current TurboVNC desktop to the 
requesting viewer.  So, for instance, a user can rotate/pan/zoom an 
object in their 3D application using a very low-quality JPEG setting, 
then when that user is ready to interpret or analyze the object, they 
can request a lossless refresh of TurboVNC&rsquo;s virtual screen.</p>

<p>To perform a lossless refresh, press CTRL-ALT-SHIFT-L or click on the 
Lossless Refresh toolbar icon.</p>



<h2 id="hd007004">7.4&nbsp;Automatic Lossless Refresh</h2>

<p><a name="ALR"></a></p>

<p>Passing an argument of <code>-alr <em>{timeout}</em></code> to 
<code>vncserver</code> will enable the automatic lossless refresh (ALR) 
feature for the TurboVNC session.  ALR will monitor all of the VNC 
viewer connections, and if more than <em><code>{timeout}</code></em> 
seconds have elapsed since the last framebuffer update was sent to a 
given viewer, then the TurboVNC Server will send to that viewer a 
mathematically lossless copy of any &ldquo;ALR-eligible&rdquo; screen 
regions that have been affected by lossy compression.  You can also pass 
arguments of <code>-alrqual</code> and <code>-alrsamp</code> to 
<code>vncserver</code> to specify that automatic lossless refreshes 
should be sent using JPEG instead (see the 
<strong class="filename">Xvnc</strong> man page for details.)</p>

<p>The ALR feature is designed mainly for use with interactive 
visualization applications.  The idea is that, on a low-bandwidth 
connection, low-quality JPEG can be used while the 3D scene is 
rotated/panned/zoomed, but when the motion stops, a fully lossless copy 
of the 3D image is sent and can be studied in detail.</p>

<p>The default is for any regions drawn with <code>X[Shm]PutImage()</code> 
to be ALR-eligible, as well as any regions drawn with CopyRect, if the 
source of the CopyRect operation was affected by lossy compression 
(CopyRect is an RFB encoding that allows the server to request that the 
viewer move a rectangle of pixels from one location to another.)  When 
used with VirtualGL, this means that ALRs will mainly be sent for just 
the 3D screen regions.  This should be fine for most 3D applications, 
since the 3D regions are the ones that are quality-critical.  The 
default ALR behavior also prevents what might best be called the 
&ldquo;blinking cursor dilemma.&rdquo;  Certain ill-behaved window 
managers update a small region of the taskbar continuously, even though 
none of the pixels in that region have changed.  Also, certain programs 
have a blinking cursor that may update more frequently than the ALR 
timeout.  Since an ALR is triggered based on a period of inactivity 
relative to the last framebuffer update, these continuous updates 
prevent an ALR from ever being sent. Fortunately, these ill-behaved 
window managers and blinking cursors do not typically use 
<code>X[Shm]PutImage()</code> to perform their updates, so the problem 
is effectively worked around by limiting the ALR-eligible regions to 
just the subset of regions that were drawn with 
<code>X[Shm]PutImage()</code> and CopyRect.</p>

<p>You can override the default ALR behavior, thus making all screen 
regions eligible for ALR, by setting the <code>TVNC_ALRALL</code> 
environment variable to <code>1</code> on the TurboVNC host prior to 
starting a TurboVNC session.  You can also set 
<code>TVNC_ALRCOPYRECT</code> to <code>0</code> to make CopyRect regions 
ALR-ineligible, which approximates the behavior of TurboVNC 1.2.1 and 
prior.</p>



<h2 id="hd007005">7.5&nbsp;Multithreading</h2>

<p><a name="Multithreading"></a></p>

<p>By default, the TurboVNC Server uses multiple threads to perform image 
encoding and compression, thus allowing it to take advantage of 
multi-core or multi-processor systems.  The server splits the screen 
vertically into N tiles, where N is the number of threads, and assigns 
each tile to a separate thread. The scalability of this algorithm is 
nearly linear when used with demanding 3D or video applications that 
fill most of the screen.  However, whether or not multithreading 
improves the overall performance of TurboVNC depends largely on the 
performance of the viewer and the network.  If either the viewer or the 
network is the primary performance bottleneck, then enabling 
multithreading in the server will not help.  Multithreading is also not 
currently implemented with non-Tight encoding types.</p>

<p>To disable server-side multithreading, set the <code>TVNC_MT</code> 
environment variable to <code>0</code> on the host prior to starting 
<code>vncserver</code>, or pass an argument of <code>-nomt</code> to 
<code>vncserver</code>.  The default behavior is to use as many threads 
as there are cores on the TurboVNC host (up to a maximum of 4), but you 
can set the <code>TVNC_NTHREADS</code> environment variable or pass an 
argument of <code>-nthreads</code> to <code>vncserver</code> to override 
this.</p>

<p><br /></p>

<hr class="break" />



<h1 id="hd008"><a name="file008"></a>8&nbsp;TurboVNC Security Extensions</h1>

<p><a name="Security_Extensions"></a></p>


<h2 id="hd008001">8.1&nbsp;Terminology</h2>

<p>In an attempt to maintain consistency with other VNC implementations, 
TurboVNC uses the following terminology when referring to its security 
extensions:</p>

<dl class="Description">
    <dt class="Description-1 Description">Authentication Method</dt>
    <dd class="Description-1 Description">
         A technique that the VNC server uses to validate authentication 
         credentials sent from a VNC viewer.  If the credentials sent from a 
         particular VNC viewer are not valid, then that viewer is not allowed to 
         connect.
    </dd>
    <dt class="Description-1 Description">Authentication Scheme</dt>
    <dd class="Description-1 Description">
         A protocol used to send authentication credentials from a VNC viewer to 
         a VNC server for validation.  Some authentication schemes are required 
         by the RFB protocol specification, and others are implemented as 
         extensions to that specification.
    </dd>
    <dt class="Description-1 Description">Encryption Method</dt>
    <dd class="Description-1 Description">
         A technique used to encrypt the data sent between the VNC server and 
         the VNC viewer
    </dd>
    <dt class="Description-1 Description">Security Type</dt>
    <dd class="Description-1 Description">
         A specific combination of an authentication method, an authentication 
         scheme, and an encryption method
    </dd>
</dl>



<h2 id="hd008002">8.2&nbsp;TurboVNC Server Authentication Methods</h2>

<dl class="Description">
    <dt class="Description-1 Description">No Authentication</dt>
    <dd class="Description-1 Description">
         The VNC server does not authenticate the VNC viewer at all.
    </dd>
    <dt class="Description-1 Description">VNC Password Authentication</dt>
    <dd class="Description-1 Description">
         A session password sent from the VNC viewer is validated against a 
         password file, which is typically located under the user&rsquo;s home 
         directory on the VNC host.  The VNC password is separate from any other 
         login credentials and thus represents less of a security threat if 
         compromised (that is, assuming the VNC password and the user&rsquo;s 
         account password are not the same.)
    </dd>
    <dt class="Description-1 Description">One-Time Password (OTP) Authentication</dt>
    <dd class="Description-1 Description">
         Using the <strong class="filename">vncpasswd</strong> program, a unique 
         password is generated &ldquo;on the fly&rdquo; for the TurboVNC 
         session, and the password is printed on the command line (see the man 
         page for <strong class="filename">vncpasswd</strong> for more details.)  
         The user enters this password in the VNC viewer, and the VNC viewer 
         sends the password to the server as if it were a VNC password.  
         However, once the OTP has been used to authenticate a viewer, the OTP 
         is forgotten and cannot be reused.  OTP authentication can be used, for 
         instance, to launch or connect to TurboVNC sessions from an automated 
         web portal or from a job scheduler. OTP authentication is also useful 
         for allowing temporary access to a TurboVNC session for collaboration 
         purposes.  The <a href="#TurboVNC_Session_Manager">TurboVNC Session 
         Manager</a><a name="idx0039"></a> uses OTP authentication by default, 
         which allows it to securely authenticate with a TurboVNC session 
         without prompting for additional credentials.
    </dd>
    <dt class="Description-1 Description">PAM User/Password Authentication</dt>
    <dd class="Description-1 Description">
         The VNC server uses Pluggable Authentication Modules (PAM) to validate 
         a username and password received from a VNC viewer.  The password 
         received from the VNC viewer need not necessarily be validated against 
         the user&rsquo;s account password.  Generally, the TurboVNC Server can 
         validate the username and password using any authentication credentials 
         that can be accessed through PAM.  Since the user/password 
         authentication schemes supported by TurboVNC (see below) transmit the 
         password from the VNC viewer to the VNC server as plain text, it is 
         strongly recommended that the PAM User/Password authentication method 
         be used only with session encryption or if the session is restricted to 
         allow only loopback (SSH) connections and to disallow reverse 
         connections (see Section 
         <a href="#Secure_TurboVNC_Usage" class="ref">6.6</a>.)
    </dd>
</dl>



<h2 id="hd008003">8.3&nbsp;TurboVNC Viewer Authentication Schemes</h2>

<dl class="Description">
    <dt class="Description-1 Description">None</dt>
    <dd class="Description-1 Description">
         No authentication credentials are sent to the server.
    </dd>
    <dt class="Description-1 Description">Standard VNC Authentication</dt>
    <dd class="Description-1 Description">
         A password is sent to the server using a DES-encrypted 
         challenge/response scheme.  The password can be up to 8 characters 
         long, so the DES key length is 56 bits.  This is not a particularly 
         strong form of encryption by today&rsquo;s standards (56-bit DES was 
         broken by brute force attack in the late 90&rsquo;s.)
    </dd>
    <dt class="Description-1 Description">Unix Login/Plain Authentication</dt>
    <dd class="Description-1 Description">
         Both the username and password are sent to the VNC server as plain 
         text. Thus, it is <em>strongly</em> recommended that this 
         authentication scheme be used only with VNC connections that are 
         encrypted using TLS (see below) or SSH (see Section 
         <a href="#Secure_TurboVNC_Usage" class="ref">6.6</a>.)  Per the RFB 
         spec, this authentication scheme is referred to as &ldquo;Unix 
         Login&rdquo; when used with a TightVNC-compatible server and 
         &ldquo;Plain&rdquo; when used with a VeNCrypt-compatible server.
    </dd>
</dl>



<h2 id="hd008004">8.4&nbsp;Supported Encryption Methods</h2>

<p>TurboVNC supports three encryption methods:</p>

<dl class="Description">
    <dt class="Description-1 Description">None</dt>
    <dd class="Description-1 Description">
         No encryption
    </dd>
    <dt class="Description-1 Description">Anonymous TLS Encryption</dt>
    <dd class="Description-1 Description">
         The connection is encrypted using TLS (Transport Layer Security) 
         without authentication (i.e. without a certificate.)
    </dd>
    <dt class="Description-1 Description">TLS/X.509 Encryption</dt>
    <dd class="Description-1 Description">
         The connection is encrypted using TLS with a specified X.509 
         certificate.
    </dd>
</dl>



<h2 id="hd008005">8.5&nbsp;Supported Security Types</h2>

<p>TurboVNC supports the following security types:</p>

<div class="table">
<table class="standard">
  <thead class="standard">
  <tr class="head ">
    <th class="head standard">Server Security Type</th>
    <th class="head standard">Authentication Method</th>
    <th class="head standard">Encryption Method</th>
    <th class="head standard">Viewer Security Type</th>
    <th class="head standard">Authentication Scheme</th>
    <th class="head standard">Compatibility</th>
  </tr>
  </thead>
  <tr class="standard">
    <td class="high standard">None</td>
    <td class="standard">None</td>
    <td class="standard">None</td>
    <td class="high standard">None</td>
    <td class="standard">None</td>
    <td class="standard">RFB 3.3+</td>
  </tr>
  <tr class="standard">
    <td class="high standard">VNC</td>
    <td class="standard">VNC Password</td>
    <td class="standard">None</td>
    <td class="high standard">VNC</td>
    <td class="standard">Standard VNC</td>
    <td class="standard">RFB 3.3+</td>
  </tr>
  <tr class="standard">
    <td class="high standard">OTP</td>
    <td class="standard">One-Time Password</td>
    <td class="standard">None</td>
    <td class="high standard">VNC</td>
    <td class="standard">Standard VNC</td>
    <td class="standard">RFB 3.3+</td>
  </tr>
  <tr class="standard">
    <td class="high standard">Plain</td>
    <td class="standard">PAM User/Password</td>
    <td class="standard">None</td>
    <td class="high standard">Plain</td>
    <td class="standard">Plain</td>
    <td class="standard">RFB 3.7+ with VeNCrypt extensions</td>
  </tr>
  <tr class="standard">
    <td class="high standard">TLSNone</td>
    <td class="standard">None</td>
    <td class="standard">Anonymous TLS</td>
    <td class="high standard">TLSNone</td>
    <td class="standard">None</td>
    <td class="standard">RFB 3.7+ with VeNCrypt extensions</td>
  </tr>
  <tr class="standard">
    <td class="high standard">TLSVnc</td>
    <td class="standard">VNC Password</td>
    <td class="standard">Anonymous TLS</td>
    <td class="high standard">TLSVnc</td>
    <td class="standard">Standard VNC</td>
    <td class="standard">RFB 3.7+ with VeNCrypt extensions</td>
  </tr>
  <tr class="standard">
    <td class="high standard">TLSOtp</td>
    <td class="standard">One-Time Password</td>
    <td class="standard">Anonymous TLS</td>
    <td class="high standard">TLSVnc</td>
    <td class="standard">Standard VNC</td>
    <td class="standard">RFB 3.7+ with VeNCrypt extensions</td>
  </tr>
  <tr class="standard">
    <td class="high standard">TLSPlain</td>
    <td class="standard">PAM User/Password</td>
    <td class="standard">Anonymous TLS</td>
    <td class="high standard">TLSPlain</td>
    <td class="standard">Plain</td>
    <td class="standard">RFB 3.7+ with VeNCrypt extensions</td>
  </tr>
  <tr class="standard">
    <td class="high standard">X509None</td>
    <td class="standard">None</td>
    <td class="standard">TLS/X.509</td>
    <td class="high standard">X509None</td>
    <td class="standard">None</td>
    <td class="standard">RFB 3.7+ with VeNCrypt extensions</td>
  </tr>
  <tr class="standard">
    <td class="high standard">X509Vnc</td>
    <td class="standard">VNC Password</td>
    <td class="standard">TLS/X.509</td>
    <td class="high standard">X509Vnc</td>
    <td class="standard">Standard VNC</td>
    <td class="standard">RFB 3.7+ with VeNCrypt extensions</td>
  </tr>
  <tr class="standard">
    <td class="high standard">X509Otp</td>
    <td class="standard">One-Time Password</td>
    <td class="standard">TLS/X.509</td>
    <td class="high standard">X509Vnc</td>
    <td class="standard">Standard VNC</td>
    <td class="standard">RFB 3.7+ with VeNCrypt extensions</td>
  </tr>
  <tr class="standard">
    <td class="high standard">X509Plain</td>
    <td class="standard">PAM User/Password</td>
    <td class="standard">TLS/X.509</td>
    <td class="high standard">X509Plain</td>
    <td class="standard">Plain</td>
    <td class="standard">RFB 3.7+ with VeNCrypt extensions</td>
  </tr>
  <tr class="standard">
    <td class="high standard">UnixLogin</td>
    <td class="standard">PAM User/Password</td>
    <td class="standard">None</td>
    <td class="high standard">UnixLogin</td>
    <td class="standard">Unix Login</td>
    <td class="standard">RFB 3.7+ with TightVNC extensions</td>
  </tr>
</table>
</div>


<div class="important"><p class="important">
NOTE: The security type names are case-insensitive.  The capitalization conventions above are used in order to maintain consistency with the RFB protocol specification.
</p></div>



<h2 id="hd008006">8.6&nbsp;Enabling Security Types</h2>

<p>The default behavior of the TurboVNC Server is for all security types 
except &ldquo;TLSNone&rdquo;, &ldquo;X509None&rdquo;, and 
&ldquo;None&rdquo; to be enabled and for VNC Password and OTP 
authentication to be preferred over PAM User/Password authentication.  
However, the system administrator can disable one or more of the 
security types or set the preferred order of the security types by 
editing the TurboVNC security configuration file.  See the 
<strong class="filename">Xvnc</strong> man page for more details.</p>

<p>If the VNC server allows multiple security types, then the VNC 
viewer&rsquo;s default security type will be determined by the 
server&rsquo;s preferred security type.  In this case, the user can 
override the default by passing command-line arguments to 
<code>vncviewer</code>.  If the VNC server prefers a security type that 
supports Standard VNC authentication, then the user can force the use of 
Unix Login/Plain authentication by passing an argument of <code>-user 
<em>{user_name}</em></code> to <code>vncviewer</code> when connecting to 
the TurboVNC session.  Similarly, if the VNC server prefers a security 
type that supports Unix Login/Plain authentication, then the user can 
force the use of Standard VNC authentication by passing an argument of 
<code>-nounixlogin</code> to <code>vncviewer</code>. You can also 
accomplish the same thing by unchecking &ldquo;Unix Login&rdquo; or 
&ldquo;Plain&rdquo; or &ldquo;Standard VNC&rdquo; in the 
&ldquo;Security&rdquo; tab of the Options dialog or by limiting the 
available security types using the <code>SecurityTypes</code>, 
<code>User</code>, or <code>NoUnixLogin</code> arguments/parameters.</p>

<p>If the system administrator has not restricted any of the server 
security types on a system-wide basis, then the user can choose to 
disable some or all of them for a particular TurboVNC session by using 
the <code>-SecurityTypes</code> command-line argument when starting the 
session.  See the <strong class="filename">Xvnc</strong> man page for 
more details.</p>



<h2 id="hd008007">8.7&nbsp;Further Reading</h2>

<p>For more detailed information about the TurboVNC security extensions, 
refer to the TurboVNC man pages:</p>

<pre class="verbatim">
man&nbsp;-M&nbsp;/opt/TurboVNC/man&nbsp;vncserver
man&nbsp;-M&nbsp;/opt/TurboVNC/man&nbsp;Xvnc
man&nbsp;-M&nbsp;/opt/TurboVNC/man&nbsp;vncpasswd
</pre>

<p><br /></p>

<hr class="break" />



<h1 id="hd009"><a name="file009"></a>9&nbsp;Hardware 3D Acceleration (Using VirtualGL with TurboVNC)</h1>

<p><a name="VGL"></a></p>

<p>Referring to the VirtualGL User&rsquo;s Guide, VirtualGL&rsquo;s X11 
Transport draws 3D images onto an X display using standard X11 drawing 
commands.  Since this results in the images being sent uncompressed to 
the X server, the X11 Transport is designed to be used with an &ldquo;X 
proxy.&rdquo;  An X proxy acts as a virtual X server, receiving X11 
commands from the application (and from VirtualGL), rendering the X11 
commands into images, compressing the resulting images, and sending the 
compressed images over the network to a client or clients.</p>

<p>Since VirtualGL is sending rendered 3D images to the X proxy at a very 
fast rate, the proxy must be able to compress the images very quickly in 
order to keep up.  Unfortunately, however, most X proxies can&rsquo;t.  
They simply aren&rsquo;t designed to compress, with any degree of 
performance, the large and complex images generated by 3D applications.</p>

<p>Enter TurboVNC.  Although TurboVNC can be used with all types of 
applications, it was initially designed as a fast X proxy for VirtualGL.  
TurboVNC provides an alternate means of delivering rendered 3D images 
from VirtualGL to a client machine without using VirtualGL&rsquo;s 
embedded VGL Transport.</p>


<h3 id="hd009000001">Advantages of TurboVNC (when compared to the VGL Transport)</h3>

<ul class="Itemize">
    <li class="Itemize-1 Itemize asterisk">
        When using the VGL Transport, non-3D portions of the application&rsquo;s 
        GUI are sent over the network using remote X11, which will create 
        performance problems on high-latency networks (such as broadband or 
        long-haul fibre.) Non-3D portions of the application&rsquo;s GUI will 
        load and render much faster (perhaps even orders of magnitude faster) 
        with TurboVNC than with the VGL Transport on such connections.
    </li>
    <li class="Itemize-1 Itemize asterisk">
        For 3D applications whose rendered images do not contain very many 
        unique colors (for instance, CAD applications in wireframe mode), the 
        hybrid encoding methods used by TurboVNC will generally use less network 
        bandwidth than the pure JPEG encoding method used by the VGL Transport.
    </li>
    <li class="Itemize-1 Itemize asterisk">
        TurboVNC provides two lossless compression modes, one of which is 
        designed to reduce host CPU usage on gigabit networks and the other of 
        which is designed to provide reasonable performance on wide-area 
        networks (at the expense of higher host CPU usage.)  The VGL 
        Transport&rsquo;s only lossless option is uncompressed RGB.
    </li>
    <li class="Itemize-1 Itemize asterisk">
        TurboVNC includes a lossless refresh feature that will, on demand, send 
        a mathematically lossless image of the current VNC desktop to the 
        client. A user connecting over a low-bandwidth connection can use 
        low-quality JPEG to achieve the best performance when manipulating the 
        3D model, then they can request a lossless refresh when they are ready 
        to study the model in detail.
    </li>
    <li class="Itemize-1 Itemize asterisk">
        The TurboVNC Server can be configured to send a mathematically lossless 
        copy of certain regions of the screen during periods of inactivity 
        (Automatic Lossless Refresh.)
    </li>
    <li class="Itemize-1 Itemize asterisk">
        TurboVNC provides rudimentary collaboration capabilities.  Multiple 
        users can simultaneously view the same TurboVNC session and pass around 
        control of the keyboard and mouse.
    </li>
    <li class="Itemize-1 Itemize asterisk">
        The TurboVNC Viewer is stateless.  If the network hiccups or the viewer 
        is otherwise disconnected, the session continues to run on the host and 
        can be rejoined from any machine on the network.
    </li>
    <li class="Itemize-1 Itemize asterisk">
        No X server is required on the client machine.  This reduces the 
        deployment complexity for Windows clients.
    </li>
    <li class="Itemize-1 Itemize asterisk">
        Any machine with a web browser, and any mobile device, can be used as a 
        TurboVNC client (with reduced performance and features relative to the 
        TurboVNC Viewer.)
    </li>
</ul>



<h3 id="hd009000002">Disadvantages of TurboVNC (when compared to the VGL transport)</h3>

<ul class="Itemize">
    <li class="Itemize-1 Itemize asterisk">
        No seamless windows.  All application windows are constrained to a 
        &ldquo;virtual desktop&rdquo;, which displays in a single window on the 
        client machine.
    </li>
    <li class="Itemize-1 Itemize asterisk">
        TurboVNC will generally require about 20% more host/server CPU cycles to 
        maintain the same frame rate as the VGL Transport, both because it has 
        to compress more pixels in each frame	(an entire desktop rather than a 
        single window) and because it has to perform 2D (X11) rendering as well 
        as 3D rendering.
    </li>
    <li class="Itemize-1 Itemize asterisk">
        TurboVNC does not support quad-buffered stereo or transparent overlays.
    </li>
</ul>



<h2 id="hd009001">9.1&nbsp;Using VirtualGL on a TurboVNC Host</h2>

<p><a name="TurboVNC_Usage_Local"></a></p>

<p>The most common (and optimal) way to use VirtualGL with TurboVNC is to 
configure the same machine as a TurboVNC host and a VirtualGL server.  
This allows VirtualGL to send its rendered 3D images to TurboVNC through 
shared memory rather than sending them over a network.</p>

<div class="figure">
<img src="x11transport.png" alt="x11transport" class="figure" id="imgid_8" name="imgid_8"/>
</div>

<p>The following procedure describes how to launch a 3D application using 
this configuration.</p>


<h3 id="hd009001001">Procedure</h3>

<ol class="Ordered numeric">
    <li class="Ordered-1 Ordered">
        Follow the procedure described in Chapter 
        <a href="#TurboVNC_Usage" class="ref">6</a> for starting a TurboVNC 
        session and connecting to it.
    </li>
    <li class="Ordered-1 Ordered">
        Open a new terminal inside the TurboVNC desktop.
    </li>
    <li class="Ordered-1 Ordered">
        In the terminal, start a 3D application using VirtualGL:
        <pre class="verbatim">/opt/VirtualGL/bin/vglrun [vglrun options] <em>{application_executable_or_script}</em> <em>{arguments}</em></pre>
    </li>
</ol>



<h2 id="hd009002">9.2&nbsp;Using VirtualGL on a Machine Other Than a TurboVNC Host</h2>

<p><a name="TurboVNC_Usage_Remote"></a></p>

<div class="figure">
<img src="vgltransportservernetwork.png" alt="vgltransportservernetwork" class="figure" id="imgid_9" name="imgid_9"/>
</div>

<p>If the TurboVNC host and VirtualGL server are different machines, then 
it is desirable to use the VGL Transport to send images from the 
VirtualGL server to the TurboVNC session.  It is also desirable to 
disable image compression in the VGL Transport.  Otherwise, the images 
would have to be compressed by the VirtualGL server, decompressed by the 
VirtualGL Client, then recompressed by the TurboVNC Server, which is a 
waste of CPU resources.  However, sending images uncompressed over a 
network requires a fast network (generally, Gigabit Ethernet or faster), 
so there needs to be a fast link between the VirtualGL server and the 
TurboVNC host for this procedure to perform well.</p>


<h3 id="hd009002001">Procedure</h3>

<ol class="Ordered numeric">
    <li class="Ordered-1 Ordered">
        Follow the procedure described in Chapter 
        <a href="#TurboVNC_Usage" class="ref">6</a> for starting a TurboVNC 
        session and connecting to it.
    </li>
    <li class="Ordered-1 Ordered">
        Open a new terminal inside the TurboVNC desktop.
    </li>
    <li class="Ordered-1 Ordered">
        In the same terminal window, open a Secure Shell (SSH) session into the 
        VirtualGL server:
        <pre class="verbatim">/opt/VirtualGL/bin/vglconnect <em>{user}</em>@<em>{server}</em></pre>
        Replace <em><code>{user}</code></em> with your username on the VirtualGL 
        server and <em><code>{server}</code></em> with the hostname or IP 
        address of that server.  Refer to the VirtualGL User&rsquo;s Guide for 
        additional <code>vglconnect</code> options.
    </li>
    <li class="Ordered-1 Ordered">
        In the SSH session, set the <code>VGL_COMPRESS</code> environment 
        variable to <code>rgb</code>
        <div class="important"><p class="important">
        Passing an argument of <code>-c&nbsp;rgb</code> to <code>vglrun</code> achieves the same effect.
        </p></div>
    </li>
    <li class="Ordered-1 Ordered">
        In the SSH session, start a 3D application using VirtualGL:
        <pre class="verbatim">/opt/VirtualGL/bin/vglrun [vglrun options] <em>{application_executable_or_script}</em> <em>{arguments}</em></pre>
    </li>
</ol>



<h2 id="hd009003">9.3&nbsp;NV-CONTROL Emulation</h2>

<p>This version of TurboVNC includes partial emulation of the NV-CONTROL 
X11 extension provided by nVidia&rsquo;s proprietary Un*x drivers.  
Certain 3D applications rely on this extension to query and set 
low-level GPU properties, and unfortunately the library (libXNVCtrl) 
used by applications to interact with the extension is static, making it 
impossible to interpose using VirtualGL.</p>

<p>Passing an argument of <code>-nvcontrol <em>{display}</em></code> to 
<code>vncserver</code> will set up a fake NV-CONTROL extension in the 
TurboVNC session and will redirect all NV-CONTROL requests to 
<em><code>{display}</code></em>.  <em><code>{display}</code></em> should 
generally be the name of the 3D X server you plan to use with VirtualGL 
(<code>:0</code>, for instance.)  The TurboVNC Server does not attempt 
to open a connection to this display until an application uses the 
NV-CONTROL extension. If a connection to the 3D X server cannot be 
opened, if the 3D X server does not have the NV-CONTROL extension, or if 
other issues are encountered when attempting to redirect NV-CONTROL 
requests, then a BadRequest X11 error will be returned to the 
application, and the TurboVNC session log will display an error message 
explaining why the request failed.  It is assumed that you have already 
followed the procedure in the VirtualGL User&rsquo;s Guide to allow 
access to the 3D X server.  If access to the 3D X server is restricted 
to members of the vglusers group, then you may need to execute</p>

<pre class="verbatim">
xauth&nbsp;merge&nbsp;/etc/opt/VirtualGL/vgl_xauth_key
</pre>

<p>if you need to use the NV-CONTROL extension prior to invoking 
<code>vglrun</code> for the first time.</p>

<p>You can change the 3D X server for a particular TurboVNC session after 
the session has been started.  For instance, if you want to redirect 
both NV-CONTROL requests and OpenGL to a GPU attached to Screen 1 of 
Display :0, you would execute</p>

<pre class="verbatim">xprop -root -f VNC_NVCDISPLAY 8s -set VNC_NVCDISPLAY :0.1
vglrun -d :0.1 <em>{3D application}</em></pre>
<p><br /></p>

<hr class="break" />



<h1 id="hd0010"><a name="file010"></a>10&nbsp;Compatibility Guide</h1>

<p><a name="Compatibility"></a></p>

<p>In order to realize the full benefits of TurboVNC, it is necessary to 
use the TurboVNC Server and the TurboVNC Viewer in concert.  However, 
TurboVNC is fully compatible with TigerVNC, TightVNC, RealVNC, and other 
VNC flavors.  You can use the TurboVNC Viewer to connect to a 
non-TurboVNC server (or vice versa), although this will generally result 
in some decrease in performance, and features such as the 
<a href="#TurboVNC_Session_Manager">TurboVNC Session 
Manager</a><a name="idx0040"></a> will not be available.</p>

<p>The following sections list additional things to bear in mind when 
mixing TurboVNC with other VNC flavors.</p>


<h2 id="hd0010001">10.1&nbsp;TightVNC or TigerVNC Servers</h2>

<ul class="Itemize">
    <li class="Itemize-1 Itemize asterisk">
        TightVNC and TigerVNC specify the JPEG quality level on a scale from 0 
        to 9. This translates to actual JPEG quality as follows:
        <dl class="Description">
            <dt class="Description-3 Description">TightVNC JPEG Quality Levels</dt>
            <dd class="Description-3 Description">
                <div class="table">
                <table class="standard">
                  <thead class="standard">
                  <tr class="head ">
                    <th class="head standard">JPEG quality level</th>
                    <th class="head standard">0</th>
                    <th class="head standard">1</th>
                    <th class="head standard">2</th>
                    <th class="head standard">3</th>
                    <th class="head standard">4</th>
                    <th class="head standard">5</th>
                    <th class="head standard">6</th>
                    <th class="head standard">7</th>
                    <th class="head standard">8</th>
                    <th class="head standard">9</th>
                  </tr>
                  </thead>
                  <tr class="standard">
                    <td class="high standard">Actual JPEG quality</td>
                    <td class="standard">5</td>
                    <td class="standard">10</td>
                    <td class="standard">15</td>
                    <td class="standard">25</td>
                    <td class="standard">37</td>
                    <td class="standard">50</td>
                    <td class="standard">60</td>
                    <td class="standard">70</td>
                    <td class="standard">75</td>
                    <td class="standard">80</td>
                  </tr>
                  <tr class="standard">
                    <td class="high standard">Actual chrominance subsampling</td>
                    <td class="standard">2X</td>
                    <td class="standard">2X</td>
                    <td class="standard">2X</td>
                    <td class="standard">2X</td>
                    <td class="standard">2X</td>
                    <td class="standard">2X</td>
                    <td class="standard">2X</td>
                    <td class="standard">2X</td>
                    <td class="standard">2X</td>
                    <td class="standard">2X</td>
                  </tr>
                </table>
                </div>
                
        <a name="TigerVNC_JPEG_Qual"></a>
            </dd>
            <dt class="Description-3 Description">TigerVNC JPEG Quality Levels</dt>
            <dd class="Description-3 Description">
                <div class="table">
                <table class="standard">
                  <thead class="standard">
                  <tr class="head ">
                    <th class="head standard">JPEG quality level</th>
                    <th class="head standard">0</th>
                    <th class="head standard">1</th>
                    <th class="head standard">2</th>
                    <th class="head standard">3</th>
                    <th class="head standard">4</th>
                    <th class="head standard">5</th>
                    <th class="head standard">6</th>
                    <th class="head standard">7</th>
                    <th class="head standard">8</th>
                    <th class="head standard">9</th>
                  </tr>
                  </thead>
                  <tr class="standard">
                    <td class="high standard">Actual JPEG quality</td>
                    <td class="standard">15</td>
                    <td class="standard">29</td>
                    <td class="standard">41</td>
                    <td class="standard">42</td>
                    <td class="standard">62</td>
                    <td class="standard">77</td>
                    <td class="standard">79</td>
                    <td class="standard">86</td>
                    <td class="standard">92</td>
                    <td class="standard">100</td>
                  </tr>
                  <tr class="standard">
                    <td class="high standard">Actual chrominance subsampling</td>
                    <td class="standard">4X</td>
                    <td class="standard">4X</td>
                    <td class="standard">4X</td>
                    <td class="standard">2X</td>
                    <td class="standard">2X</td>
                    <td class="standard">2X</td>
                    <td class="standard">1X</td>
                    <td class="standard">1X</td>
                    <td class="standard">1X</td>
                    <td class="standard">1X</td>
                  </tr>
                  <tr class="standard">
                    <td class="high standard">Average compression ratio *</td>
                    <td class="standard">100</td>
                    <td class="standard">80</td>
                    <td class="standard">70</td>
                    <td class="standard">60</td>
                    <td class="standard">50</td>
                    <td class="standard">40</td>
                    <td class="standard">30</td>
                    <td class="standard">25</td>
                    <td class="standard">20</td>
                    <td class="standard">10</td>
                  </tr>
                </table>
                </div>
                
                <div class="important"><p class="important">
                * Experimentally determined by compressing every 10th frame in the SPECviewperf 9 benchmark suite
                </p></div>
            </dd>
        </dl>
        TurboVNC, on the other hand, includes extensions to Tight encoding that 
        allow the JPEG quality to be specified on the standard 1-100 scale and 
        allow the JPEG chrominance subsampling to be specified seperately. 
        TigerVNC 1.2 (and later) includes the same extensions on the server 
        side, so the TigerVNC 1.2+ Server will behave like the TurboVNC Server 
        when a TurboVNC viewer is connected to it. <br /><br /> When a TurboVNC 
        viewer is connected to a TightVNC or TigerVNC 1.0/1.1 server, setting 
        the JPEG quality to N in the TurboVNC Viewer sets the JPEG quality level 
        to N/10 on the TightVNC or TigerVNC server.  For instance, if you set 
        the JPEG quality to 95 in the TurboVNC Viewer, this would translate to a 
        JPEG quality level of 9, which would set the actual JPEG 
        quality/subsampling to 80/2X if connected to a TightVNC server or 100/1X 
        if connected to a TigerVNC 1.0/1.1 server. <br /><br />
    </li>
    <li class="Itemize-1 Itemize asterisk">
        Changing the JPEG chrominance subsampling option in the TurboVNC Viewer 
        has no effect when connected to a TightVNC or TigerVNC 1.0/1.1 server. 
        <br /><br />
    </li>
    <li class="Itemize-1 Itemize asterisk">
        Normally, the TurboVNC Viewer GUI only allows you to select the 
        compression levels that are useful for TurboVNC servers, but you can 
        specify additional compression levels on the TurboVNC Viewer command 
        line.  You can also pass an argument of <code>-compatiblegui</code> to 
        the viewer to expose all 10 compression levels in the GUI, which is 
        useful when connecting to non-TurboVNC servers.  It should be noted, 
        however, that our experiments have shown that compression levels higher 
        than 5 are generally not useful in the TightVNC or TigerVNC Servers.  
        They increase CPU usage exponentially without providing any significant 
        savings in bandwidth relative to Compression Level 5. <br /><br />
    </li>
    <li class="Itemize-1 Itemize asterisk">
        TurboVNC supports an extension to Tight encoding that allows the server 
        to tell the viewer not to use zlib to decompress a particular 
        subrectangle.  Zlib introduces a tremendous amount of performance 
        overhead, even when zlib compression level 0 (no compression) is used.  
        Thus, when a TurboVNC viewer requests Compression Level 0 from the 
        TurboVNC Server, the TurboVNC Server bypasses zlib altogether.  TightVNC 
        and TigerVNC servers do not support this extension, and thus they will 
        still use zlib to &ldquo;compress&rdquo; the framebuffer updates even if 
        you request Compression Level 0 using the TurboVNC Viewer. <br /><br />
    </li>
    <li class="Itemize-1 Itemize asterisk">
        When properly configured, version 1.2 and later (except for versions 
        1.4.0 - 1.4.2, which contained a performance regression) of the TigerVNC 
        Server can be made to perform similarly to a single-threaded instance of 
        the TurboVNC Server.  However, all other versions of TigerVNC and 
        TightVNC will use much more CPU time across the board than the TurboVNC 
        Server, all else being equal.  With JPEG enabled, Compression Levels 1 
        and 2 in TigerVNC are roughly equivalent to the same compression levels 
        in TurboVNC, except that TigerVNC enables interframe comparison 
        automatically with Compression Level 2 and above.
    </li>
</ul>



<h2 id="hd0010002">10.2&nbsp;TightVNC or TigerVNC Viewers</h2>

<ul class="Itemize">
    <li class="Itemize-1 Itemize asterisk">
        The TurboVNC Server will attempt to emulate the behavior of a TigerVNC 
        server and will translate JPEG quality levels into actual JPEG quality 
        and subsampling, as specified in Section 
        <a href="#TigerVNC_JPEG_Qual" class="ref">10.1</a>. <br /><br />
    </li>
    <li class="Itemize-1 Itemize asterisk">
        When either a TightVNC or TigerVNC viewer is connected to a TurboVNC 
        server and JPEG subencoding is disabled, setting the compression level 
        to 0 in the viewer will cause the connection to abort with a &ldquo;bad 
        subencoding value&rdquo; error.  This is because the TurboVNC Server is 
        attempting to send the framebuffer updates with no zlib compression, and 
        the TightVNC and TigerVNC viewers don&rsquo;t support this. <br /><br /> 
        A similar issue occurs when using more than four encoding threads in the 
        server.  Since the Tight encoding type is limited to four zlib streams, 
        any encoding threads beyond the first four cannot use zlib compression. 
        <br /><br />
    </li>
    <li class="Itemize-1 Itemize asterisk">
        Refer to Section <a href="#AdvancedCompression" class="ref">7.2</a> for 
        a description of how the TurboVNC Server responds to requests for 
        Compression Levels 0-9. <br /><br />
    </li>
</ul>



<h2 id="hd0010003">10.3&nbsp;RealVNC</h2>

<p>The TurboVNC Viewer supports the Hextile, Raw, ZRLE, and RRE encoding 
types, which are compatible with RealVNC.  None of these encoding types 
can be selected from the TurboVNC Viewer GUI, but Hextile or ZRLE will 
be selected automatically when connecting to a RealVNC server.  
Non-Tight encoding types, such as Hextile and Raw, can also be manually 
selected from the TurboVNC Viewer command line.  In addition to Hextile, 
Raw, ZRLE, and RRE, the TurboVNC Server also supports the CoRRE and Zlib 
legacy encoding types, for compatibility with older VNC viewers.</p>

<p>All of the non-Tight encoding types have performance drawbacks.  Raw 
encoding requires gigabit in order to achieve decent performance, and it 
can easily take up an entire gigabit connection&rsquo;s worth of 
bandwidth (it also doesn&rsquo;t perform particularly well with the 
TurboVNC Viewer, because of the need to convert the pixels from bytes to 
ints in Java.)  Hextile uses very small tiles, which causes it to incur 
a large amount of computational overhead.  It compresses too poorly to 
perform well on slow links but uses too much CPU time to perform well on 
fast links.  ZRLE improves upon this, but it is still too 
computationally intense for fast networks.  The 
<strong class="filename">vncviewer</strong> man page in the TurboVNC 
Linux packages has some additional information about how Hextile, RRE, 
and ZRLE work.</p>

<p><br /></p>

<hr class="break" />



<h1 id="hd0011"><a name="file011"></a>11&nbsp;Advanced Configuration</h1>


<h2 id="hd0011001">11.1&nbsp;Server Settings</h2>

<div class="table">
<table class="standard">
  <tr class="standard">
    <td class="high standard">Environment Variable</td>
    <td class="standard"><code>TVNC_ALRALL = <em>0 | 1</em></code></td>
  </tr>
  <tr class="standard">
    <td class="high standard">Summary</td>
    <td class="standard">Disable/Enable automatic lossless refresh for regions that were drawn using X11 functions other than <code>X[Shm]PutImage()</code></td>
  </tr>
  <tr class="standard">
    <td class="high standard">Default Value</td>
    <td class="standard">Disabled</td>
  </tr>
</table>
</div>


<dl class="Description">
    <dt class="Description-1 Description">Description</dt>
    <dd class="Description-1 Description">
        See Section <a href="#ALR" class="ref">7.4</a>
    </dd>
</dl>

<div class="table">
<table class="standard">
  <tr class="standard">
    <td class="high standard">Environment Variable</td>
    <td class="standard"><code>TVNC_ALRCOPYRECT = <em>0 | 1</em></code></td>
  </tr>
  <tr class="standard">
    <td class="high standard">Summary</td>
    <td class="standard">Disable/Enable automatic lossless refresh for regions that were drawn using CopyRect</td>
  </tr>
  <tr class="standard">
    <td class="high standard">Default Value</td>
    <td class="standard">Enabled</td>
  </tr>
</table>
</div>


<dl class="Description">
    <dt class="Description-1 Description">Description</dt>
    <dd class="Description-1 Description">
        See Section <a href="#ALR" class="ref">7.4</a>
    </dd>
</dl>

<div class="table">
<table class="standard">
  <tr class="standard">
    <td class="high standard">Environment Variable</td>
    <td class="standard"><code>TVNC_COMBINERECT = <em>{c}</em></code></td>
  </tr>
  <tr class="standard">
    <td class="high standard">Summary</td>
    <td class="standard">Combine framebuffer updates with more than <em><code>{c}</code></em> rectangles into a single rectangle spanning the bounding box of all of the constituent rectangles</td>
  </tr>
  <tr class="standard">
    <td class="high standard">Default Value</td>
    <td class="standard">100</td>
  </tr>
</table>
</div>


<dl class="Description">
    <dt class="Description-1 Description">Description</dt>
    <dd class="Description-1 Description">
        Applications can sometimes draw many thousands of points or tiny lines 
        using individual X11 calls, and this can cause the VNC server to send 
        many	thousands of tiny rectangles to the VNC viewer.  The overhead 
        associated with this can bog down the viewer, and in extreme cases, the 
        number of rectangles may even exceed the maximum number that is allowed 
        in a single framebuffer update (65534.)  Thus, if a framebuffer update 
        contains more than <em><code>{c}</code></em> rectangles, TurboVNC will 
        coalesce it into a single rectangle that covers all of the rectangles in 
        the update.  For applications that generate many tiny rectangles, 
        increasing <code>TVNC_COMBINERECT</code> may significantly increase the 
        number of pixels sent to the viewer, which will increase network usage.  
        However, for those same applications, lowering 
        <code>TVNC_COMBINERECT</code> will increase the number of rectangles 
        sent to the viewer, which will increase the CPU usage of both the server 
        and the viewer.
    </dd>
</dl>

<div class="table">
<table class="standard">
  <tr class="standard">
    <td class="high standard">Environment Variable</td>
    <td class="standard"><code>TVNC_ICEBLOCKSIZE = <em>{s}</em></code></td>
  </tr>
  <tr class="standard">
    <td class="high standard">Summary</td>
    <td class="standard">Set the block size for the interframe comparison engine (ICE) to <em><code>{s}</code></em> x <em><code>{s}</code></em> pixels.  Setting <em><code>{s}</code></em> to 0 causes the ICE to compare full rectangles, as TurboVNC 1.2.x did.</td>
  </tr>
  <tr class="standard">
    <td class="high standard">Default Value</td>
    <td class="standard">256</td>
  </tr>
</table>
</div>


<dl class="Description">
    <dt class="Description-1 Description">Description</dt>
    <dd class="Description-1 Description">
        If interframe comparison is enabled (see Section 
        <a href="#InterframeComparison" class="ref">7.1</a>), then TurboVNC will 
        compare each rectangle of each framebuffer update on a block-by-block 
        basis and send only the blocks that have changed.  This prevents large 
        rectangles from being re-transmitted if only a few pixels in the 
        rectangle have changed.  Using smaller block sizes can decrease network 
        usage if only a few pixels are changing between updates, but using 
        smaller block sizes can also interfere with the Tight encoder&rsquo;s 
        ability to efficiently split rectangles into subrectangles, thus 
        increasing host CPU usage (and sometimes increasing network usage as 
        well, which runs counter to the purpose of interframe comparison.)  
        Setting the block size to 0 causes the ICE to compare full framebuffer 
        update rectangles, as TurboVNC 1.2.x did. <br /><br /> The default block 
        size of 256x256 was chosen based on extensive low-level experiments 
        using the same set of RFB session captures that were used when designing 
        the TurboVNC encoder.  For most of those datasets, 256x256 blocks 
        produced the lowest network and CPU usage, but actual mileage may vary. 
        There were rare cases in which using 64x64 blocks or full-rectangle 
        comparison produced better network and CPU usage.
    </dd>
</dl>

<div class="table">
<table class="standard">
  <tr class="standard">
    <td class="high standard">Environment Variable</td>
    <td class="standard"><code>TVNC_ICEDEBUG = <em>0 | 1</em></code></td>
  </tr>
  <tr class="standard">
    <td class="high standard">Summary</td>
    <td class="standard">Disable/Enable the ICE debugger</td>
  </tr>
  <tr class="standard">
    <td class="high standard">Default Value</td>
    <td class="standard">Disabled</td>
  </tr>
</table>
</div>


<dl class="Description">
    <dt class="Description-1 Description">Description</dt>
    <dd class="Description-1 Description">
        If interframe comparison is enabled (see Section 
        <a href="#InterframeComparison" class="ref">7.1</a>), then setting this 
        environment variable to 1 will cause the interframe comparison engine 
        (ICE) to change the color of duplicate screen regions without culling 
        them from the update stream. This allows you to easily see which 
        applications are generating duplicate updates.
    </dd>
</dl>

<div class="table">
<table class="standard">
  <tr class="standard">
    <td class="high standard">Environment Variable</td>
    <td class="standard"><code>TVNC_MT = <em>0 | 1</em></code></td>
  </tr>
  <tr class="standard">
    <td class="high standard">Summary</td>
    <td class="standard">Disable/Enable multithreaded image encoding</td>
  </tr>
  <tr class="standard">
    <td class="high standard">Default Value</td>
    <td class="standard">Enabled</td>
  </tr>
</table>
</div>


<dl class="Description">
    <dt class="Description-1 Description">Description</dt>
    <dd class="Description-1 Description">
        See Section <a href="#Multithreading" class="ref">7.5</a>
    </dd>
</dl>

<div class="table">
<table class="standard">
  <tr class="standard">
    <td class="high standard">Environment Variable</td>
    <td class="standard"><code>TVNC_NTHREADS = <em>{n}</em></code></td>
  </tr>
  <tr class="standard">
    <td class="high standard">Summary</td>
    <td class="standard">Use <em><code>{n}</code></em> threads (1 &lt;= <em><code>{n}</code></em> &lt;= 8) to perform image encoding</td>
  </tr>
  <tr class="standard">
    <td class="high standard">Default Value</td>
    <td class="standard"><em><code>{n}</code></em> = the number of CPU cores in the system, up to a maximum of 4</td>
  </tr>
</table>
</div>


<dl class="Description">
    <dt class="Description-1 Description">Description</dt>
    <dd class="Description-1 Description">
        See Section <a href="#Multithreading" class="ref">7.5</a>
    </dd>
</dl>

<div class="table">
<table class="standard">
  <tr class="standard">
    <td class="high standard">Environment Variable</td>
    <td class="standard"><code>TVNC_PROFILE = <em>0 | 1</em></code></td>
  </tr>
  <tr class="standard">
    <td class="high standard">Summary</td>
    <td class="standard">Disable/enable profiling output</td>
  </tr>
  <tr class="standard">
    <td class="high standard">Default Value</td>
    <td class="standard">Disabled</td>
  </tr>
</table>
</div>


<dl class="Description">
    <dt class="Description-1 Description">Description</dt>
    <dd class="Description-1 Description">
        If profiling output is enabled, then the TurboVNC Server will 
        continuously benchmark itself and periodically print the throughput of 
        various stages in its image pipeline to the Xvnc log file.
    </dd>
</dl>



<h2 id="hd0011002">11.2&nbsp;Viewer Settings</h2>

<p>Java system properties are normally specified as command-line arguments 
to the Java executable.  For example:</p>

<pre class="verbatim">java -Dmy.system.property=<em>{value}</em> -jar MyClass.jar</pre>
<p>However, since TurboVNC hides the Java command line inside of its 
startup scripts (or inside of an application bundle on macOS), the 
easiest way to set these properties is by using the 
<code>JAVA_TOOL_OPTIONS</code> environment variable, which allows you to 
specify Java command-line arguments even if you don&rsquo;t have access 
to the command line.  For instance, on Linux you could execute:</p>

<pre class="verbatim">
JAVA_TOOL_OPTIONS=-Dturbovnc.turbojpeg=0&nbsp;/opt/TurboVNC/bin/vncviewer
</pre>

<p>to start the TurboVNC Viewer without JPEG acceleration.</p>

<div class="table">
<table class="standard">
  <tr class="standard">
    <td class="high standard">Java System Property</td>
    <td class="standard"><code>turbovnc.forcealpha = <em>0 | 1</em></code></td>
  </tr>
  <tr class="standard">
    <td class="high standard">Summary</td>
    <td class="standard">Disable/enable back buffer alpha channel</td>
  </tr>
  <tr class="standard">
    <td class="high standard">Default Value</td>
    <td class="standard">Enabled if using OpenGL Java 2D blitting, disabled otherwise</td>
  </tr>
</table>
</div>


<dl class="Description">
    <dt class="Description-1 Description">Description</dt>
    <dd class="Description-1 Description">
        If this property is enabled, then the TurboVNC Viewer will use a 
        TYPE_INT_ARGB_PRE (BGRA with pre-computed alpha channel) BufferedImage 
        as its back buffer instead of a TYPE_INT_RGB (BGRX) BufferedImage.  When 
        using OpenGL blitting in Java 2D (normally accomplished by passing an 
        argument of <code>-Dsun.java2d.opengl=true</code> to <code>java</code>), 
        it is generally faster to draw an alpha-enabled BufferedImage to the 
        screen, because otherwise glDrawPixels() has to set all of the alpha 
        values itself (which can cause it to revert to an unaccelerated code 
        path in some cases.)
        <div class="important"><p class="important">
        NOTE: this property is enabled by default when using Java 7 or later on Mac platforms, because OpenGL Java 2D blitting is the only option available.
        </p></div>
    </dd>
</dl>

<div class="table">
<table class="standard">
  <tr class="standard">
    <td class="high standard">Java System Property</td>
    <td class="standard"><code>turbovnc.lionfs = <em>0 | 1</em></code></td>
  </tr>
  <tr class="standard">
    <td class="high standard">Summary</td>
    <td class="standard">Disable/enable the use of the macOS full-screen application feature</td>
  </tr>
  <tr class="standard">
    <td class="high standard">Default Value</td>
    <td class="standard">Enabled</td>
  </tr>
</table>
</div>


<dl class="Description">
    <dt class="Description-1 Description">Description</dt>
    <dd class="Description-1 Description">
        When running in full-screen mode, the TurboVNC Viewer will normally try 
        to take advantage of the full-screen application feature provided by OS 
        X 10.7 and later, if available.  Disabling this property will force the 
        viewer to use its own built-in cross-platform 
        &ldquo;pseudo-full-screen&rdquo; feature instead.  This is useful mainly 
        for testing.
    </dd>
</dl>

<div class="table">
<table class="standard">
  <tr class="standard">
    <td class="high standard">Java System Property</td>
    <td class="standard"><code>turbovnc.primary = <em>0 | 1</em></code></td>
  </tr>
  <tr class="standard">
    <td class="high standard">Summary</td>
    <td class="standard">Disable/enable the use of the X11 PRIMARY clipboard selection</td>
  </tr>
  <tr class="standard">
    <td class="high standard">Default Value</td>
    <td class="standard">Enabled</td>
  </tr>
</table>
</div>


<dl class="Description">
    <dt class="Description-1 Description">Description</dt>
    <dd class="Description-1 Description">
        X11 has two ways of copying/pasting text.  When text is selected in most 
        X11 applications, it is copied to the PRIMARY selection, and it can be 
        pasted by pressing the middle mouse button.  When text is explicitly 
        copied using a &ldquo;Copy&rdquo; menu option or a hotkey (such as 
        CTRL-C), it is copied to the CLIPBOARD selection, and it can only be 
        pasted by explicitly selecting a &ldquo;Paste&rdquo; menu option or 
        pressing a hotkey (such as CTRL-V.) Normally, on X11 platforms, the 
        TurboVNC Viewer transfers the PRIMARY selection from client to server 
        and, when receiving a clipboard update from the server, it sets both the 
        PRIMARY and CLIPBOARD selections with the server&rsquo;s clipboard 
        contents.  Disabling this property will cause only the the CLIPBOARD 
        selection to be transferred from client to server (in other words, the 
        clipboard will not be transferred unless you explicitly copy something 
        by using a menu option or hotkey), and clipboard changes from the server 
        will only affect the client&rsquo;s CLIPBOARD selection (in other words, 
        you will have to explicitly paste the server&rsquo;s clipboard contents 
        by using a menu option or hotkey on the client.)
    </dd>
</dl>

<div class="table">
<table class="standard">
  <tr class="standard">
    <td class="high standard">Environment Variable</td>
    <td class="standard"><code>TVNC_PROFILE = <em>0 | 1</em></code></td>
  </tr>
  <tr class="standard">
    <td class="high standard">Summary</td>
    <td class="standard">Disable/enable profiling output</td>
  </tr>
  <tr class="standard">
    <td class="high standard">Default Value</td>
    <td class="standard">Disabled</td>
  </tr>
</table>
</div>


<dl class="Description">
    <dt class="Description-1 Description">Description</dt>
    <dd class="Description-1 Description">
        If profiling output is enabled, then the TurboVNC Viewer will 
        continuously benchmark itself and periodically print the throughput of 
        various stages in its image pipeline to the console.
    </dd>
</dl>

<p><a name="TVNC_SERVERARGS"></a></p>

<div class="table">
<table class="standard">
  <tr class="standard">
    <td class="high standard">Environment Variable</td>
    <td class="standard"><code>TVNC_SERVERARGS</code></td>
  </tr>
  <tr class="standard">
    <td class="high standard">Java System Property</td>
    <td class="standard"><code>turbovnc.serverargs</code></td>
  </tr>
  <tr class="standard">
    <td class="high standard">Summary</td>
    <td class="standard">Additional arguments that the TurboVNC Session Manager will pass to <code>vncserver</code> when starting a new TurboVNC session</td>
  </tr>
</table>
</div>


<dl class="Description">
    <dt class="Description-1 Description">Description</dt>
    <dd class="Description-1 Description">
        The TurboVNC Session Manager will pass these command-line arguments to 
        the <strong class="filename">vncserver</strong> script when starting a 
        new TurboVNC session on the TurboVNC host.  This can be used, for 
        instance, to enable <a href="#ALR">automatic lossless 
        refresh</a><a name="idx0041"></a>.
    </dd>
</dl>

<p><a name="TVNC_SERVERDIR"></a></p>

<div class="table">
<table class="standard">
  <tr class="standard">
    <td class="high standard">Environment Variable</td>
    <td class="standard"><code>TVNC_SERVERDIR</code></td>
  </tr>
  <tr class="standard">
    <td class="high standard">Java System Property</td>
    <td class="standard"><code>turbovnc.serverdir</code></td>
  </tr>
  <tr class="standard">
    <td class="high standard">Summary</td>
    <td class="standard">The directory in which the TurboVNC Server is installed on the TurboVNC host</td>
  </tr>
  <tr class="standard">
    <td class="high standard">Default Value</td>
    <td class="standard"><code>/opt/TurboVNC</code></td>
  </tr>
</table>
</div>


<dl class="Description">
    <dt class="Description-1 Description">Description</dt>
    <dd class="Description-1 Description">
        The TurboVNC Session Manager will execute <code>bin/vncserver</code> and 
        <code>bin/vncpasswd</code> from this directory on the TurboVNC host.
    </dd>
</dl>

<div class="table">
<table class="standard">
  <tr class="standard">
    <td class="high standard">Environment Variable</td>
    <td class="standard"><code>TVNC_SINGLESCREEN = <em>0 | 1</em></code></td>
  </tr>
  <tr class="standard">
    <td class="high standard">Java System Property</td>
    <td class="standard"><code>turbovnc.singlescreen = <em>0 | 1</em></code></td>
  </tr>
  <tr class="standard">
    <td class="high standard">Summary</td>
    <td class="standard">Disable/enable forcing a single-screen layout when using automatic desktop resizing</td>
  </tr>
  <tr class="standard">
    <td class="high standard">Default Value</td>
    <td class="standard">Disabled</td>
  </tr>
</table>
</div>


<dl class="Description">
    <dt class="Description-1 Description">Description</dt>
    <dd class="Description-1 Description">
        The default behavior of the TurboVNC Viewer, when automatic desktop 
        resizing is enabled, is to request a desktop size from the server that 
        will fit within the viewer window without using scrollbars, and (if 
        multi-screen spanning is enabled) to request a screen layout from the 
        server that will align the server&rsquo;s screen boundaries with the 
        client&rsquo;s when the viewer window is in its default position.  
        Setting this environment variable or property to 1 will restore the 
        automatic desktop resizing behavior of previous versions of the TurboVNC 
        Viewer, thus forcing the server to use a single-screen layout even if it 
        supports multi-screen layouts.
    </dd>
</dl>

<div class="table">
<table class="standard">
  <tr class="standard">
    <td class="high standard">Java System Property</td>
    <td class="standard"><code>turbovnc.sshauth</code></td>
  </tr>
  <tr class="standard">
    <td class="high standard">Summary</td>
    <td class="standard">Preferred authentication methods for the built-in SSH client</td>
  </tr>
  <tr class="standard">
    <td class="high standard">Default Value</td>
    <td class="standard"><code>publickey,keyboard-interactive,password</code></td>
  </tr>
</table>
</div>


<dl class="Description">
    <dt class="Description-1 Description">Description</dt>
    <dd class="Description-1 Description">
        This system property can be used to enable or disable particular SSH 
        authentication methods, as well as to specify their preferred order.  
        The same thing can be accomplished by using the 
        <code>PreferredAuthentications</code> directive in the OpenSSH config 
        file.
    </dd>
</dl>

<div class="table">
<table class="standard">
  <tr class="standard">
    <td class="high standard">Java System Property</td>
    <td class="standard"><code>turbovnc.swingdb = <em>0 | 1</em></code></td>
  </tr>
  <tr class="standard">
    <td class="high standard">Summary</td>
    <td class="standard">Disable/enable Swing double buffering</td>
  </tr>
  <tr class="standard">
    <td class="high standard">Default Value</td>
    <td class="standard">Disabled</td>
  </tr>
</table>
</div>


<dl class="Description">
    <dt class="Description-1 Description">Description</dt>
    <dd class="Description-1 Description">
        The TurboVNC Viewer has its own double buffering mechanism, so it 
        normally disables the double buffering mechanism in Swing and Java 2D in 
        order to increase performance.  This also allows the viewer to achieve 
        optimal performance under X11 without requiring MIT-SHM pixmap support. 
        Although the viewer has been thoroughly tested, the 
        <code>turbovnc.swingdb</code> system property is provided as a fallback 
        in case issues are discovered when running it under a specific version 
        of Java.
    </dd>
</dl>

<div class="table">
<table class="standard">
  <tr class="standard">
    <td class="high standard">Java System Property</td>
    <td class="standard"><code>turbovnc.turbojpeg = <em>0 | 1</em></code></td>
  </tr>
  <tr class="standard">
    <td class="high standard">Summary</td>
    <td class="standard">Disable/enable JPEG acceleration</td>
  </tr>
  <tr class="standard">
    <td class="high standard">Default Value</td>
    <td class="standard">Enabled if the libjpeg-turbo JNI library is available</td>
  </tr>
</table>
</div>


<dl class="Description">
    <dt class="Description-1 Description">Description</dt>
    <dd class="Description-1 Description">
        Normally, the TurboVNC Viewer will try to load the libjpeg-turbo JNI 
        library and use it to accelerate the decompression of JPEG 
        subrectangles.  If this property is disabled, then the viewer will 
        revert to using unaccelerated JPEG decompression.  This is useful mainly 
        for testing and benchmarking purposes.
    </dd>
</dl>

<p><a name="VNC_VIA_CMD"></a></p>

<div class="table">
<table class="standard">
  <tr class="standard">
    <td class="high standard">Environment Variable</td>
    <td class="standard"><code>VNC_VIA_CMD</code>, <code>VNC_TUNNEL_CMD</code></td>
  </tr>
  <tr class="standard">
    <td class="high standard">Java System Property</td>
    <td class="standard"><code>turbovnc.via</code>, <code>turbovnc.tunnel</code></td>
  </tr>
  <tr class="standard">
    <td class="high standard">Summary</td>
    <td class="standard">SSH command-line templates for use with the <code>via</code> and <code>tunnel</code> options (respectively)</td>
  </tr>
  <tr class="standard">
    <td class="high standard">Default Value</td>
    <td class="standard">See below</td>
  </tr>
</table>
</div>


<dl class="Description">
    <dt class="Description-1 Description">Description</dt>
    <dd class="Description-1 Description">
        When the <code>-via</code> option is used along with the 
        <code>-extssh</code> option, the TurboVNC Viewer reads the 
        <code>VNC_VIA_CMD</code> environment variable or the 
        <code>turbovnc.via</code> system property, expands patterns beginning 
        with the &ldquo;%&rdquo; character, and uses the resulting command line 
        to establish the secure tunnel to the VNC gateway.  If 
        <code>VNC_VIA_CMD</code> is not set, then this command line defaults to 
        <code>/usr/bin/ssh&nbsp;-f&nbsp;-L&nbsp;%L:%H:%R&nbsp;%G&nbsp;sleep&nbsp;20</code>. 
        <br /><br /> When the <code>-tunnel</code> option is used along with the 
        <code>-extssh</code> option, the TurboVNC Viewer reads the 
        <code>VNC_TUNNEL_CMD</code> environment variable or the 
        <code>turbovnc.tunnel</code> system property, expands patterns beginning 
        with the &ldquo;%&rdquo; character, and uses the resulting command line 
        to establish the secure tunnel to the VNC host.  If 
        <code>VNC_TUNNEL_CMD</code> is not set, then this command line defaults 
        to 
        <code>/usr/bin/ssh&nbsp;-f&nbsp;-L&nbsp;%L:localhost:%R&nbsp;%H&nbsp;sleep&nbsp;20</code>. 
        <br /><br /> The following patterns are recognized in the 
        <code>VNC_VIA_CMD</code> and <code>VNC_TUNNEL_CMD</code> environment 
        variables and their corresponding system properties (note that 
        <code>%H</code>, <code>%L</code> and <code>%R</code> must be present in 
        the command template, and <code>%G</code> must also be present if using 
        the <code>-via</code> option): <br /><br />
        <div class="table">
        <table class="standard">
          <tr class="standard">
            <td class="standard"><code>%%</code></td>
            <td class="standard">A literal &ldquo;%&rdquo;</td>
          </tr>
          <tr class="standard">
            <td class="standard"><code>%G</code></td>
            <td class="standard">gateway host name or IP address</td>
          </tr>
          <tr class="standard">
            <td class="standard"><code>%H</code></td>
            <td class="standard">remote VNC host name or IP address (if using the <code>-via</code> option, then this is specified from the point of view of the gateway)</td>
          </tr>
          <tr class="standard">
            <td class="standard"><code>%L</code></td>
            <td class="standard">local TCP port number</td>
          </tr>
          <tr class="standard">
            <td class="standard"><code>%R</code></td>
            <td class="standard">remote TCP port number</td>
          </tr>
        </table>
        </div>
        
    </dd>
</dl>

<p><br /></p>


</body>
</html>
<|MERGE_RESOLUTION|>--- conflicted
+++ resolved
@@ -3,11 +3,7 @@
 <head>
 <meta http-equiv="content-type" content="text/html; charset=ISO-8859-1">
 <meta name="language" content="en">
-<<<<<<< HEAD
-<meta name="date" content="2018-12-05T13:34:48">
-=======
-<meta name="date" content="2018-12-11T22:26:02">
->>>>>>> c27f734b
+<meta name="date" content="2018-12-11T22:32:37">
 <meta name="generator" content="deplate.rb 0.8.5">
 <title>User&rsquo;s Guide for TurboVNC 3.0</title>
 <link rel="start" href="index.html" title="Frontpage">
@@ -560,22 +556,6 @@
     32-bit (True Color) color depth.
 </li>
 <li class="Itemize-0">
-<<<<<<< HEAD
-=======
-    SSH client 
-    (<span class="remote"><a href="https://www.msys2.org" class="remote">MSYS2</a></span><a name="idx0019"></a> 
-    or 
-    <span class="remote"><a href="http://cygwin.com" class="remote">Cygwin</a></span><a name="idx0020"></a> 
-    implementation preferred, since those implementations work with the 
-    <a href="#via"><code>-via</code> and <code>-tunnel</code> 
-    options</a><a name="idx0021"></a> in the native Windows TurboVNC Viewer, 
-    but other SSH implementations will work without the <code>-via</code> 
-    and <code>-tunnel</code> options.  
-    <strong class="filename">ssh.exe</strong> should be in the 
-    <code>PATH</code>.)
-</li>
-<li class="Itemize-0">
->>>>>>> c27f734b
     <span class="remote"><a href="http://www.java.com" class="remote">Oracle 
     Java</a></span><a name="idx0016"></a> 8
 </li></ul></td>
@@ -926,7 +906,7 @@
         The TurboVNC Session Manager automatically uses SSH tunneling and OTP authentication by default, but you can pass <code>-nosessmgrauto</code> on the TurboVNC Viewer command line to disable this behavior, thus allowing any authentication/encryption method to be used.  Additional command-line parameters can be used to specify the port on which the SSH server is listening and the location of the SSH private key file.  The OpenSSH config file (<strong class="filename">~/.ssh/config</strong> by default) can also be used to specify those parameters persistently for a given host.
         </p></div>
         <div class="important"><p class="important">
-        The <code>TVNC_SERVERDIR</code> and <code>TVNC_SERVERARGS</code> environment variables, and their equivalent Java system properties (<code>turbovnc.serverdir</code> and <code>turbovnc.serverargs</code>) can be used to specify a non-default installation path for the TurboVNC Server or additional arguments to pass to the TurboVNC Server when starting new sessions (refer to Section <a href="#TVNC_SERVERARGS" class="ref">11.2</a>.)  These arguments can also be specified on the server using the system-wide or per-user turbovncserver.conf file.
+        The <code>TVNC_SERVERDIR</code> and <code>TVNC_SERVERARGS</code> environment variables, and their equivalent Java system properties (<code>turbovnc.serverdir</code> and <code>turbovnc.serverargs</code>) can be used to specify a non-default installation path for the TurboVNC Server or additional arguments to pass to the TurboVNC Server when starting new sessions (refer to Section <a href="#TVNC_SERVERARGS" class="ref">11.2</a>.)  These arguments can also be specified on the server using the system-wide or per-user <strong class="filename">turbovncserver.conf</strong> file.
         </p></div>
     </li>
 </ul>
@@ -1191,16 +1171,6 @@
 environment variables.  See Section 
 <a href="#VNC_VIA_CMD" class="ref">11.2</a> for more details.</p>
 
-<<<<<<< HEAD
-=======
-<div class="important"><p class="important">
-NOTE: Since the Java TurboVNC Viewer contains an embedded SSH client, the <code>-via</code> and <code>-tunnel</code> command-line options can also be used when the viewer is deployed using <a href="#JWS">Java Web Start</a><a name="idx0047"></a>.  These options would be specified as <code>&lt;argument&gt;</code> elements under the <code>&lt;application-desc&gt;</code> element in the JNLP file.
-</p></div>
-
-<div class="important"><p class="important">
-Currently the use of the <code>-via</code> and <code>-tunnel</code> command-line options in the Windows TurboVNC Viewer requires Cygwin or MSYS2, since those are the only known Windows SSH implementations that support detaching the SSH process once the tunnel has been established.  When using <code>-via</code> or <code>-tunnel</code>, it is recommended that you use the console version of the Windows TurboVNC Viewer (<strong class="filename">cvncviewer.exe</strong>) rather than <strong class="filename">vncviewer.exe</strong>. Otherwise, a new console window will pop up and remain for the duration of the VNC connection.
-</p></div>
->>>>>>> c27f734b
 
 <h3 id="hd006006001">Forcing SSH Connections</h3>
 
