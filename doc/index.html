--- conflicted
+++ resolved
@@ -3,11 +3,7 @@
 <head>
 <meta http-equiv="content-type" content="text/html; charset=ISO-8859-1">
 <meta name="language" content="en">
-<<<<<<< HEAD
-<meta name="date" content="2020-03-06T01:57:14">
-=======
-<meta name="date" content="2020-03-23T20:51:29">
->>>>>>> 0a0b3f23
+<meta name="date" content="2020-03-23T21:04:03">
 <meta name="generator" content="deplate.rb 0.8.5">
 <title>User&rsquo;s Guide for TurboVNC 3.0</title>
 <link rel="start" href="index.html" title="Frontpage">
@@ -1115,144 +1111,7 @@
 
 
 
-<<<<<<< HEAD
 <h2 id="hd006006">6.6&nbsp;Using SSH to Manually Secure a TurboVNC Connection</h2>
-=======
-<h2 id="hd006004">6.4&nbsp;Deploying the Java TurboVNC Viewer Using Java Web Start</h2>
-
-<p><a name="JWS"></a></p>
-
-<p>Accessing the Java TurboVNC Viewer through TurboVNC&rsquo;s built-in 
-HTTP server, as described above, is a quick and easy way of running the 
-TurboVNC Viewer on machines that don&rsquo;t already have a VNC viewer 
-installed (for instance, for the purpose of collaborating with 
-colleagues who don&rsquo;t normally use TurboVNC.)</p>
-
-<p>To set up a large-scale deployment of the Java TurboVNC Viewer, however, 
-it is desirable to serve up the JAR files from a dedicated web server.</p>
-
-<p>For the purposes of this guide, it is assumed that the reader has some 
-knowledge of web server administration.</p>
-
-<ul class="Itemize">
-    <li class="Itemize-1 Itemize asterisk">
-        Copy the Java TurboVNC Viewer JAR file 
-        (<strong class="filename">VncViewer.jar</strong>) into a directory on 
-        your web server. <br /><br />
-    </li>
-    <li class="Itemize-1 Itemize asterisk">
-        Copy the libjpeg-turbo JNI JAR files into that same directory.  You can 
-        obtain these from one of the official TurboVNC 2.0 or later binary 
-        packages for Linux, or you can download 
-        <strong class="filename">libjpeg-turbo-<em>version</em>-jws.zip</strong> 
-        from libjpeg-turbo 1.4.0 or later (available in the 
-        <span class="remote"><a href="http://sourceforge.net/projects/libjpeg-turbo/files/" class="remote">Files 
-        area</a></span><a name="idx0042"></a> of the 
-        <span class="remote"><a href="http://sourceforge.net/projects/libjpeg-turbo" class="remote">libjpeg-turbo 
-        SourceForge project page</a></span><a name="idx0043"></a>.) Note that 
-        only the JARs included in the official TurboVNC packages are signed 
-        using an official code signing certificate. <br /><br />
-    </li>
-    <li class="Itemize-1 Itemize asterisk">
-        <em>OPTIONAL:</em> Copy the TurboVNC Helper JAR files into that same 
-        directory. You can obtain these from 
-        <strong class="filename">turbovnc-2.2.5-jws.zip</strong>, which is 
-        available in the 
-        <span class="remote"><a href="http://sourceforge.net/projects/turbovnc/files/" class="remote">Files 
-        area</a></span><a name="idx0044"></a> of the 
-        <span class="remote"><a href="http://sourceforge.net/projects/turbovnc" class="remote">TurboVNC 
-        SourceForge project page</a></span><a name="idx0045"></a>. <br /><br />
-    </li>
-    <li class="Itemize-1 Itemize asterisk">
-        <em>OPTIONAL:</em> For large organizations, it may be desirable to 
-        obtain your own code signing certificate from a trusted certificate 
-        authority and use <code>jarsigner</code> to sign all of the JARs with 
-        that certificate.  The specifics of this are left as an exercise for the 
-        reader. <br /><br />
-    </li>
-    <li class="Itemize-1 Itemize asterisk">
-        Create a file called <strong class="filename">TurboVNC.jnlp</strong> in 
-        the same directory as <strong class="filename">VncViewer.jar</strong> on 
-        the web server, and give it the following contents:
-<pre class="verbatim">
-&lt;?xml&nbsp;version=&quot;1.0&quot;&nbsp;encoding=&quot;utf-8&quot;?&gt;
-&lt;jnlp&nbsp;codebase=&quot;{turbovnc-url}&quot;&gt;
-&nbsp;&nbsp;&lt;information&gt;
-&nbsp;&nbsp;&nbsp;&nbsp;&lt;title&gt;TurboVNC&nbsp;Viewer&lt;/title&gt;
-&nbsp;&nbsp;&nbsp;&nbsp;&lt;vendor&gt;The&nbsp;VirtualGL&nbsp;Project&lt;/vendor&gt;
-&nbsp;&nbsp;&lt;/information&gt;
-
-&nbsp;&nbsp;&lt;resources&gt;
-&nbsp;&nbsp;&nbsp;&nbsp;&lt;jar&nbsp;href=&quot;VncViewer.jar&quot;/&gt;
-&nbsp;&nbsp;&lt;/resources&gt;
-
-&nbsp;&nbsp;&lt;security&gt;
-&nbsp;&nbsp;&nbsp;&nbsp;&lt;all-permissions/&gt;
-&nbsp;&nbsp;&lt;/security&gt;
-
-&nbsp;&nbsp;&lt;resources&nbsp;os=&quot;Mac&nbsp;OS&nbsp;X&quot;&gt;
-&nbsp;&nbsp;&nbsp;&nbsp;&lt;j2se&nbsp;version=&quot;1.8+&quot;&nbsp;java-vm-args=&quot;-server&quot;/&gt;
-&nbsp;&nbsp;&nbsp;&nbsp;&lt;nativelib&nbsp;href=&quot;ljtosx.jar&quot;/&gt;
-&nbsp;&nbsp;&nbsp;&nbsp;&lt;!--&nbsp;Enable&nbsp;drawing&nbsp;tablet&nbsp;support&nbsp;for&nbsp;macOS&nbsp;clients&nbsp;--&gt;
-&nbsp;&nbsp;&nbsp;&nbsp;&lt;nativelib&nbsp;href=&quot;tvnchelper-osx.jar&quot;/&gt;
-&nbsp;&nbsp;&lt;/resources&gt;
-
-&nbsp;&nbsp;&lt;resources&nbsp;os=&quot;Windows&quot;&nbsp;arch=&quot;x86&quot;&gt;
-&nbsp;&nbsp;&nbsp;&nbsp;&lt;j2se&nbsp;version=&quot;1.8+&quot;&nbsp;java-vm-args=&quot;-Dsun.java2d.d3d=false&quot;/&gt;
-&nbsp;&nbsp;&nbsp;&nbsp;&lt;nativelib&nbsp;href=&quot;ljtwin32.jar&quot;/&gt;
-&nbsp;&nbsp;&nbsp;&nbsp;&lt;!--&nbsp;Enable&nbsp;keyboard&nbsp;grabbing&nbsp;for&nbsp;32-bit&nbsp;Windows&nbsp;clients&nbsp;--&gt;
-&nbsp;&nbsp;&nbsp;&nbsp;&lt;nativelib&nbsp;href=&quot;tvnchelper-win32.jar&quot;/&gt;
-&nbsp;&nbsp;&lt;/resources&gt;
-
-&nbsp;&nbsp;&lt;resources&nbsp;os=&quot;Windows&quot;&nbsp;arch=&quot;amd64&quot;&gt;
-&nbsp;&nbsp;&nbsp;&nbsp;&lt;j2se&nbsp;version=&quot;1.8+&quot;&nbsp;java-vm-args=&quot;-Dsun.java2d.d3d=false&quot;/&gt;
-&nbsp;&nbsp;&nbsp;&nbsp;&lt;nativelib&nbsp;href=&quot;ljtwin64.jar&quot;/&gt;
-&nbsp;&nbsp;&nbsp;&nbsp;&lt;!--&nbsp;Enable&nbsp;keyboard&nbsp;grabbing&nbsp;for&nbsp;64-bit&nbsp;Windows&nbsp;clients&nbsp;--&gt;
-&nbsp;&nbsp;&nbsp;&nbsp;&lt;nativelib&nbsp;href=&quot;tvnchelper-win64.jar&quot;/&gt;
-&nbsp;&nbsp;&lt;/resources&gt;
-
-&nbsp;&nbsp;&lt;resources&nbsp;os=&quot;Linux&quot;&nbsp;arch=&quot;i386&quot;&gt;
-&nbsp;&nbsp;&nbsp;&nbsp;&lt;j2se&nbsp;version=&quot;1.8+&quot;&nbsp;java-vm-args=&quot;-server&quot;/&gt;
-&nbsp;&nbsp;&nbsp;&nbsp;&lt;nativelib&nbsp;href=&quot;ljtlinux32.jar&quot;/&gt;
-&nbsp;&nbsp;&nbsp;&nbsp;&lt;!--&nbsp;Enable&nbsp;keyboard&nbsp;grabbing,&nbsp;multi-screen&nbsp;spanning,&nbsp;and&nbsp;extended
-&nbsp;&nbsp;&nbsp;&nbsp;&nbsp;&nbsp;&nbsp;&nbsp;&nbsp;input&nbsp;device&nbsp;support&nbsp;for&nbsp;32-bit&nbsp;Linux&nbsp;clients&nbsp;--&gt;
-&nbsp;&nbsp;&nbsp;&nbsp;&lt;nativelib&nbsp;href=&quot;tvnchelper-linux32.jar&quot;/&gt;
-&nbsp;&nbsp;&lt;/resources&gt;
-
-&nbsp;&nbsp;&lt;resources&nbsp;os=&quot;Linux&quot;&nbsp;arch=&quot;amd64&quot;&gt;
-&nbsp;&nbsp;&nbsp;&nbsp;&lt;j2se&nbsp;version=&quot;1.8+&quot;/&gt;
-&nbsp;&nbsp;&nbsp;&nbsp;&lt;nativelib&nbsp;href=&quot;ljtlinux64.jar&quot;/&gt;
-&nbsp;&nbsp;&nbsp;&nbsp;&lt;!--&nbsp;Enable&nbsp;keyboard&nbsp;grabbing,&nbsp;multi-screen&nbsp;spanning,&nbsp;and&nbsp;extended
-&nbsp;&nbsp;&nbsp;&nbsp;&nbsp;&nbsp;&nbsp;&nbsp;&nbsp;input&nbsp;device&nbsp;support&nbsp;for&nbsp;64-bit&nbsp;Linux&nbsp;clients&nbsp;--&gt;
-&nbsp;&nbsp;&nbsp;&nbsp;&lt;nativelib&nbsp;href=&quot;tvnchelper-linux64.jar&quot;/&gt;
-&nbsp;&nbsp;&lt;/resources&gt;
-
-&nbsp;&nbsp;&lt;application-desc&nbsp;main-class=&quot;com.turbovnc.vncviewer.VncViewer&quot;/&gt;
-&lt;/jnlp&gt;
-</pre>
-
-        <div class="important"><p class="important">
-        NOTE: <em><code>{turbovnc-url}</code></em> should be the absolute URL of the TurboVNC Viewer directory on the web server, e.g. <code>http://my_host/turbovnc</code>.
-        </p></div>
-        <div class="important"><p class="important">
-        NOTE: Leave out the lines referring to <code>tvnchelper-*.jar</code> if you have not installed the TurboVNC Helper JARs.
-        </p></div>
-        This is just a minimal example.  Refer to the 
-        <span class="remote"><a href="https://docs.oracle.com/javase/8/docs/technotes/guides/javaws/developersguide/syntax.html" class="remote">JNLP 
-        file syntax</a></span><a name="idx0046"></a> for additional fields that 
-        you might want to add. <br /><br />
-    </li>
-    <li class="Itemize-1 Itemize asterisk">
-        You should now be able to access 
-        <code><em>{turbovnc-url}</em>/TurboVNC.jnlp</code> in your browser to 
-        launch the Java TurboVNC Viewer with full performance.
-    </li>
-</ul>
-
-
-
-<h2 id="hd006005">6.5&nbsp;Using SSH to Secure a TurboVNC Connection</h2>
->>>>>>> 0a0b3f23
 
 <p><a name="Secure_TurboVNC_Usage"></a></p>
 
@@ -3027,7 +2886,6 @@
 <dl class="Description">
     <dt class="Description-1 Description">Description</dt>
     <dd class="Description-1 Description">
-<<<<<<< HEAD
         X11 has two ways of copying/pasting text.  When text is selected in most 
         X11 applications, it is copied to the PRIMARY selection, and it can be 
         pasted by pressing the middle mouse button.  When text is explicitly 
@@ -3045,36 +2903,334 @@
         will only affect the client&rsquo;s CLIPBOARD selection (in other words, 
         you will have to explicitly paste the server&rsquo;s clipboard contents 
         by using a menu option or hotkey on the client.)
-=======
-        When the <code>-via</code> option (or the <code>via</code> parameter in 
-        the Java viewer, along with the <code>extssh</code> parameter) is used, 
-        the TurboVNC Viewer reads the <code>VNC_VIA_CMD</code> environment 
-        variable (the Java viewer can also read this information from the 
-        <code>turbovnc.via</code> system property), expands patterns beginning 
+    </dd>
+</dl>
+
+<div class="table">
+<table class="standard">
+  <tr class="standard">
+    <td class="high standard">Environment Variable</td>
+    <td class="standard"><code>TVNC_PROFILE = <em>0 | 1</em></code></td>
+  </tr>
+  <tr class="standard">
+    <td class="high standard">Summary</td>
+    <td class="standard">Disable/enable profiling output</td>
+  </tr>
+  <tr class="standard">
+    <td class="high standard">Default Value</td>
+    <td class="standard">Disabled</td>
+  </tr>
+</table>
+</div>
+
+
+<dl class="Description">
+    <dt class="Description-1 Description">Description</dt>
+    <dd class="Description-1 Description">
+        If profiling output is enabled, then the TurboVNC Viewer will 
+        continuously benchmark itself and periodically print the throughput of 
+        various stages in its image pipeline to the console.
+    </dd>
+</dl>
+
+<p><a name="TVNC_SERVERARGS"></a></p>
+
+<div class="table">
+<table class="standard">
+  <tr class="standard">
+    <td class="high standard">Environment Variable</td>
+    <td class="standard"><code>TVNC_SERVERARGS</code></td>
+  </tr>
+  <tr class="standard">
+    <td class="high standard">Java System Property</td>
+    <td class="standard"><code>turbovnc.serverargs</code></td>
+  </tr>
+  <tr class="standard">
+    <td class="high standard">Summary</td>
+    <td class="standard">Additional arguments that the TurboVNC Session Manager will pass to <code>vncserver</code> when starting a new TurboVNC session</td>
+  </tr>
+</table>
+</div>
+
+
+<dl class="Description">
+    <dt class="Description-1 Description">Description</dt>
+    <dd class="Description-1 Description">
+        The TurboVNC Session Manager will pass these command-line arguments to 
+        the <code>vncserver</code> script when starting a new TurboVNC session 
+        on the TurboVNC host.  This can be used, for instance, to enable 
+        <a href="#ALR">automatic lossless refresh</a><a name="idx0040"></a>.
+    </dd>
+</dl>
+
+<p><a name="TVNC_SERVERDIR"></a></p>
+
+<div class="table">
+<table class="standard">
+  <tr class="standard">
+    <td class="high standard">Environment Variable</td>
+    <td class="standard"><code>TVNC_SERVERDIR</code></td>
+  </tr>
+  <tr class="standard">
+    <td class="high standard">Java System Property</td>
+    <td class="standard"><code>turbovnc.serverdir</code></td>
+  </tr>
+  <tr class="standard">
+    <td class="high standard">Summary</td>
+    <td class="standard">The directory in which the TurboVNC Server is installed on the TurboVNC host</td>
+  </tr>
+  <tr class="standard">
+    <td class="high standard">Default Value</td>
+    <td class="standard"><code>/opt/TurboVNC</code></td>
+  </tr>
+</table>
+</div>
+
+
+<dl class="Description">
+    <dt class="Description-1 Description">Description</dt>
+    <dd class="Description-1 Description">
+        The TurboVNC Session Manager will execute <code>bin/vncserver</code> and 
+        <code>bin/vncpasswd</code> from this directory on the TurboVNC host.
+    </dd>
+</dl>
+
+<div class="table">
+<table class="standard">
+  <tr class="standard">
+    <td class="high standard">Java System Property</td>
+    <td class="standard"><code>turbovnc.sessmgr = <em>0 | 1</em></code></td>
+  </tr>
+  <tr class="standard">
+    <td class="high standard">Summary</td>
+    <td class="standard">Disable/enable the TurboVNC Session Manager</td>
+  </tr>
+  <tr class="standard">
+    <td class="high standard">Default Value</td>
+    <td class="standard">Enabled</td>
+  </tr>
+</table>
+</div>
+
+
+<dl class="Description">
+    <dt class="Description-1 Description">Description</dt>
+    <dd class="Description-1 Description">
+        Disabling this property will completely disable the TurboVNC Session 
+        Manager.
+    </dd>
+</dl>
+
+<div class="table">
+<table class="standard">
+  <tr class="standard">
+    <td class="high standard">Environment Variable</td>
+    <td class="standard"><code>TVNC_SINGLESCREEN = <em>0 | 1</em></code></td>
+  </tr>
+  <tr class="standard">
+    <td class="high standard">Java System Property</td>
+    <td class="standard"><code>turbovnc.singlescreen = <em>0 | 1</em></code></td>
+  </tr>
+  <tr class="standard">
+    <td class="high standard">Summary</td>
+    <td class="standard">Disable/enable forcing a single-screen layout when using automatic desktop resizing</td>
+  </tr>
+  <tr class="standard">
+    <td class="high standard">Default Value</td>
+    <td class="standard">Disabled</td>
+  </tr>
+</table>
+</div>
+
+
+<dl class="Description">
+    <dt class="Description-1 Description">Description</dt>
+    <dd class="Description-1 Description">
+        The default behavior of the TurboVNC Viewer, when automatic desktop 
+        resizing is enabled, is to request a desktop size from the server that 
+        will fit within the viewer window without using scrollbars, and (if 
+        multi-screen spanning is enabled) to request a screen layout from the 
+        server that will align the server&rsquo;s screen boundaries with the 
+        client&rsquo;s when the viewer window is in its default position.  
+        Setting this environment variable or property to 1 will restore the 
+        automatic desktop resizing behavior of previous versions of the TurboVNC 
+        Viewer, thus forcing the server to use a single-screen layout even if it 
+        supports multi-screen layouts.
+    </dd>
+</dl>
+
+<div class="table">
+<table class="standard">
+  <tr class="standard">
+    <td class="high standard">Java System Property</td>
+    <td class="standard"><code>turbovnc.sshauth</code></td>
+  </tr>
+  <tr class="standard">
+    <td class="high standard">Summary</td>
+    <td class="standard">Preferred authentication methods for the built-in SSH client</td>
+  </tr>
+  <tr class="standard">
+    <td class="high standard">Default Value</td>
+    <td class="standard"><code>publickey,keyboard-interactive,password</code></td>
+  </tr>
+</table>
+</div>
+
+
+<dl class="Description">
+    <dt class="Description-1 Description">Description</dt>
+    <dd class="Description-1 Description">
+        This system property can be used to enable or disable particular SSH 
+        authentication methods, as well as to specify their preferred order.  
+        The same thing can be accomplished by using the 
+        <code>PreferredAuthentications</code> directive in the OpenSSH config 
+        file.
+    </dd>
+</dl>
+
+<div class="table">
+<table class="standard">
+  <tr class="standard">
+    <td class="high standard">Java System Property</td>
+    <td class="standard"><code>turbovnc.sshbannerdlg = <em>0 | 1</em></code></td>
+  </tr>
+  <tr class="standard">
+    <td class="high standard">Summary</td>
+    <td class="standard">Display the banner message from the SSH server in a dialog box</td>
+  </tr>
+  <tr class="standard">
+    <td class="high standard">Default Value</td>
+    <td class="standard">Disabled</td>
+  </tr>
+</table>
+</div>
+
+
+<dl class="Description">
+    <dt class="Description-1 Description">Description</dt>
+    <dd class="Description-1 Description">
+        The default behavior of the TurboVNC Viewer is to display the banner 
+        message from the SSH server on the command line.  Enabling this system 
+        property causes the viewer to display the banner message in a dialog box 
+        instead.
+    </dd>
+</dl>
+
+<div class="table">
+<table class="standard">
+  <tr class="standard">
+    <td class="high standard">Java System Property</td>
+    <td class="standard"><code>turbovnc.swingdb = <em>0 | 1</em></code></td>
+  </tr>
+  <tr class="standard">
+    <td class="high standard">Summary</td>
+    <td class="standard">Disable/enable Swing double buffering</td>
+  </tr>
+  <tr class="standard">
+    <td class="high standard">Default Value</td>
+    <td class="standard">Disabled</td>
+  </tr>
+</table>
+</div>
+
+
+<dl class="Description">
+    <dt class="Description-1 Description">Description</dt>
+    <dd class="Description-1 Description">
+        The TurboVNC Viewer has its own double buffering mechanism, so it 
+        normally disables the double buffering mechanism in Swing and Java 2D in 
+        order to increase performance.  This also allows the viewer to achieve 
+        optimal performance under X11 without requiring MIT-SHM pixmap support. 
+        Although the viewer has been thoroughly tested, the 
+        <code>turbovnc.swingdb</code> system property is provided as a fallback 
+        in case issues are discovered when running it under a specific version 
+        of Java.
+    </dd>
+</dl>
+
+<div class="table">
+<table class="standard">
+  <tr class="standard">
+    <td class="high standard">Java System Property</td>
+    <td class="standard"><code>turbovnc.turbojpeg = <em>0 | 1</em></code></td>
+  </tr>
+  <tr class="standard">
+    <td class="high standard">Summary</td>
+    <td class="standard">Disable/enable JPEG acceleration</td>
+  </tr>
+  <tr class="standard">
+    <td class="high standard">Default Value</td>
+    <td class="standard">Enabled if the libjpeg-turbo JNI library is available</td>
+  </tr>
+</table>
+</div>
+
+
+<dl class="Description">
+    <dt class="Description-1 Description">Description</dt>
+    <dd class="Description-1 Description">
+        Normally, the TurboVNC Viewer will try to load the libjpeg-turbo JNI 
+        library and use it to accelerate the decompression of JPEG 
+        subrectangles.  If this property is disabled, then the viewer will 
+        revert to using unaccelerated JPEG decompression.  This is useful mainly 
+        for testing and benchmarking purposes.
+    </dd>
+</dl>
+
+<p><a name="VNC_VIA_CMD"></a></p>
+
+<div class="table">
+<table class="standard">
+  <tr class="standard">
+    <td class="high standard">Environment Variable</td>
+    <td class="standard"><code>VNC_VIA_CMD</code>, <code>VNC_TUNNEL_CMD</code></td>
+  </tr>
+  <tr class="standard">
+    <td class="high standard">Java System Property</td>
+    <td class="standard"><code>turbovnc.via</code>, <code>turbovnc.tunnel</code></td>
+  </tr>
+  <tr class="standard">
+    <td class="high standard">Summary</td>
+    <td class="standard">SSH command-line templates for use with the <code>via</code> and <code>tunnel</code> options (respectively)</td>
+  </tr>
+  <tr class="standard">
+    <td class="high standard">Default Value</td>
+    <td class="standard">See below</td>
+  </tr>
+</table>
+</div>
+
+
+<dl class="Description">
+    <dt class="Description-1 Description">Description</dt>
+    <dd class="Description-1 Description">
+        When the <code>-via</code> option is used along with the 
+        <code>-extssh</code> option, the TurboVNC Viewer reads the 
+        <code>VNC_VIA_CMD</code> environment variable or the 
+        <code>turbovnc.via</code> system property, expands patterns beginning 
         with the &ldquo;%&rdquo; character, and uses the resulting command line 
         to establish the secure tunnel to the VNC gateway.  If 
-        <code>VNC_VIA_CMD</code> is not set, then this command line defaults to 
+        <code>VNC_VIA_CMD</code> is not set, then this command line defaults to  
         <code>/usr/bin/ssh&nbsp;-f&nbsp;-L&nbsp;%L:%H:%R&nbsp;%G&nbsp;sleep&nbsp;20</code> 
         on Linux/Un*x and Mac systems and 
         <code>ssh.exe&nbsp;-f&nbsp;-L&nbsp;%L:%H:%R&nbsp;%G&nbsp;sleep&nbsp;20</code> 
-        on Windows systems. <br /><br /> When the <code>-tunnel</code> option 
-        (or the <code>tunnel</code> parameter in the Java viewer, along with the 
-        <code>extssh</code> parameter) is used, the TurboVNC Viewer reads the 
-        <code>VNC_TUNNEL_CMD</code> environment variable (the Java viewer can 
-        also read this information from the <code>turbovnc.tunnel</code> system 
-        property), expands patterns beginning with the &ldquo;%&rdquo; 
-        character, and uses the resulting command line to establish the secure 
-        tunnel to the VNC host.  If <code>VNC_TUNNEL_CMD</code> is not set, then 
-        this command line defaults to 
+        on Windows systems. <br /><br /> When the <code>-tunnel</code> option is 
+        used along with the <code>-extssh</code> option, the TurboVNC Viewer 
+        reads the <code>VNC_TUNNEL_CMD</code> environment variable or the 
+        <code>turbovnc.tunnel</code> system property, expands patterns beginning 
+        with the &ldquo;%&rdquo; character, and uses the resulting command line 
+        to establish the secure tunnel to the VNC host.  If 
+        <code>VNC_TUNNEL_CMD</code> is not set, then this command line defaults 
+        to 
         <code>/usr/bin/ssh&nbsp;-f&nbsp;-L&nbsp;%L:localhost:%R&nbsp;%H&nbsp;sleep&nbsp;20</code> 
         on Linux/Un*x and Mac systems and 
         <code>ssh.exe&nbsp;-f&nbsp;-L&nbsp;%L:localhost:%R&nbsp;%H&nbsp;sleep&nbsp;20</code> 
         on Windows systems. <br /><br /> The following patterns are recognized 
         in the <code>VNC_VIA_CMD</code> and <code>VNC_TUNNEL_CMD</code> 
-        environment variables (note that <code>%H</code>, <code>%L</code> and 
-        <code>%R</code> must be present in the command template, and 
-        <code>%G</code> must also be present if using the <code>-via</code> 
-        option): <br /><br />
+        environment variables and their corresponding system properties (note 
+        that <code>%H</code>, <code>%L</code> and <code>%R</code> must be 
+        present in the command template, and <code>%G</code> must also be 
+        present if using the <code>-via</code> option): <br /><br />
         <div class="table">
         <table class="standard">
           <tr class="standard">
@@ -3100,356 +3256,6 @@
         </table>
         </div>
         
->>>>>>> 0a0b3f23
-    </dd>
-</dl>
-
-<div class="table">
-<table class="standard">
-  <tr class="standard">
-    <td class="high standard">Environment Variable</td>
-    <td class="standard"><code>TVNC_PROFILE = <em>0 | 1</em></code></td>
-  </tr>
-  <tr class="standard">
-    <td class="high standard">Summary</td>
-    <td class="standard">Disable/enable profiling output</td>
-  </tr>
-  <tr class="standard">
-    <td class="high standard">Default Value</td>
-    <td class="standard">Disabled</td>
-  </tr>
-</table>
-</div>
-
-
-<dl class="Description">
-    <dt class="Description-1 Description">Description</dt>
-    <dd class="Description-1 Description">
-        If profiling output is enabled, then the TurboVNC Viewer will 
-        continuously benchmark itself and periodically print the throughput of 
-        various stages in its image pipeline to the console.
-    </dd>
-</dl>
-
-<p><a name="TVNC_SERVERARGS"></a></p>
-
-<div class="table">
-<table class="standard">
-  <tr class="standard">
-    <td class="high standard">Environment Variable</td>
-    <td class="standard"><code>TVNC_SERVERARGS</code></td>
-  </tr>
-  <tr class="standard">
-    <td class="high standard">Java System Property</td>
-    <td class="standard"><code>turbovnc.serverargs</code></td>
-  </tr>
-  <tr class="standard">
-    <td class="high standard">Summary</td>
-    <td class="standard">Additional arguments that the TurboVNC Session Manager will pass to <code>vncserver</code> when starting a new TurboVNC session</td>
-  </tr>
-</table>
-</div>
-
-
-<dl class="Description">
-    <dt class="Description-1 Description">Description</dt>
-    <dd class="Description-1 Description">
-        The TurboVNC Session Manager will pass these command-line arguments to 
-        the <code>vncserver</code> script when starting a new TurboVNC session 
-        on the TurboVNC host.  This can be used, for instance, to enable 
-        <a href="#ALR">automatic lossless refresh</a><a name="idx0040"></a>.
-    </dd>
-</dl>
-
-<p><a name="TVNC_SERVERDIR"></a></p>
-
-<div class="table">
-<table class="standard">
-  <tr class="standard">
-    <td class="high standard">Environment Variable</td>
-    <td class="standard"><code>TVNC_SERVERDIR</code></td>
-  </tr>
-  <tr class="standard">
-    <td class="high standard">Java System Property</td>
-    <td class="standard"><code>turbovnc.serverdir</code></td>
-  </tr>
-  <tr class="standard">
-    <td class="high standard">Summary</td>
-    <td class="standard">The directory in which the TurboVNC Server is installed on the TurboVNC host</td>
-  </tr>
-  <tr class="standard">
-    <td class="high standard">Default Value</td>
-    <td class="standard"><code>/opt/TurboVNC</code></td>
-  </tr>
-</table>
-</div>
-
-
-<dl class="Description">
-    <dt class="Description-1 Description">Description</dt>
-    <dd class="Description-1 Description">
-        The TurboVNC Session Manager will execute <code>bin/vncserver</code> and 
-        <code>bin/vncpasswd</code> from this directory on the TurboVNC host.
-    </dd>
-</dl>
-
-<div class="table">
-<table class="standard">
-  <tr class="standard">
-    <td class="high standard">Java System Property</td>
-    <td class="standard"><code>turbovnc.sessmgr = <em>0 | 1</em></code></td>
-  </tr>
-  <tr class="standard">
-    <td class="high standard">Summary</td>
-    <td class="standard">Disable/enable the TurboVNC Session Manager</td>
-  </tr>
-  <tr class="standard">
-    <td class="high standard">Default Value</td>
-    <td class="standard">Enabled</td>
-  </tr>
-</table>
-</div>
-
-
-<dl class="Description">
-    <dt class="Description-1 Description">Description</dt>
-    <dd class="Description-1 Description">
-        Disabling this property will completely disable the TurboVNC Session 
-        Manager.
-    </dd>
-</dl>
-
-<div class="table">
-<table class="standard">
-  <tr class="standard">
-    <td class="high standard">Environment Variable</td>
-    <td class="standard"><code>TVNC_SINGLESCREEN = <em>0 | 1</em></code></td>
-  </tr>
-  <tr class="standard">
-    <td class="high standard">Java System Property</td>
-    <td class="standard"><code>turbovnc.singlescreen = <em>0 | 1</em></code></td>
-  </tr>
-  <tr class="standard">
-    <td class="high standard">Summary</td>
-    <td class="standard">Disable/enable forcing a single-screen layout when using automatic desktop resizing</td>
-  </tr>
-  <tr class="standard">
-    <td class="high standard">Default Value</td>
-    <td class="standard">Disabled</td>
-  </tr>
-</table>
-</div>
-
-
-<dl class="Description">
-    <dt class="Description-1 Description">Description</dt>
-    <dd class="Description-1 Description">
-        The default behavior of the TurboVNC Viewer, when automatic desktop 
-        resizing is enabled, is to request a desktop size from the server that 
-        will fit within the viewer window without using scrollbars, and (if 
-        multi-screen spanning is enabled) to request a screen layout from the 
-        server that will align the server&rsquo;s screen boundaries with the 
-        client&rsquo;s when the viewer window is in its default position.  
-        Setting this environment variable or property to 1 will restore the 
-        automatic desktop resizing behavior of previous versions of the TurboVNC 
-        Viewer, thus forcing the server to use a single-screen layout even if it 
-        supports multi-screen layouts.
-    </dd>
-</dl>
-
-<div class="table">
-<table class="standard">
-  <tr class="standard">
-    <td class="high standard">Java System Property</td>
-    <td class="standard"><code>turbovnc.sshauth</code></td>
-  </tr>
-  <tr class="standard">
-    <td class="high standard">Summary</td>
-    <td class="standard">Preferred authentication methods for the built-in SSH client</td>
-  </tr>
-  <tr class="standard">
-    <td class="high standard">Default Value</td>
-    <td class="standard"><code>publickey,keyboard-interactive,password</code></td>
-  </tr>
-</table>
-</div>
-
-
-<dl class="Description">
-    <dt class="Description-1 Description">Description</dt>
-    <dd class="Description-1 Description">
-        This system property can be used to enable or disable particular SSH 
-        authentication methods, as well as to specify their preferred order.  
-        The same thing can be accomplished by using the 
-        <code>PreferredAuthentications</code> directive in the OpenSSH config 
-        file.
-    </dd>
-</dl>
-
-<div class="table">
-<table class="standard">
-  <tr class="standard">
-    <td class="high standard">Java System Property</td>
-    <td class="standard"><code>turbovnc.sshbannerdlg = <em>0 | 1</em></code></td>
-  </tr>
-  <tr class="standard">
-    <td class="high standard">Summary</td>
-    <td class="standard">Display the banner message from the SSH server in a dialog box</td>
-  </tr>
-  <tr class="standard">
-    <td class="high standard">Default Value</td>
-    <td class="standard">Disabled</td>
-  </tr>
-</table>
-</div>
-
-
-<dl class="Description">
-    <dt class="Description-1 Description">Description</dt>
-    <dd class="Description-1 Description">
-        The default behavior of the TurboVNC Viewer is to display the banner 
-        message from the SSH server on the command line.  Enabling this system 
-        property causes the viewer to display the banner message in a dialog box 
-        instead.
-    </dd>
-</dl>
-
-<div class="table">
-<table class="standard">
-  <tr class="standard">
-    <td class="high standard">Java System Property</td>
-    <td class="standard"><code>turbovnc.swingdb = <em>0 | 1</em></code></td>
-  </tr>
-  <tr class="standard">
-    <td class="high standard">Summary</td>
-    <td class="standard">Disable/enable Swing double buffering</td>
-  </tr>
-  <tr class="standard">
-    <td class="high standard">Default Value</td>
-    <td class="standard">Disabled</td>
-  </tr>
-</table>
-</div>
-
-
-<dl class="Description">
-    <dt class="Description-1 Description">Description</dt>
-    <dd class="Description-1 Description">
-        The TurboVNC Viewer has its own double buffering mechanism, so it 
-        normally disables the double buffering mechanism in Swing and Java 2D in 
-        order to increase performance.  This also allows the viewer to achieve 
-        optimal performance under X11 without requiring MIT-SHM pixmap support. 
-        Although the viewer has been thoroughly tested, the 
-        <code>turbovnc.swingdb</code> system property is provided as a fallback 
-        in case issues are discovered when running it under a specific version 
-        of Java.
-    </dd>
-</dl>
-
-<div class="table">
-<table class="standard">
-  <tr class="standard">
-    <td class="high standard">Java System Property</td>
-    <td class="standard"><code>turbovnc.turbojpeg = <em>0 | 1</em></code></td>
-  </tr>
-  <tr class="standard">
-    <td class="high standard">Summary</td>
-    <td class="standard">Disable/enable JPEG acceleration</td>
-  </tr>
-  <tr class="standard">
-    <td class="high standard">Default Value</td>
-    <td class="standard">Enabled if the libjpeg-turbo JNI library is available</td>
-  </tr>
-</table>
-</div>
-
-
-<dl class="Description">
-    <dt class="Description-1 Description">Description</dt>
-    <dd class="Description-1 Description">
-        Normally, the TurboVNC Viewer will try to load the libjpeg-turbo JNI 
-        library and use it to accelerate the decompression of JPEG 
-        subrectangles.  If this property is disabled, then the viewer will 
-        revert to using unaccelerated JPEG decompression.  This is useful mainly 
-        for testing and benchmarking purposes.
-    </dd>
-</dl>
-
-<p><a name="VNC_VIA_CMD"></a></p>
-
-<div class="table">
-<table class="standard">
-  <tr class="standard">
-    <td class="high standard">Environment Variable</td>
-    <td class="standard"><code>VNC_VIA_CMD</code>, <code>VNC_TUNNEL_CMD</code></td>
-  </tr>
-  <tr class="standard">
-    <td class="high standard">Java System Property</td>
-    <td class="standard"><code>turbovnc.via</code>, <code>turbovnc.tunnel</code></td>
-  </tr>
-  <tr class="standard">
-    <td class="high standard">Summary</td>
-    <td class="standard">SSH command-line templates for use with the <code>via</code> and <code>tunnel</code> options (respectively)</td>
-  </tr>
-  <tr class="standard">
-    <td class="high standard">Default Value</td>
-    <td class="standard">See below</td>
-  </tr>
-</table>
-</div>
-
-
-<dl class="Description">
-    <dt class="Description-1 Description">Description</dt>
-    <dd class="Description-1 Description">
-        When the <code>-via</code> option is used along with the 
-        <code>-extssh</code> option, the TurboVNC Viewer reads the 
-        <code>VNC_VIA_CMD</code> environment variable or the 
-        <code>turbovnc.via</code> system property, expands patterns beginning 
-        with the &ldquo;%&rdquo; character, and uses the resulting command line 
-        to establish the secure tunnel to the VNC gateway.  If 
-        <code>VNC_VIA_CMD</code> is not set, then this command line defaults to 
-        <code>/usr/bin/ssh&nbsp;-f&nbsp;-L&nbsp;%L:%H:%R&nbsp;%G&nbsp;sleep&nbsp;20</code>. 
-        <br /><br /> When the <code>-tunnel</code> option is used along with the 
-        <code>-extssh</code> option, the TurboVNC Viewer reads the 
-        <code>VNC_TUNNEL_CMD</code> environment variable or the 
-        <code>turbovnc.tunnel</code> system property, expands patterns beginning 
-        with the &ldquo;%&rdquo; character, and uses the resulting command line 
-        to establish the secure tunnel to the VNC host.  If 
-        <code>VNC_TUNNEL_CMD</code> is not set, then this command line defaults 
-        to 
-        <code>/usr/bin/ssh&nbsp;-f&nbsp;-L&nbsp;%L:localhost:%R&nbsp;%H&nbsp;sleep&nbsp;20</code>. 
-        <br /><br /> The following patterns are recognized in the 
-        <code>VNC_VIA_CMD</code> and <code>VNC_TUNNEL_CMD</code> environment 
-        variables and their corresponding system properties (note that 
-        <code>%H</code>, <code>%L</code> and <code>%R</code> must be present in 
-        the command template, and <code>%G</code> must also be present if using 
-        the <code>-via</code> option): <br /><br />
-        <div class="table">
-        <table class="standard">
-          <tr class="standard">
-            <td class="standard"><code>%%</code></td>
-            <td class="standard">A literal &ldquo;%&rdquo;</td>
-          </tr>
-          <tr class="standard">
-            <td class="standard"><code>%G</code></td>
-            <td class="standard">gateway host name or IP address</td>
-          </tr>
-          <tr class="standard">
-            <td class="standard"><code>%H</code></td>
-            <td class="standard">remote VNC host name or IP address (if using the <code>-via</code> option, then this is specified from the point of view of the gateway)</td>
-          </tr>
-          <tr class="standard">
-            <td class="standard"><code>%L</code></td>
-            <td class="standard">local TCP port number</td>
-          </tr>
-          <tr class="standard">
-            <td class="standard"><code>%R</code></td>
-            <td class="standard">remote TCP port number</td>
-          </tr>
-        </table>
-        </div>
-        
     </dd>
 </dl>
 
