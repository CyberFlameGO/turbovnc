--- conflicted
+++ resolved
@@ -3,11 +3,7 @@
 <head>
 <meta http-equiv="content-type" content="text/html; charset=ISO-8859-1">
 <meta name="language" content="en">
-<<<<<<< HEAD
-<meta name="date" content="2020-04-04T18:53:13">
-=======
-<meta name="date" content="2020-05-06T17:37:58">
->>>>>>> 3f4df062
+<meta name="date" content="2020-05-07T13:54:03">
 <meta name="generator" content="deplate.rb 0.8.5">
 <title>User&rsquo;s Guide for TurboVNC 3.0</title>
 <link rel="start" href="index.html" title="Frontpage">
@@ -580,23 +576,7 @@
         <span class="remote"><a href="http://sourceforge.net/projects/turbovnc" class="remote">TurboVNC 
         SourceForge project page</a></span><a name="idx0017"></a>. Packages are 
         provided for RPM-based and Debian-based Linux distributions that contain 
-<<<<<<< HEAD
-        GLIBC 2.12 or later (including 
-        <span class="remote"><a href="http://fedoraproject.org" class="remote">Fedora</a></span><a name="idx0018"></a> 
-        13 or later, 
-        <span class="remote"><a href="http://www.redhat.com/products/enterprise-linux" class="remote">Red 
-        Hat Enterprise 
-        Linux</a></span><a name="idx0019"></a>/<span class="remote"><a href="http://www.centos.org/" class="remote">CentOS</a></span><a name="idx0020"></a> 
-        6 or later, 
-        <span class="remote"><a href="http://www.suse.com" class="remote">SuSE</a></span><a name="idx0021"></a> 
-        Linux 
-        Enterprise/<span class="remote"><a href="http://www.opensuse.org" class="remote">openSUSE</a></span><a name="idx0022"></a> 
-        12 or later, and 
-        <span class="remote"><a href="http://www.ubuntu.com" class="remote">Ubuntu</a></span><a name="idx0023"></a> 
-        12.04 or later.) <br />
-=======
-        GLIBC 2.5 or later. <br />
->>>>>>> 3f4df062
+        GLIBC 2.12 or later. <br />
     </li>
     <li class="Ordered-1 Ordered" value="2">
         cd to the directory where you downloaded the binary package, and issue 
@@ -680,18 +660,9 @@
         Download the TurboVNC Mac disk image 
         (<strong class="filename">TurboVNC-2.2.80.dmg</strong>) from the 
         <span class="remote"><a href="http://sourceforge.net/projects/turbovnc/files/" class="remote">Files 
-<<<<<<< HEAD
-        area</a></span><a name="idx0024"></a> of the 
+        area</a></span><a name="idx0018"></a> of the 
         <span class="remote"><a href="http://sourceforge.net/projects/turbovnc" class="remote">TurboVNC 
-        SourceForge project page</a></span><a name="idx0025"></a>.
-=======
-        area</a></span><a name="idx0027"></a> of the 
-        <span class="remote"><a href="http://sourceforge.net/projects/turbovnc" class="remote">TurboVNC 
-        SourceForge project page</a></span><a name="idx0028"></a>.
-        <div class="important"><p class="important">
-        This package requires <span class="remote"><a href="http://www.java.com" class="remote">Oracle Java</a></span><a name="idx0029"></a> or <span class="remote"><a href="https://jdk.java.net" class="remote">OpenJDK</a></span><a name="idx0030"></a>.
-        </p></div>
->>>>>>> 3f4df062
+        SourceForge project page</a></span><a name="idx0019"></a>.
     </li>
     <li class="Ordered-1 Ordered">
         Open the disk image, then open 
@@ -711,15 +682,9 @@
         systems or <strong class="filename">TurboVNC-2.2.80-x86.exe</strong> for 
         legacy 32-bit-only systems) from the 
         <span class="remote"><a href="http://sourceforge.net/projects/turbovnc/files/" class="remote">Files 
-<<<<<<< HEAD
-        area</a></span><a name="idx0026"></a> of the 
+        area</a></span><a name="idx0020"></a> of the 
         <span class="remote"><a href="http://sourceforge.net/projects/turbovnc" class="remote">TurboVNC 
-        SourceForge project page</a></span><a name="idx0027"></a>.
-=======
-        area</a></span><a name="idx0031"></a> of the 
-        <span class="remote"><a href="http://sourceforge.net/projects/turbovnc" class="remote">TurboVNC 
-        SourceForge project page</a></span><a name="idx0032"></a>.
->>>>>>> 3f4df062
+        SourceForge project page</a></span><a name="idx0021"></a>.
     </li>
     <li class="Ordered-1 Ordered">
         Run the TurboVNC installer.  The installation of TurboVNC should be 
@@ -737,17 +702,10 @@
 source tarball 
 (<strong class="filename">turbovnc-2.2.80.tar.gz</strong>) from the 
 <span class="remote"><a href="http://sourceforge.net/projects/turbovnc/files/" class="remote">Files 
-<<<<<<< HEAD
-area</a></span><a name="idx0028"></a> of the 
+area</a></span><a name="idx0022"></a> of the 
 <span class="remote"><a href="http://sourceforge.net/projects/turbovnc" class="remote">TurboVNC 
-SourceForge project page</a></span><a name="idx0029"></a>, uncompress 
+SourceForge project page</a></span><a name="idx0023"></a>, uncompress 
 it, <code>cd turbovnc-2.2.80</code>, and read 
-=======
-area</a></span><a name="idx0033"></a> of the 
-<span class="remote"><a href="http://sourceforge.net/projects/turbovnc" class="remote">TurboVNC 
-SourceForge project page</a></span><a name="idx0034"></a>, uncompress 
-it, <code>cd turbovnc-2.2.5</code>, and read 
->>>>>>> 3f4df062
 <strong class="filename">BUILDING.md</strong> for further instructions 
 on how to build TurboVNC from source.</p>
 
@@ -918,7 +876,7 @@
         OTP&rdquo; button) is a convenient way of allowing colleagues to 
         temporarily access the session.  Generating a new OTP for a TurboVNC 
         session is also useful when using 
-        <a href="#noVNC">noVNC</a><a name="idx0030"></a>.  If 
+        <a href="#noVNC">noVNC</a><a name="idx0024"></a>.  If 
         &ldquo;View-only&rdquo; is checked, then users who authenticate with the 
         new OTP will not be able to remotely control the session.
         <div class="important"><p class="important">
@@ -1063,11 +1021,7 @@
 lack a 2D window manager, it is recommended that you install MATE.  
 Refer to 
 <span class="remote"><a href="http://www.turbovnc.org/Documentation/Compatibility" class="remote">this 
-<<<<<<< HEAD
-report</a></span><a name="idx0031"></a> for an up-to-date list of window 
-=======
-report</a></span><a name="idx0035"></a> for an up-to-date list of window 
->>>>>>> 3f4df062
+report</a></span><a name="idx0025"></a> for an up-to-date list of window 
 managers that have been tested with this version of the TurboVNC Server, 
 how to configure the TurboVNC Server to use those window managers, and a 
 list of known compatibility issues.</p>
@@ -1085,7 +1039,7 @@
 easiest way to kill it is to log out of the window manager running in 
 the session.  You can also use the 
 <a href="#TurboVNC_Session_Manager">TurboVNC Session 
-Manager</a><a name="idx0032"></a> to remotely kill TurboVNC sessions, or 
+Manager</a><a name="idx0026"></a> to remotely kill TurboVNC sessions, or 
 you can type the following command:</p>
 
 <pre class="verbatim">/opt/TurboVNC/bin/vncserver -kill :<em>n</em></pre>
@@ -1112,7 +1066,7 @@
 
 <p>When a TurboVNC session is started, the <code>vncserver</code> script 
 can optionally start a simple web server that serves up 
-<span class="remote"><a href="https://novnc.com" class="remote">noVNC</a></span><a name="idx0033"></a>, 
+<span class="remote"><a href="https://novnc.com" class="remote">noVNC</a></span><a name="idx0027"></a>, 
 an HTML 5/JavaScript VNC viewer that works in any web browser (with 
 reduced performance and features relative to the TurboVNC Viewer.)  This 
 allows you to easily connect to a TurboVNC session from a machine that 
@@ -1146,150 +1100,12 @@
 
 
 
-<<<<<<< HEAD
 <h2 id="hd006006">6.6&nbsp;Using SSH to Manually Secure a TurboVNC Connection</h2>
-=======
-
-<h2 id="hd006004">6.4&nbsp;Deploying the Java TurboVNC Viewer Using Java Web Start</h2>
-
-<p><a name="JWS"></a></p>
-
-<p>Accessing the Java TurboVNC Viewer through TurboVNC&rsquo;s built-in 
-HTTP server, as described above, is a quick and easy way of running the 
-TurboVNC Viewer on machines that don&rsquo;t already have a VNC viewer 
-installed (for instance, for the purpose of collaborating with 
-colleagues who don&rsquo;t normally use TurboVNC.)</p>
-
-<p>To set up a large-scale deployment of the Java TurboVNC Viewer, however, 
-it is desirable to serve up the JAR files from a dedicated web server.</p>
-
-<p>For the purposes of this guide, it is assumed that the reader has some 
-knowledge of web server administration.</p>
-
-<ul class="Itemize">
-    <li class="Itemize-1 Itemize asterisk">
-        Copy the Java TurboVNC Viewer JAR file 
-        (<strong class="filename">VncViewer.jar</strong>) into a directory on 
-        your web server. <br /><br />
-    </li>
-    <li class="Itemize-1 Itemize asterisk">
-        Copy the libjpeg-turbo JNI JAR files into that same directory.  You can 
-        obtain these from one of the official TurboVNC 2.0 or later binary 
-        packages for Linux, or you can download 
-        <strong class="filename">libjpeg-turbo-<em>version</em>-jws.zip</strong> 
-        from libjpeg-turbo 1.4.0 or later (available in the 
-        <span class="remote"><a href="http://sourceforge.net/projects/libjpeg-turbo/files/" class="remote">Files 
-        area</a></span><a name="idx0036"></a> of the 
-        <span class="remote"><a href="http://sourceforge.net/projects/libjpeg-turbo" class="remote">libjpeg-turbo 
-        SourceForge project page</a></span><a name="idx0037"></a>.) Note that 
-        only the JARs included in the official TurboVNC packages are signed 
-        using an official code signing certificate. <br /><br />
-    </li>
-    <li class="Itemize-1 Itemize asterisk">
-        <em>OPTIONAL:</em> Copy the TurboVNC Helper JAR files into that same 
-        directory. You can obtain these from 
-        <strong class="filename">turbovnc-2.2.5-jws.zip</strong>, which is 
-        available in the 
-        <span class="remote"><a href="http://sourceforge.net/projects/turbovnc/files/" class="remote">Files 
-        area</a></span><a name="idx0038"></a> of the 
-        <span class="remote"><a href="http://sourceforge.net/projects/turbovnc" class="remote">TurboVNC 
-        SourceForge project page</a></span><a name="idx0039"></a>. <br /><br />
-    </li>
-    <li class="Itemize-1 Itemize asterisk">
-        <em>OPTIONAL:</em> For large organizations, it may be desirable to 
-        obtain your own code signing certificate from a trusted certificate 
-        authority and use <code>jarsigner</code> to sign all of the JARs with 
-        that certificate.  The specifics of this are left as an exercise for the 
-        reader. <br /><br />
-    </li>
-    <li class="Itemize-1 Itemize asterisk">
-        Create a file called <strong class="filename">TurboVNC.jnlp</strong> in 
-        the same directory as <strong class="filename">VncViewer.jar</strong> on 
-        the web server, and give it the following contents:
-<pre class="verbatim">
-&lt;?xml&nbsp;version=&quot;1.0&quot;&nbsp;encoding=&quot;utf-8&quot;?&gt;
-&lt;jnlp&nbsp;codebase=&quot;{turbovnc-url}&quot;&gt;
-&nbsp;&nbsp;&lt;information&gt;
-&nbsp;&nbsp;&nbsp;&nbsp;&lt;title&gt;TurboVNC&nbsp;Viewer&lt;/title&gt;
-&nbsp;&nbsp;&nbsp;&nbsp;&lt;vendor&gt;The&nbsp;VirtualGL&nbsp;Project&lt;/vendor&gt;
-&nbsp;&nbsp;&lt;/information&gt;
-
-&nbsp;&nbsp;&lt;resources&gt;
-&nbsp;&nbsp;&nbsp;&nbsp;&lt;jar&nbsp;href=&quot;VncViewer.jar&quot;/&gt;
-&nbsp;&nbsp;&lt;/resources&gt;
-
-&nbsp;&nbsp;&lt;security&gt;
-&nbsp;&nbsp;&nbsp;&nbsp;&lt;all-permissions/&gt;
-&nbsp;&nbsp;&lt;/security&gt;
-
-&nbsp;&nbsp;&lt;resources&nbsp;os=&quot;Mac&nbsp;OS&nbsp;X&quot;&gt;
-&nbsp;&nbsp;&nbsp;&nbsp;&lt;j2se&nbsp;version=&quot;1.8+&quot;&nbsp;java-vm-args=&quot;-server&quot;/&gt;
-&nbsp;&nbsp;&nbsp;&nbsp;&lt;nativelib&nbsp;href=&quot;ljtosx.jar&quot;/&gt;
-&nbsp;&nbsp;&nbsp;&nbsp;&lt;!--&nbsp;Enable&nbsp;drawing&nbsp;tablet&nbsp;support&nbsp;for&nbsp;macOS&nbsp;clients&nbsp;--&gt;
-&nbsp;&nbsp;&nbsp;&nbsp;&lt;nativelib&nbsp;href=&quot;tvnchelper-osx.jar&quot;/&gt;
-&nbsp;&nbsp;&lt;/resources&gt;
-
-&nbsp;&nbsp;&lt;resources&nbsp;os=&quot;Windows&quot;&nbsp;arch=&quot;x86&quot;&gt;
-&nbsp;&nbsp;&nbsp;&nbsp;&lt;j2se&nbsp;version=&quot;1.8+&quot;&nbsp;java-vm-args=&quot;-Dsun.java2d.d3d=false&quot;/&gt;
-&nbsp;&nbsp;&nbsp;&nbsp;&lt;nativelib&nbsp;href=&quot;ljtwin32.jar&quot;/&gt;
-&nbsp;&nbsp;&nbsp;&nbsp;&lt;!--&nbsp;Enable&nbsp;keyboard&nbsp;grabbing&nbsp;for&nbsp;32-bit&nbsp;Windows&nbsp;clients&nbsp;--&gt;
-&nbsp;&nbsp;&nbsp;&nbsp;&lt;nativelib&nbsp;href=&quot;tvnchelper-win32.jar&quot;/&gt;
-&nbsp;&nbsp;&lt;/resources&gt;
-
-&nbsp;&nbsp;&lt;resources&nbsp;os=&quot;Windows&quot;&nbsp;arch=&quot;amd64&quot;&gt;
-&nbsp;&nbsp;&nbsp;&nbsp;&lt;j2se&nbsp;version=&quot;1.8+&quot;&nbsp;java-vm-args=&quot;-Dsun.java2d.d3d=false&quot;/&gt;
-&nbsp;&nbsp;&nbsp;&nbsp;&lt;nativelib&nbsp;href=&quot;ljtwin64.jar&quot;/&gt;
-&nbsp;&nbsp;&nbsp;&nbsp;&lt;!--&nbsp;Enable&nbsp;keyboard&nbsp;grabbing&nbsp;for&nbsp;64-bit&nbsp;Windows&nbsp;clients&nbsp;--&gt;
-&nbsp;&nbsp;&nbsp;&nbsp;&lt;nativelib&nbsp;href=&quot;tvnchelper-win64.jar&quot;/&gt;
-&nbsp;&nbsp;&lt;/resources&gt;
-
-&nbsp;&nbsp;&lt;resources&nbsp;os=&quot;Linux&quot;&nbsp;arch=&quot;i386&quot;&gt;
-&nbsp;&nbsp;&nbsp;&nbsp;&lt;j2se&nbsp;version=&quot;1.8+&quot;&nbsp;java-vm-args=&quot;-server&quot;/&gt;
-&nbsp;&nbsp;&nbsp;&nbsp;&lt;nativelib&nbsp;href=&quot;ljtlinux32.jar&quot;/&gt;
-&nbsp;&nbsp;&nbsp;&nbsp;&lt;!--&nbsp;Enable&nbsp;keyboard&nbsp;grabbing,&nbsp;multi-screen&nbsp;spanning,&nbsp;and&nbsp;extended
-&nbsp;&nbsp;&nbsp;&nbsp;&nbsp;&nbsp;&nbsp;&nbsp;&nbsp;input&nbsp;device&nbsp;support&nbsp;for&nbsp;32-bit&nbsp;Linux&nbsp;clients&nbsp;--&gt;
-&nbsp;&nbsp;&nbsp;&nbsp;&lt;nativelib&nbsp;href=&quot;tvnchelper-linux32.jar&quot;/&gt;
-&nbsp;&nbsp;&lt;/resources&gt;
-
-&nbsp;&nbsp;&lt;resources&nbsp;os=&quot;Linux&quot;&nbsp;arch=&quot;amd64&quot;&gt;
-&nbsp;&nbsp;&nbsp;&nbsp;&lt;j2se&nbsp;version=&quot;1.8+&quot;/&gt;
-&nbsp;&nbsp;&nbsp;&nbsp;&lt;nativelib&nbsp;href=&quot;ljtlinux64.jar&quot;/&gt;
-&nbsp;&nbsp;&nbsp;&nbsp;&lt;!--&nbsp;Enable&nbsp;keyboard&nbsp;grabbing,&nbsp;multi-screen&nbsp;spanning,&nbsp;and&nbsp;extended
-&nbsp;&nbsp;&nbsp;&nbsp;&nbsp;&nbsp;&nbsp;&nbsp;&nbsp;input&nbsp;device&nbsp;support&nbsp;for&nbsp;64-bit&nbsp;Linux&nbsp;clients&nbsp;--&gt;
-&nbsp;&nbsp;&nbsp;&nbsp;&lt;nativelib&nbsp;href=&quot;tvnchelper-linux64.jar&quot;/&gt;
-&nbsp;&nbsp;&lt;/resources&gt;
-
-&nbsp;&nbsp;&lt;application-desc&nbsp;main-class=&quot;com.turbovnc.vncviewer.VncViewer&quot;/&gt;
-&lt;/jnlp&gt;
-</pre>
-
-        <div class="important"><p class="important">
-        NOTE: <em><code>{turbovnc-url}</code></em> should be the absolute URL of the TurboVNC Viewer directory on the web server, e.g. <code>http://my_host/turbovnc</code>.
-        </p></div>
-        <div class="important"><p class="important">
-        NOTE: Leave out the lines referring to <code>tvnchelper-*.jar</code> if you have not installed the TurboVNC Helper JARs.
-        </p></div>
-        This is just a minimal example.  Refer to the 
-        <span class="remote"><a href="https://docs.oracle.com/javase/8/docs/technotes/guides/javaws/developersguide/syntax.html" class="remote">JNLP 
-        file syntax</a></span><a name="idx0040"></a> for additional fields that 
-        you might want to add. <br /><br />
-    </li>
-    <li class="Itemize-1 Itemize asterisk">
-        You should now be able to access 
-        <code><em>{turbovnc-url}</em>/TurboVNC.jnlp</code> in your browser to 
-        launch the Java TurboVNC Viewer with full performance.
-    </li>
-</ul>
-
-
-
-<h2 id="hd006005">6.5&nbsp;Using SSH to Secure a TurboVNC Connection</h2>
->>>>>>> 3f4df062
 
 <p><a name="Secure_TurboVNC_Usage"></a></p>
 
 <p>If the <a href="#TurboVNC_Session_Manager">TurboVNC Session 
-Manager</a><a name="idx0034"></a> is not being used, then the connection 
+Manager</a><a name="idx0028"></a> is not being used, then the connection 
 between the TurboVNC Server and the TurboVNC Viewer will, by default, 
 use Anonymous TLS encryption (refer to Chapter 
 <a href="#Security_Extensions" class="ref">8</a>.)  However, it may be 
@@ -1330,16 +1146,6 @@
 environment variables.  See Section 
 <a href="#VNC_VIA_CMD" class="ref">11.2</a> for more details.</p>
 
-<<<<<<< HEAD
-=======
-<div class="important"><p class="important">
-NOTE: Since the Java TurboVNC Viewer contains an embedded SSH client, the <code>-via</code> and <code>-tunnel</code> command-line options can also be used when the viewer is deployed using <a href="#JWS">Java Web Start</a><a name="idx0041"></a>.  These options would be specified as <code>&lt;argument&gt;</code> elements under the <code>&lt;application-desc&gt;</code> element in the JNLP file.
-</p></div>
-
-<div class="important"><p class="important">
-Currently the use of the <code>-via</code> and <code>-tunnel</code> command-line options in the Windows TurboVNC Viewer requires Cygwin or MSYS2, since those are the only known Windows SSH implementations that support detaching the SSH process once the tunnel has been established.  When using <code>-via</code> or <code>-tunnel</code>, it is recommended that you use the console version of the Windows TurboVNC Viewer (<code>cvncviewer.exe</code>) rather than <code>vncviewer.exe</code>.  Otherwise, a new console window will pop up and remain for the duration of the VNC connection.
-</p></div>
->>>>>>> 3f4df062
 
 <h3 id="hd006006001">Forcing SSH Connections</h3>
 
@@ -1373,23 +1179,12 @@
 
 <p>The TurboVNC Server includes a software GLX/OpenGL implementation that 
 can be used for casual 3D rendering.  This implementation uses the 
-<<<<<<< HEAD
 swrast DRI driver provided by Mesa 8.x and later, and it supports only 
 direct rendering.  Thus, it can only be used on systems that do not have 
 vendor-specific GPU drivers installed or on systems that provide a 
 libglvnd-enabled build of Mesa.  In general, if the TurboVNC host has a 
 GPU, then you should use 
-<a href="#VGL">VirtualGL</a><a name="idx0035"></a> rather than relying 
-=======
-swrast DRI driver provided by Mesa 8.x and later.  On systems that do 
-not have vendor-specific GPU drivers installed, or on systems that 
-provide a libglvnd-enabled build of Mesa, TurboVNC&rsquo;s software 
-OpenGL implementation can use direct rendering. Otherwise, it falls back 
-to indirect rendering, which is limited to the OpenGL 1.4 API and which 
-may perform sluggishly (particularly with continuous mouse input.)  In 
-general, if the TurboVNC host has a GPU, then you should use 
-<a href="#VGL">VirtualGL</a><a name="idx0042"></a> rather than relying 
->>>>>>> 3f4df062
+<a href="#VGL">VirtualGL</a><a name="idx0029"></a> rather than relying 
 on TurboVNC&rsquo;s software OpenGL implementation.</p>
 
 <p>Passing <code>-extension&nbsp;GLX</code> to <code>vncserver</code> 
@@ -1502,11 +1297,7 @@
         </li>
         <li class="Ordered-0">
             whether or not <a href="#InterframeComparison">interframe 
-<<<<<<< HEAD
-            comparison</a><a name="idx0036"></a> should be used
-=======
-            comparison</a><a name="idx0043"></a> should be used
->>>>>>> 3f4df062
+            comparison</a><a name="idx0030"></a> should be used
         </li></ol> See Section 
         <a href="#AdvancedCompression" class="ref">7.2</a> below for more 
         details.
@@ -1558,11 +1349,7 @@
     <td class="standard">30</td>
     <td class="standard">4x</td>
     <td class="standard">7</td>
-<<<<<<< HEAD
-    <td class="standard">For subrectangles that have a high number of unique colors, this encoding method produces very noticeable image compression artifacts.  However, it performs optimally on low-bandwidth connections.  If image quality is more critical than performance, then use one of the other encoding methods or take advantage of the <a href="#LR">Lossless Refresh feature</a><a name="idx0037"></a>.  In addition to reducing the JPEG quality to a &ldquo;minimum usable&rdquo; level, this encoding method also enables interframe comparison and Compression Level 2 (CL 7 = CL 2 + interframe comparison.)  Compression Level 2 can reduce bandwidth for low-color application workloads that are not good candidates for JPEG compression.</td>
-=======
-    <td class="standard">For subrectangles that have a high number of unique colors, this encoding method produces very noticeable image compression artifacts.  However, it performs optimally on low-bandwidth connections.  If image quality is more critical than performance, then use one of the other encoding methods or take advantage of the <a href="#LR">Lossless Refresh feature</a><a name="idx0044"></a>.  In addition to reducing the JPEG quality to a &ldquo;minimum usable&rdquo; level, this encoding method also enables interframe comparison and Compression Level 2 (CL 7 = CL 2 + interframe comparison.)  Compression Level 2 can reduce bandwidth for low-color application workloads that are not good candidates for JPEG compression.</td>
->>>>>>> 3f4df062
+    <td class="standard">For subrectangles that have a high number of unique colors, this encoding method produces very noticeable image compression artifacts.  However, it performs optimally on low-bandwidth connections.  If image quality is more critical than performance, then use one of the other encoding methods or take advantage of the <a href="#LR">Lossless Refresh feature</a><a name="idx0031"></a>.  In addition to reducing the JPEG quality to a &ldquo;minimum usable&rdquo; level, this encoding method also enables interframe comparison and Compression Level 2 (CL 7 = CL 2 + interframe comparison.)  Compression Level 2 can reduce bandwidth for low-color application workloads that are not good candidates for JPEG compression.</td>
   </tr>
   <tr class="standard">
     <td class="standard">&ldquo;Lossless Tight&rdquo;</td>
@@ -1969,7 +1756,7 @@
          scheduler. OTP authentication is also useful for allowing temporary 
          access to a TurboVNC session for collaboration purposes.  The 
          <a href="#TurboVNC_Session_Manager">TurboVNC Session 
-         Manager</a><a name="idx0038"></a> uses OTP authentication by default, 
+         Manager</a><a name="idx0032"></a> uses OTP authentication by default, 
          which allows it to securely authenticate with a TurboVNC session 
          without prompting for additional credentials.
     </dd>
@@ -2483,7 +2270,6 @@
 
 <p><a name="Compatibility"></a></p>
 
-<<<<<<< HEAD
 <p>In order to realize the full benefits of TurboVNC, it is necessary to 
 use the TurboVNC Server and the TurboVNC Viewer in concert.  However, 
 TurboVNC is fully compatible with TigerVNC, TightVNC, RealVNC, and other 
@@ -2491,16 +2277,7 @@
 non-TurboVNC server (or vice versa), although this will generally result 
 in some decrease in performance, and features such as the 
 <a href="#TurboVNC_Session_Manager">TurboVNC Session 
-Manager</a><a name="idx0039"></a> will not be available.</p>
-=======
-<p>In order to realize the full performance benefits of TurboVNC, it is 
-necessary to use the TurboVNC Server and the TurboVNC Viewer in concert.  
-However, TurboVNC is fully compatible with 
-<span class="remote"><a href="http://www.tigervnc.com" class="remote">TigerVNC</a></span><a name="idx0045"></a>, 
-TightVNC, RealVNC, and other VNC flavors.  You can use the TurboVNC 
-Viewer to connect to a non-TurboVNC server (or vice versa), although 
-this will generally result in some decrease in performance.</p>
->>>>>>> 3f4df062
+Manager</a><a name="idx0033"></a> will not be available.</p>
 
 <p>The following sections list additional things to bear in mind when 
 mixing TurboVNC with other VNC flavors.</p>
@@ -3171,7 +2948,7 @@
         The TurboVNC Session Manager will pass these command-line arguments to 
         the <code>vncserver</code> script when starting a new TurboVNC session 
         on the TurboVNC host.  This can be used, for instance, to enable 
-        <a href="#ALR">automatic lossless refresh</a><a name="idx0040"></a>.
+        <a href="#ALR">automatic lossless refresh</a><a name="idx0034"></a>.
     </dd>
 </dl>
 
@@ -3364,34 +3141,6 @@
 <table class="standard">
   <tr class="standard">
     <td class="high standard">Java System Property</td>
-<<<<<<< HEAD
-=======
-    <td class="standard"><code>turbovnc.tunnel</code></td>
-  </tr>
-  <tr class="standard">
-    <td class="high standard">Summary</td>
-    <td class="standard">SSH command-line template for use with the <code>Tunnel</code> and <code>ExtSSH</code> parameters</td>
-  </tr>
-</table>
-</div>
-
-
-<dl class="Description">
-    <dt class="Description-1 Description">Description</dt>
-    <dd class="Description-1 Description">
-        A more Java-friendly way of specifying the command line to use when 
-        establishing a secure tunnel with the <code>Tunnel</code> and 
-        <code>ExtSSH</code> parameters.  See the 
-        <a href="#VNC_VIA_CMD"><code>VNC_TUNNEL_CMD</code> environment 
-        variable</a><a name="idx0046"></a> above for more details.
-    </dd>
-</dl>
-
-<div class="table">
-<table class="standard">
-  <tr class="standard">
-    <td class="high standard">Java System Property</td>
->>>>>>> 3f4df062
     <td class="standard"><code>turbovnc.turbojpeg = <em>0 | 1</em></code></td>
   </tr>
   <tr class="standard">
@@ -3444,7 +3193,6 @@
 <dl class="Description">
     <dt class="Description-1 Description">Description</dt>
     <dd class="Description-1 Description">
-<<<<<<< HEAD
         When the <code>-via</code> option is used along with the 
         <code>-extssh</code> option, the TurboVNC Viewer reads the 
         <code>VNC_VIA_CMD</code> environment variable or the 
@@ -3497,13 +3245,6 @@
         </table>
         </div>
         
-=======
-        A more Java-friendly way of specifying the command line to use when 
-        establishing a secure tunnel with the <code>Via</code> and 
-        <code>ExtSSH</code> parameters.  See the 
-        <a href="#VNC_VIA_CMD"><code>VNC_VIA_CMD</code> environment 
-        variable</a><a name="idx0047"></a> above for more details.
->>>>>>> 3f4df062
     </dd>
 </dl>
 
