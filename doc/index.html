<!DOCTYPE HTML PUBLIC "-//W3C//DTD HTML 4.01 Transitional//EN">
<html lang="en">
<head>
<meta http-equiv="content-type" content="text/html; charset=ISO-8859-1">
<meta name="language" content="en">
<<<<<<< HEAD
<meta name="date" content="2020-12-09T14:53:18">
=======
<meta name="date" content="2020-12-12T05:59:06">
>>>>>>> 9933831c
<meta name="generator" content="deplate.rb 0.8.5">
<title>User&rsquo;s Guide for TurboVNC 3.0</title>
<link rel="start" href="index.html" title="Frontpage">
<link rel="chapter" href="index.html#hd001" title="1 Legal Information">
<link rel="chapter" href="index.html#hd002" title="2 Conventions Used in This Document">
<link rel="chapter" href="index.html#hd003" title="3 Overview">
<link rel="chapter" href="index.html#hd004" title="4 System Requirements">
<link rel="chapter" href="index.html#hd005" title="5 Obtaining and Installing TurboVNC">
<link rel="chapter" href="index.html#hd006" title="6 Using TurboVNC">
<link rel="chapter" href="index.html#hd007" title="7 Performance and Image Quality">
<link rel="chapter" href="index.html#hd008" title="8 TurboVNC Security Extensions">
<link rel="chapter" href="index.html#hd009" title="9 Hardware 3D Acceleration (Using VirtualGL with TurboVNC)">
<link rel="chapter" href="index.html#hd0010" title="10 Compatibility Guide">
<link rel="chapter" href="index.html#hd0011" title="11 Advanced Configuration">
<link rel="stylesheet" type="text/css" href="turbovnc.css" title="turbovnc">
</head>
<body >
<a name="#pagetop"></a>
<div class="title">
<p class="title">User&rsquo;s Guide for TurboVNC 3.0</p>
</div>
<div id="hd">
<div id="hdBlock" class="hd">
<ul class="hd">
    <li class="Itemize-1 hd">
        <a href="#hd001" class="hd">1 Legal Information</a>
    </li>
    <li class="Itemize-1 hd">
        <a href="#hd002" class="hd">2 Conventions Used in This Document</a>
        <ul class="hd">
            <li class="Itemize-3 hd">
                <a href="#hd002001" class="hd">2.1 Terminology</a>
            </li>
        </ul>
    </li>
    <li class="Itemize-1 hd">
        <a href="#hd003" class="hd">3 Overview</a>
    </li>
    <li class="Itemize-1 hd">
        <a href="#hd004" class="hd">4 System Requirements</a>
        <ul class="hd">
            <li class="Itemize-3 hd">
                <a href="#hd004001" class="hd">4.1 Linux/x86 and Other x86 Un*x 
                Operating Systems</a>
            </li>
            <li class="Itemize-3 hd">
                <a href="#hd004002" class="hd">4.2 Mac/x86</a>
            </li>
            <li class="Itemize-3 hd">
                <a href="#hd004003" class="hd">4.3 Windows</a>
            </li>
        </ul>
    </li>
    <li class="Itemize-1 hd">
        <a href="#hd005" class="hd">5 Obtaining and Installing TurboVNC</a>
        <ul class="hd">
            <li class="Itemize-3 hd">
                <a href="#hd005001" class="hd">5.1 Installing TurboVNC on Linux</a>
            </li>
            <li class="Itemize-3 hd">
                <a href="#hd005002" class="hd">5.2 Installing the TurboVNC Viewer on 
                macOS</a>
            </li>
            <li class="Itemize-3 hd">
                <a href="#hd005003" class="hd">5.3 Installing the TurboVNC Viewer on 
                Windows</a>
            </li>
            <li class="Itemize-3 hd">
                <a href="#hd005004" class="hd">5.4 Installing TurboVNC from Source</a>
            </li>
            <li class="Itemize-3 hd">
                <a href="#hd005005" class="hd">5.5 Uninstalling TurboVNC</a>
            </li>
        </ul>
    </li>
    <li class="Itemize-1 hd">
        <a href="#hd006" class="hd">6 Using TurboVNC</a>
        <ul class="hd">
            <li class="Itemize-3 hd">
                <a href="#hd006001" class="hd">6.1 The TurboVNC Session Manager</a>
            </li>
            <li class="Itemize-3 hd">
                <a href="#hd006002" class="hd">6.2 Manually Starting a TurboVNC 
                Session</a>
            </li>
            <li class="Itemize-3 hd">
                <a href="#hd006003" class="hd">6.3 Manually Connecting to a VNC 
                Server</a>
                <ul class="hd">
                    <li class="Itemize-5 hd">
                        <a href="#hd006003002" class="hd">6.3.2 Window Manager Compatibility</a>
                    </li>
                </ul>
            </li>
            <li class="Itemize-3 hd">
                <a href="#hd006004" class="hd">6.4 Disconnecting and Killing a TurboVNC 
                Session</a>
            </li>
            <li class="Itemize-3 hd">
                <a href="#hd006005" class="hd">6.5 Using TurboVNC in a Web Browser</a>
            </li>
            <li class="Itemize-3 hd">
                <a href="#hd006006" class="hd">6.6 Using SSH to Manually Secure a 
                TurboVNC Connection</a>
            </li>
            <li class="Itemize-3 hd">
                <a href="#hd006007" class="hd">6.7 Running OpenGL Applications</a>
            </li>
            <li class="Itemize-3 hd">
                <a href="#hd006008" class="hd">6.8 Further Reading</a>
            </li>
        </ul>
    </li>
    <li class="Itemize-1 hd">
        <a href="#hd007" class="hd">7 Performance and Image Quality</a>
        <ul class="hd">
            <li class="Itemize-3 hd">
                <a href="#hd007001" class="hd">7.1 Interframe Comparison</a>
            </li>
            <li class="Itemize-3 hd">
                <a href="#hd007002" class="hd">7.2 Advanced Compression Options</a>
            </li>
            <li class="Itemize-3 hd">
                <a href="#hd007003" class="hd">7.3 Lossless Refresh</a>
            </li>
            <li class="Itemize-3 hd">
                <a href="#hd007004" class="hd">7.4 Automatic Lossless Refresh</a>
            </li>
            <li class="Itemize-3 hd">
                <a href="#hd007005" class="hd">7.5 Multithreading</a>
            </li>
        </ul>
    </li>
    <li class="Itemize-1 hd">
        <a href="#hd008" class="hd">8 TurboVNC Security Extensions</a>
        <ul class="hd">
            <li class="Itemize-3 hd">
                <a href="#hd008001" class="hd">8.1 Terminology</a>
            </li>
            <li class="Itemize-3 hd">
                <a href="#hd008002" class="hd">8.2 TurboVNC Server Authentication 
                Methods</a>
            </li>
            <li class="Itemize-3 hd">
                <a href="#hd008003" class="hd">8.3 TurboVNC Viewer Authentication 
                Schemes</a>
            </li>
            <li class="Itemize-3 hd">
                <a href="#hd008004" class="hd">8.4 Supported Encryption Methods</a>
            </li>
            <li class="Itemize-3 hd">
                <a href="#hd008005" class="hd">8.5 Supported Security Types</a>
            </li>
            <li class="Itemize-3 hd">
                <a href="#hd008006" class="hd">8.6 Enabling Security Types</a>
            </li>
            <li class="Itemize-3 hd">
                <a href="#hd008007" class="hd">8.7 Further Reading</a>
            </li>
        </ul>
    </li>
    <li class="Itemize-1 hd">
        <a href="#hd009" class="hd">9 Hardware 3D Acceleration (Using VirtualGL 
        with TurboVNC)</a>
        <ul class="hd">
            <li class="Itemize-3 hd">
                <a href="#hd009001" class="hd">9.1 Using VirtualGL on a TurboVNC Host</a>
            </li>
            <li class="Itemize-3 hd">
                <a href="#hd009002" class="hd">9.2 Using VirtualGL on a Machine Other 
                Than a TurboVNC Host</a>
            </li>
            <li class="Itemize-3 hd">
                <a href="#hd009003" class="hd">9.3 NV-CONTROL Emulation</a>
            </li>
        </ul>
    </li>
    <li class="Itemize-1 hd">
        <a href="#hd0010" class="hd">10 Compatibility Guide</a>
        <ul class="hd">
            <li class="Itemize-3 hd">
                <a href="#hd0010001" class="hd">10.1 TightVNC or TigerVNC Servers</a>
            </li>
            <li class="Itemize-3 hd">
                <a href="#hd0010002" class="hd">10.2 TightVNC or TigerVNC Viewers</a>
            </li>
            <li class="Itemize-3 hd">
                <a href="#hd0010003" class="hd">10.3 RealVNC</a>
            </li>
        </ul>
    </li>
    <li class="Itemize-1 hd">
        <a href="#hd0011" class="hd">11 Advanced Configuration</a>
        <ul class="hd">
            <li class="Itemize-3 hd">
                <a href="#hd0011001" class="hd">11.1 Server Settings</a>
            </li>
            <li class="Itemize-3 hd">
                <a href="#hd0011002" class="hd">11.2 Viewer Settings</a>
            </li>
        </ul>
    </li>
</ul>
</div></div>
<a name="file000"></a>
<p><br /></p>

<hr class="break" />


<h1 id="hd001"><a name="file001"></a>1&nbsp;Legal Information</h1>

<p><img src="somerights20.png" alt="somerights20" class="inline" id="imgid_0" name="imgid_0"/></p>

<p>This document and all associated illustrations are licensed under the 
<span class="remote"><a href="http://creativecommons.org/licenses/by/2.5/" class="remote">Creative 
Commons Attribution 2.5 License</a></span><a name="idx001"></a>.  Any 
works that contain material derived from this document must cite The 
VirtualGL Project as the source of the material and list the current URL 
for the TurboVNC web site.</p>

<p>The official TurboVNC binaries contain libjpeg-turbo, which is based in 
part on the work of the Independent JPEG Group.</p>

<p>TurboVNC is licensed under the <a href="LICENSE.txt">GNU General Public 
License, v2</a><a name="idx002"></a>.</p>

<p><br /></p>

<hr class="break" />



<h1 id="hd002"><a name="file002"></a>2&nbsp;Conventions Used in This Document</h1>

<p>This document assumes that TurboVNC will be installed in the default 
directory (<strong class="filename">/opt/TurboVNC</strong> on Linux/Un*x 
and Mac systems and <strong class="filename">c:\Program 
Files\TurboVNC</strong> on Windows systems.)  If your installation of 
TurboVNC resides in a different directory, then adjust the instructions 
accordingly.</p>


<h2 id="hd002001">2.1&nbsp;Terminology</h2>

<dl class="Description">
    <dt class="Description-1 Description">VNC server (sometimes just &ldquo;server&rdquo;)</dt>
    <dd class="Description-1 Description">
        A computer program, implementing the Remote Framebuffer (RFB) protocol 
        and usually designed to run as a background process, that provides an 
        interactive remote desktop environment through which authenticated users 
        can run graphical programs remotely from other computers on the network.  
        VNC servers can be implemented as single-user screen scrapers, which 
        transmit the contents of the host&rsquo;s physical display (most common 
        with Windows and Mac VNC servers), or as virtual display servers, which 
        provide isolated remote desktop environments for an arbitrary number of 
        simultaneous users on the same host (most common with Un*x VNC servers.)
    </dd>
    <dt class="Description-1 Description">VNC host (sometimes just &ldquo;host&rdquo;)</dt>
    <dd class="Description-1 Description">
        The machine on which a VNC server is running
    </dd>
    <dt class="Description-1 Description">VNC viewer (sometimes just &ldquo;viewer&rdquo;)</dt>
    <dd class="Description-1 Description">
        A computer program, implementing the Remote Framebuffer (RFB) protocol, 
        that connects to a VNC server running on another computer, thus allowing 
        users to run graphical programs remotely.
    </dd>
    <dt class="Description-1 Description">client machine (sometimes just &ldquo;client&rdquo;)</dt>
    <dd class="Description-1 Description">
        The machine on which a VNC viewer is running
    </dd>
    <dt class="Description-1 Description">VNC session (sometimes just &ldquo;session&rdquo;)</dt>
    <dd class="Description-1 Description">
        A specific instance of a Un*x VNC server (Xvnc.)  Each instance of an 
        Xvnc server, including the TurboVNC Server, acts as an independent 
        virtual X server, listening on a unique X11 display number for 
        connections from X11 clients and listening on a unique RFB port number 
        for connections from VNC viewers.  Multiple simultaneous VNC sessions 
        can exist on a given host, under any number of different user accounts.
    </dd>
</dl>

<p><br /></p>

<hr class="break" />



<h1 id="hd003"><a name="file003"></a>3&nbsp;Overview</h1>

<p>TurboVNC is a derivative of VNC (Virtual Network Computing) that is 
tuned to provide peak performance for 3D and video workloads.  TurboVNC 
was originally a fork of 
<span class="remote"><a href="http://www.tightvnc.com" class="remote">TightVNC</a></span><a name="idx003"></a> 
1.3.x, and on the surface, the TurboVNC Server still behaves similarly 
to its parent.  However, the current version of TurboVNC contains a much 
more modern X server code base (based on X.org) and a variety of other 
features and fixes, including a high-performance cross-platform VNC 
viewer.  TurboVNC compresses 3D and video workloads significantly better 
than the &ldquo;tightest&rdquo; compression mode in TightVNC 1.3.x while 
using only typically 15-20% of the CPU time of the latter. Using 
non-default settings, TurboVNC can also match the best compression 
ratios produced by TightVNC 1.3.x for 2D workloads (see Section 
<a href="#AdvancedCompression" class="ref">7.2</a>.)</p>

<p>All VNC implementations, including TurboVNC, use the RFB (remote 
framebuffer) protocol to send &ldquo;framebuffer updates&rdquo; from the 
VNC server to any connected viewers.  Each framebuffer update can 
contain multiple &ldquo;rectangles&rdquo; (regions that have changed 
since the last update.)  As with TightVNC, TurboVNC analyzes each 
rectangle, splits it into multiple &ldquo;subrectangles&rdquo;, and 
attempts to encode each subrectangle using the &ldquo;subencoding 
type&rdquo; that will provide the most efficient compression, given the 
number of unique colors in the subrectangle. The process by which 
TurboVNC does this is referred to as an &ldquo;encoding method.&rdquo; A 
rectangle is first analyzed to determine if any significant portion of 
it is solid, and if so, that portion is encoded as a bounding box and a 
fill color (&ldquo;Solid subencoding.&rdquo;)  Of the remaining 
subrectangles, those with only two colors are encoded as a 
1-bit-per-pixel bitmap with a 2-color palette (&ldquo;Mono 
subencoding&rdquo;), those with low numbers of unique colors are encoded 
as a color palette and an 8-bit-per-pixel bitmap (&ldquo;Indexed color 
subencoding&rdquo;), and subrectangles with high numbers of unique 
colors are encoded using either JPEG or arrays of RGB pixels (&ldquo;Raw 
subencoding&rdquo;), depending on the encoding method. zlib can 
optionally be used to compress the indexed color, mono and raw 
subrectangles.</p>

<p>Part of TurboVNC&rsquo;s speedup comes from the use of libjpeg-turbo, 
the same high-speed SIMD-optimized JPEG codec used by VirtualGL.  
However, TurboVNC also eliminates the CPU-hungry smoothness detection 
routines that TightVNC uses to determine whether a subrectangle is a 
good candidate for JPEG compression, and TurboVNC&rsquo;s encoding 
methods tend to favor the use of JPEG more, since it is now generally 
the fastest subencoding type.  Furthermore, TurboVNC eliminates buffer 
copies, it maximizes network efficiency by splitting framebuffer updates 
into relatively large subrectangles, and it uses only the zlib 
compression levels that can be shown to have a measurable performance 
benefit.</p>

<p>TurboVNC is the product of extensive research, in which many different 
permutations of the TightVNC encoder were benchmarked at the low level 
against a variety of RFB session captures that simulate real-world 
application workloads, both 2D and 3D.  For more information on the 
research leading to TurboVNC&rsquo;s encoder design, see 
<span class="remote"><a href="http://www.TurboVNC.org/pmwiki/uploads/About/tighttoturbo.pdf" class="remote">this 
report</a></span><a name="idx004"></a>.</p>

<p>In addition to high performance, other notable features of TurboVNC 
include:</p>

<ul class="Itemize">
    <li class="Itemize-1 Itemize asterisk">
        Fine-grained control over the JPEG image quality and the level of 
        chrominance subsampling
    </li>
    <li class="Itemize-1 Itemize asterisk">
        Double buffering on the client side to reduce tearing artifacts in 3D 
        and video applications
    </li>
    <li class="Itemize-1 Itemize asterisk">
        Flexible and configurable full-screen/multi-screen support
    </li>
    <li class="Itemize-1 Itemize asterisk">
        Full support for IPv6
    </li>
    <li class="Itemize-1 Itemize asterisk">
        Advanced flow control and continuous updates.  This allows viewers to 
        receive framebuffer updates without specifically requesting them, which 
        can improve performance dramatically on high-latency connections.
    </li>
    <li class="Itemize-1 Itemize asterisk">
        Authentication with one-time passwords or Unix login credentials.  
        Access control lists can be used to share TurboVNC sessions with only 
        certain users.
    </li>
    <li class="Itemize-1 Itemize asterisk">
        Built-in SSH client (part of the TurboVNC Viewer) that supports OpenSSH 
        config files and password-less public key authentication (using 
        ssh-agent or Pageant)
    </li>
    <li class="Itemize-1 Itemize asterisk">
        The TurboVNC Session Manager (part of the TurboVNC Viewer) allows users 
        to interactively choose a TurboVNC session to which to connect, as well 
        as to remotely start and kill TurboVNC sessions.
    </li>
    <li class="Itemize-1 Itemize asterisk">
        TLS encryption support (VeNCrypt-compatible)
    </li>
    <li class="Itemize-1 Itemize asterisk">
        TurboVNC allows security/authentication policies to be set globally for 
        a particular host.
    </li>
    <li class="Itemize-1 Itemize asterisk">
        Multithreaded Tight encoding
    </li>
    <li class="Itemize-1 Itemize asterisk">
        &ldquo;Lossless refresh&rdquo; allows a viewer to request a lossless 
        copy of the current screen image.  This is useful in situations in which 
        image quality is critical but the network is too slow to support sending 
        a high-quality image for every frame.  Lossless refreshes can be 
        performed manually when a certain hotkey is pressed, or the TurboVNC 
        Server can be configured to send a lossless refresh automatically if the 
        user stops interacting with the application for a certain period of time.
    </li>
    <li class="Itemize-1 Itemize asterisk">
        High-performance feature-rich VNC viewer
    </li>
    <li class="Itemize-1 Itemize asterisk">
        The TurboVNC Server integrates with 
        <span class="remote"><a href="https://novnc.com" class="remote">noVNC</a></span><a name="idx005"></a> 
        to provide a zero-install viewer for TurboVNC sessions that works in any 
        web browser (with reduced performance and features relative to the 
        TurboVNC Viewer)
    </li>
    <li class="Itemize-1 Itemize asterisk">
        The TurboVNC Server and TurboVNC Viewer can be used with an instance of 
        the UltraVNC Repeater in Mode I or II.
    </li>
    <li class="Itemize-1 Itemize asterisk">
        Remote extended input device support
    </li>
</ul>

<p>TurboVNC, when used with VirtualGL, provides a highly performant and 
robust solution for remotely displaying 3D applications over all types 
of networks.</p>

<p>On &ldquo;modern&rdquo; hardware, TurboVNC is capable of streaming 50+ 
Megapixels/second over a 100 Megabit/second local area network with 
perceptually lossless image quality.  TurboVNC can stream between 10 and 
12 Megapixels/second over a 5 Megabit/second broadband connection at 
reduced (but usable) image quality.</p>

<p>TurboVNC is compatible with other VNC distributions.  See Chapter 
<a href="#Compatibility" class="ref">10</a> for more information.  The 
official TurboVNC binaries can be installed onto the same system as 
other VNC distributions without interference.</p>

<p><br /></p>

<hr class="break" />



<h1 id="hd004"><a name="file004"></a>4&nbsp;System Requirements</h1>


<h2 id="hd004001">4.1&nbsp;Linux/x86 and Other x86 Un*x Operating Systems</h2>

<div class="table">
<table class="standard">
  <thead class="standard">
  <tr class="head ">
    <th class="head standard"></th>
    <th class="head standard">Host (x86)</th>
    <th class="head standard">Host (x86-64)</th>
    <th class="head standard">Client (x86 or non-Linux)</th>
    <th class="head standard">Client (Linux/x86-64)</th>
  </tr>
  </thead>
  <tr class="standard">
    <td class="high standard">Recommended CPU</td>
    <td class="standard"><ul class="Itemize"><li class="Itemize-0">
    For optimal performance, the CPU should support SSE2 extensions.
</li>
<li class="Itemize-0">
    Dual processors or dual cores recommended
</li></ul></td>
    <td class="standard">Dual processors or dual cores recommended</td>
    <td class="standard">For optimal performance, the CPU should support SSE2 extensions.</td>
    <td class="standard"></td>
  </tr>
  <tr class="standard">
    <td class="high standard">O/S</td>
    <td class="standard" colspan="4">TurboVNC should work with a variety of Linux distributions, <span class="remote"><a href="http://www.freebsd.org" class="remote">FreeBSD</a></span><a name="idx006"></a>, and <span class="remote"><a href="http://www.oracle.com/us/products/servers-storage/solaris" class="remote">Solaris</a></span><a name="idx007"></a>, but currently-supported versions of <span class="remote"><a href="http://www.redhat.com/products/enterprise-linux/" class="remote">Red Hat Enterprise Linux</a></span><a name="idx008"></a> (and its work-alikes, including <span class="remote"><a href="http://www.centos.org" class="remote">CentOS</a></span><a name="idx009"></a>, <span class="remote"><a href="http://www.oracle.com/us/technologies/linux" class="remote">Oracle Linux</a></span><a name="idx0010"></a>, and <span class="remote"><a href="https://www.scientificlinux.org" class="remote">Scientific Linux</a></span><a name="idx0011"></a>), <span class="remote"><a href="http://www.ubuntu.com" class="remote">Ubuntu</a></span><a name="idx0012"></a> LTS, and <span class="remote"><a href="http://www.suse.com" class="remote">SuSE</a></span><a name="idx0013"></a> Linux Enterprise tend to receive the most attention from the TurboVNC community.</td>
  </tr>
  <tr class="standard">
    <td class="high standard">Other</td>
    <td class="standard" colspan="2">SSH server (if using the <a href="#TurboVNC_Session_Manager">TurboVNC Session Manager</a><a name="idx0014"></a>)</td>
    <td class="standard"><ul class="Itemize"><li class="Itemize-0">
    For optimal performance, the X server should be configured to export 
    True Color (24-bit or 32-bit) visuals.
</li>
<li class="Itemize-0">
    <span class="remote"><a href="http://www.java.com" class="remote">Oracle 
    Java</a></span><a name="idx0015"></a> or OpenJDK
</li></ul></td>
    <td class="standard">For optimal performance, the X server should be configured to export True Color (24-bit or 32-bit) visuals.</td>
  </tr>
</table>
</div>




<h2 id="hd004002">4.2&nbsp;Mac/x86</h2>

<div class="table">
<table class="standard">
  <thead class="standard">
  <tr class="head ">
    <th class="head standard"></th>
    <th class="head standard">Client</th>
  </tr>
  </thead>
  <tr class="standard">
    <td class="high standard">Recommended CPU</td>
    <td class="standard">Any 64-bit Intel-based Mac</td>
  </tr>
  <tr class="standard">
    <td class="high standard">O/S</td>
    <td class="standard">OS X/macOS 10.10 &ldquo;Yosemite&rdquo; or later</td>
  </tr>
</table>
</div>




<h2 id="hd004003">4.3&nbsp;Windows</h2>

<div class="table">
<table class="standard">
  <thead class="standard">
  <tr class="head ">
    <th class="head standard"></th>
    <th class="head standard">Client</th>
  </tr>
  </thead>
  <tr class="standard">
    <td class="high standard">Recommended CPU</td>
    <td class="standard">For optimal performance, the CPU should support SSE2 extensions.</td>
  </tr>
  <tr class="standard">
    <td class="high standard">O/S</td>
    <td class="standard">Windows 7 or later</td>
  </tr>
  <tr class="standard">
    <td class="high standard">Other</td>
    <td class="standard">For optimal performance, the client display should have a 24-bit or 32-bit (True Color) color depth.</td>
  </tr>
</table>
</div>


<p><br /></p>

<hr class="break" />



<h1 id="hd005"><a name="file005"></a>5&nbsp;Obtaining and Installing TurboVNC</h1>


<h2 id="hd005001">5.1&nbsp;Installing TurboVNC on Linux</h2>


<h3 id="hd005001001">Installing TurboVNC</h3>

<ol class="Ordered numeric">
    <li class="Ordered-1 Ordered" value="1">
        Download the appropriate TurboVNC binary package for your system from 
        the 
        <span class="remote"><a href="http://sourceforge.net/projects/turbovnc/files/" class="remote">Files 
        area</a></span><a name="idx0016"></a> of the 
        <span class="remote"><a href="http://sourceforge.net/projects/turbovnc" class="remote">TurboVNC 
        SourceForge project page</a></span><a name="idx0017"></a>. Packages are 
        provided for RPM-based and Debian-based Linux distributions that contain 
        GLIBC 2.12 or later. <br />
    </li>
    <li class="Ordered-1 Ordered" value="2">
        cd to the directory where you downloaded the binary package, and issue 
        one of the following commands as root:
        <dl class="Description">
            <dt class="Description-3 Description">RPM-based systems using YUM</dt>
            <dd class="Description-3 Description">
<pre class="verbatim">
yum&nbsp;install&nbsp;turbovnc*.rpm
</pre>

            </dd>
            <dt class="Description-3 Description">RPM-based systems using DNF</dt>
            <dd class="Description-3 Description">
<pre class="verbatim">
dnf&nbsp;install&nbsp;turbovnc*.rpm
</pre>

            </dd>
            <dt class="Description-3 Description">RPM-based systems using YaST2</dt>
            <dd class="Description-3 Description">
<pre class="verbatim">
yast2&nbsp;--install&nbsp;turbovnc*.rpm
</pre>

            </dd>
            <dt class="Description-3 Description">Other RPM-based systems (dependencies will not be installed automatically)</dt>
            <dd class="Description-3 Description">
<pre class="verbatim">
rpm&nbsp;-U&nbsp;turbovnc*.rpm
</pre>

            </dd>
            <dt class="Description-3 Description">Debian-based systems</dt>
            <dd class="Description-3 Description">
<pre class="verbatim">
dpkg&nbsp;-i&nbsp;turbovnc*.deb
apt&nbsp;install&nbsp;-f
</pre>

            </dd>
        </dl>
    </li>
</ol>



<h3 id="hd005001002">Installing TurboVNC for a Single User</h3>

<p>Download the appropriate binary package, as above, then execute the 
following commands:</p>

<dl class="Description">
    <dt class="Description-1 Description">RPM-based systems</dt>
    <dd class="Description-1 Description">
        <pre class="verbatim">mkdir ~/turbovnc<br />cd ~/turbovnc<br />rpm2cpio <em>full/path/of/turbovnc*.rpm</em> | cpio -idv</pre>
    </dd>
    <dt class="Description-1 Description">Debian-based systems</dt>
    <dd class="Description-1 Description">
        <pre class="verbatim">dpkg-deb &ndash;extract <em>full/path/of/turbovnc*.deb</em> ~/turbovnc</pre>
    </dd>
</dl>

<p>Add <strong class="filename">~/turbovnc</strong> to any paths specified 
in this document.</p>

<div class="important"><p class="important">
If using the TurboVNC Session Manager, set the <code>turbovnc.serverdir</code> Java system property in the TurboVNC Viewer to <code>~/turbovnc/opt/TurboVNC</code>, or set the <code>TVNC_SERVERDIR</code> environment variable on the client machine to <code>\~/turbovnc/opt/TurboVNC</code> (note backslash.)  Refer to Section <a href="#TVNC_SERVERDIR" class="ref">11.2</a>.
</p></div>

<div class="important"><p class="important">
The TurboVNC security configuration file will not work when TurboVNC is installed in this manner.
</p></div>



<h2 id="hd005002">5.2&nbsp;Installing the TurboVNC Viewer on macOS</h2>

<ol class="Ordered numeric">
    <li class="Ordered-1 Ordered">
        Download the TurboVNC Mac disk image 
        (<strong class="filename">TurboVNC-2.2.80.dmg</strong>) from the 
        <span class="remote"><a href="http://sourceforge.net/projects/turbovnc/files/" class="remote">Files 
        area</a></span><a name="idx0018"></a> of the 
        <span class="remote"><a href="http://sourceforge.net/projects/turbovnc" class="remote">TurboVNC 
        SourceForge project page</a></span><a name="idx0019"></a>.
    </li>
    <li class="Ordered-1 Ordered">
        Open the disk image, then open 
        <strong class="filename">TurboVNC.pkg</strong> inside the disk image. 
        Follow the instructions to install the Mac TurboVNC Viewer.
    </li>
</ol>



<h2 id="hd005003">5.3&nbsp;Installing the TurboVNC Viewer on Windows</h2>

<ol class="Ordered numeric">
    <li class="Ordered-1 Ordered">
        Download the TurboVNC Windows installer package 
        (<strong class="filename">TurboVNC-2.2.80-x64.exe</strong> for 64-bit 
        systems or <strong class="filename">TurboVNC-2.2.80-x86.exe</strong> for 
        legacy 32-bit-only systems) from the 
        <span class="remote"><a href="http://sourceforge.net/projects/turbovnc/files/" class="remote">Files 
        area</a></span><a name="idx0020"></a> of the 
        <span class="remote"><a href="http://sourceforge.net/projects/turbovnc" class="remote">TurboVNC 
        SourceForge project page</a></span><a name="idx0021"></a>.
    </li>
    <li class="Ordered-1 Ordered">
        Run the TurboVNC installer.  The installation of TurboVNC should be 
        self-explanatory.  The only configuration option is the directory into 
        which you want the files to be installed.
    </li>
</ol>



<h2 id="hd005004">5.4&nbsp;Installing TurboVNC from Source</h2>

<p>If you are using a Linux/Un*x platform for which there is not a 
pre-built TurboVNC binary package available, then download the TurboVNC 
source tarball 
(<strong class="filename">turbovnc-2.2.80.tar.gz</strong>) from the 
<span class="remote"><a href="http://sourceforge.net/projects/turbovnc/files/" class="remote">Files 
area</a></span><a name="idx0022"></a> of the 
<span class="remote"><a href="http://sourceforge.net/projects/turbovnc" class="remote">TurboVNC 
SourceForge project page</a></span><a name="idx0023"></a>, uncompress 
it, <code>cd turbovnc-2.2.80</code>, and read 
<strong class="filename">BUILDING.md</strong> for further instructions 
on how to build TurboVNC from source.</p>



<h2 id="hd005005">5.5&nbsp;Uninstalling TurboVNC</h2>


<h3 id="hd005005001">Linux</h3>

<p>As root, issue one of the following commands:</p>

<dl class="Description">
    <dt class="Description-1 Description">RPM-based systems</dt>
    <dd class="Description-1 Description">
<pre class="verbatim">
rpm&nbsp;-e&nbsp;turbovnc
</pre>

    </dd>
    <dt class="Description-1 Description">Debian-based systems</dt>
    <dd class="Description-1 Description">
<pre class="verbatim">
dpkg&nbsp;-r&nbsp;turbovnc
</pre>

    </dd>
</dl>



<h3 id="hd005005002">macOS</h3>

<p>Open the <strong class="filename">Uninstall TurboVNC</strong> 
application, located in the <strong class="filename">TurboVNC</strong> 
Applications folder.  You can also open a terminal and execute:</p>

<pre class="verbatim">
sudo&nbsp;/opt/TurboVNC/bin/uninstall
</pre>



<h3 id="hd005005003">Windows</h3>

<p>Use the <strong class="filename">Programs and Features</strong> applet 
in the Control Panel (or the <strong class="filename">Apps &amp; 
Features</strong> applet if you are running Windows 10), or select 
<strong class="filename">Uninstall TurboVNC</strong> in the 
<strong class="filename">TurboVNC</strong> Start Menu group.</p>

<p><br /></p>

<hr class="break" />



<h1 id="hd006"><a name="file006"></a>6&nbsp;Using TurboVNC</h1>

<p><a name="TurboVNC_Usage"></a></p>


<h2 id="hd006001">6.1&nbsp;The TurboVNC Session Manager</h2>

<p><a name="TurboVNC_Session_Manager"></a></p>

<p>The TurboVNC Viewer, like any VNC viewer, can be used to connect to any 
VNC server.  However, the TurboVNC Viewer also includes the TurboVNC 
Session Manager, which can be used with the TurboVNC Server to remotely 
start or kill a TurboVNC session, list all TurboVNC sessions running 
under a particular user account on a particular host, and choose a 
TurboVNC session to which to connect.  The TurboVNC Session Manager uses 
the TurboVNC Viewer&rsquo;s built-in SSH client, which supports OpenSSH 
config files and password-less public key authentication (using 
ssh-agent or Pageant.)</p>


<h3 id="hd006001001">Procedure</h3>

<ul class="Itemize">
    <li class="Itemize-1 Itemize asterisk">
        On the client machine, start the TurboVNC Viewer.
        <dl class="Description">
            <dt class="Description-3 Description">Linux/Un*x clients</dt>
            <dd class="Description-3 Description">
                 Open a new terminal/xterm and type
<pre class="verbatim">
/opt/TurboVNC/bin/vncviewer
</pre>

            </dd>
            <dt class="Description-3 Description">Mac clients</dt>
            <dd class="Description-3 Description">
                 Open the <strong class="filename">TurboVNC Viewer</strong> application, 
                 located in the <strong class="filename">TurboVNC</strong> Applications 
                 folder, or open a new terminal and type
<pre class="verbatim">
/opt/TurboVNC/bin/vncviewer
</pre>

            </dd>
            <dt class="Description-3 Description">Windows clients</dt>
            <dd class="Description-3 Description">
                 Select <strong class="filename">TurboVNC Viewer</strong> in the 
                 <strong class="filename">TurboVNC</strong> Start Menu group, or open a 
                 new command prompt and type
<pre class="verbatim">
c:\Program&nbsp;Files\TurboVNC\vncviewer.bat
</pre>

            </dd>
        </dl>
    </li>
    <li class="Itemize-1 Itemize asterisk">
        A small dialog box will appear. <br /><br /> 
        <img src="newconn-sessmgr.png" alt="newconn-sessmgr" class="inline" id="imgid_1" name="imgid_1"/> 
        <br /><br /> Enter the hostname or IP address of the TurboVNC host in 
        the &ldquo;VNC server&rdquo; field, then click &ldquo;Connect&rdquo;. 
        <br /><br />
    </li>
    <li class="Itemize-1 Itemize asterisk">
        The TurboVNC Session Manager will connect to the host using SSH, and it 
        will prompt for an SSH private key passphrase or an SSH password, if 
        necessary.  (The TurboVNC Viewer&rsquo;s built-in SSH client will first 
        try to fetch the private key passphrase from ssh-agent or Pageant, if 
        either is running.)
        <div class="important"><p class="important">
        You can specify the SSH user name, if it differs from your local user name, by prefixing the hostname/IP address with <code><em>user</em>@</code>, where <em><code>user</code></em> is the SSH user name.
        </p></div>
    </li>
    <li class="Itemize-1 Itemize asterisk">
        If no TurboVNC sessions are currently running under your user account on 
        the TurboVNC host, then the session manager will: <br /><br />
        <ul class="Itemize">
            <li class="Itemize-3 Itemize asterisk">
                start a new session
            </li>
            <li class="Itemize-3 Itemize asterisk">
                generate a new one-time password (OTP) for the session
            </li>
            <li class="Itemize-3 Itemize asterisk">
                automatically configure the TurboVNC Viewer so that it tunnels the VNC 
                connection through SSH (reusing the SSH channel that the session manager 
                already opened) and authenticates with the newly-generated OTP
            </li>
            <li class="Itemize-3 Itemize asterisk">
                connect to the session
            </li>
        </ul>
        <br class="itempara" />Once connected, a TurboVNC desktop window should appear on your client 
        machine.  This window contains a virtual desktop with which you can 
        interact to launch X-Windows applications on the TurboVNC host. 
        <br /><br />
    </li>
    <li class="Itemize-1 Itemize asterisk">
        If one or more TurboVNC sessions are currently running under your user 
        account on the TurboVNC host, then the session manager will enumerate 
        the sessions and display a dialog similar to the following, allowing you 
        to manage the sessions remotely, to start a new session, or to choose a 
        session to which to connect: <br /><br /> 
        <img src="sessmgr.png" alt="sessmgr" class="inline" id="imgid_2" name="imgid_2"/> 
        <br /><br /> Upon choosing a session to which to connect, the session 
        manager will (as described above) automatically generate a new OTP for 
        the session and configure the TurboVNC Viewer so that it tunnels the VNC 
        connection through SSH and authenticates with the newly-generated OTP. 
        <br /><br /> One-time passwords can be used with any VNC viewer, so 
        generating a new OTP for a TurboVNC session (using the &ldquo;New 
        OTP&rdquo; button) is a convenient way of allowing colleagues to 
        temporarily access the session.  Generating a new OTP for a TurboVNC 
        session is also useful when using 
        <a href="#noVNC">noVNC</a><a name="idx0024"></a>.  If 
        &ldquo;View-only&rdquo; is checked, then users who authenticate with the 
        new OTP will not be able to remotely control the session.
        <div class="important"><p class="important">
        The TurboVNC Session Manager automatically uses SSH tunneling and OTP authentication by default, but you can pass <code>-nosessmgrauto</code> on the TurboVNC Viewer command line to disable this behavior, thus allowing any authentication/encryption method to be used.  Additional command-line parameters can be used to specify the port on which the SSH server is listening and the location of the SSH private key file.  The OpenSSH config file (<strong class="filename">~/.ssh/config</strong> by default) can also be used to specify those parameters persistently for a given host.
        </p></div>
        <div class="important"><p class="important">
        The <code>TVNC_SERVERDIR</code> and <code>TVNC_SERVERARGS</code> environment variables, and their equivalent Java system properties (<code>turbovnc.serverdir</code> and <code>turbovnc.serverargs</code>) can be used to specify a non-default installation path for the TurboVNC Server or additional arguments to pass to the TurboVNC Server when starting new sessions (refer to Section <a href="#TVNC_SERVERARGS" class="ref">11.2</a>.)  These arguments can also be specified on the server using the system-wide or per-user <strong class="filename">turbovncserver.conf</strong> file.
        </p></div>
    </li>
</ul>



<h2 id="hd006002">6.2&nbsp;Manually Starting a TurboVNC Session</h2>


<h3 id="hd006002001">Procedure</h3>

<ol class="Ordered numeric">
    <li class="Ordered-1 Ordered">
        Open a new Command Prompt/terminal window on your client machine.
    </li>
    <li class="Ordered-1 Ordered">
        In the new Command Prompt/terminal window, open a Secure Shell (SSH) 
        session into the TurboVNC host:
        <pre class="verbatim">ssh <em>user</em>@<em>host</em></pre>
        Replace <em><code>user</code></em> with your username on the TurboVNC 
        host and <em><code>host</code></em> with the hostname or IP address of 
        the host.
    </li>
    <li class="Ordered-1 Ordered">
        In the SSH session, start a TurboVNC session:
<pre class="verbatim">
/opt/TurboVNC/bin/vncserver
</pre>

    </li>
    <li class="Ordered-1 Ordered">
        Make a note of the X display number that the TurboVNC session is 
        occupying, for instance: <br /><br /> 
        <code>Desktop&nbsp;'TurboVNC:&nbsp;my_host:1&nbsp;(my_user)'&nbsp;started&nbsp;on&nbsp;display&nbsp;my_host:1</code> 
        <br /><br /> If this is the first time that a TurboVNC session has ever 
        been run under this user account, and if VNC password authentication is 
        enabled for the session, then TurboVNC will prompt for a VNC password.
    </li>
    <li class="Ordered-1 Ordered">
        The SSH session can now be exited, if desired.
    </li>
</ol>



<h2 id="hd006003">6.3&nbsp;Manually Connecting to a VNC Server</h2>


<h3 id="hd006003001">Procedure</h3>

<ol class="Ordered numeric">
    <li class="Ordered-1 Ordered">
        On the client machine, start the TurboVNC Viewer.
        <dl class="Description">
            <dt class="Description-3 Description">Linux/Un*x clients</dt>
            <dd class="Description-3 Description">
                 Open a new terminal/xterm and type
<pre class="verbatim">
/opt/TurboVNC/bin/vncviewer
</pre>

            </dd>
            <dt class="Description-3 Description">Mac clients</dt>
            <dd class="Description-3 Description">
                 Open the <strong class="filename">TurboVNC Viewer</strong> application, 
                 located in the <strong class="filename">TurboVNC</strong> Applications 
                 folder, or open a new terminal and type
<pre class="verbatim">
/opt/TurboVNC/bin/vncviewer
</pre>

            </dd>
            <dt class="Description-3 Description">Windows clients</dt>
            <dd class="Description-3 Description">
                 Select <strong class="filename">TurboVNC Viewer</strong> in the 
                 <strong class="filename">TurboVNC</strong> Start Menu group, or open a 
                 new command prompt and type
<pre class="verbatim">
c:\Program&nbsp;Files\TurboVNC\vncviewer.bat
</pre>

            </dd>
        </dl>
    </li>
    <li class="Ordered-1 Ordered">
        A small dialog box will appear. <br /><br /> 
        <img src="newconn.png" alt="newconn" class="inline" id="imgid_3" name="imgid_3"/> 
        <br /><br /> Enter the X display name (hostname, or IP address, and 
        display number) of the VNC server or TurboVNC session in the &ldquo;VNC 
        server&rdquo; field, then click &ldquo;Connect&rdquo;.
    </li>
    <li class="Ordered-1 Ordered">
        Another dialog box appears, prompting for the password (if Standard VNC 
        authentication is being used) or for the username and password (if Unix 
        Login authentication is being used.) <br /><br />
        <div class="table">
        <table class="standard">
          <tr class="standard">
            <td class="standard">Standard VNC Authentication Dialog</td>
            <td class="standard"><img src="vncauth.png" alt="vncauth" class="inline" id="imgid_4" name="imgid_4"/></td>
          </tr>
          <tr class="standard">
            <td class="standard">Unix Login Authentication Dialog</td>
            <td class="standard"><img src="unixauth.png" alt="unixauth" class="inline" id="imgid_5" name="imgid_5"/></td>
          </tr>
        </table>
        </div>
        
        <br /> Enter the VNC server password or the Unix username/password and 
        press Enter. <br /><br /> A VNC desktop window should appear on your 
        client machine.  This window contains a virtual desktop with which you 
        can interact to launch graphical applications on the VNC host.
        <div class="important"><p class="important">
        If you are connecting to a non-VeNCrypt-compatible VNC server, then the authentication dialog will warn you that the connection is not encrypted: <br /><br /> <img src="vncauth-insecure.png" alt="vncauth-insecure" class="inline" id="imgid_6" name="imgid_6"/> <br /><br /> You should never use Unix Login authentication with an unencrypted connection.  Instead, tunnel the connection through SSH (see Section <a href="#Secure_TurboVNC_Usage" class="ref">6.6</a> below for more details.)
        </p></div>
    </li>
</ol>



<h3 id="hd006003002">6.3.2&nbsp;Window Manager Compatibility</h3>

<p>This version of the TurboVNC Server can run 3D (compositing) window 
managers (such as Unity or GNOME 3+ or KDE 5+) using its built-in 
software OpenGL implementation, and it also provides an option 
(<code>-vgl</code>) that allows for running 3D window managers using 
VirtualGL.  However, for performance reasons, it is generally 
recommended that you use a 2D window manager with the TurboVNC Server 
(even with VirtualGL, 3D window managers have a lot of overhead.)  As of 
this writing, Ubuntu, RHEL 7+, and Fedora provide an optional 2D window 
manager called &ldquo;GNOME Fallback&rdquo;, &ldquo;GNOME 
Flashback&rdquo;, or &ldquo;GNOME Classic&rdquo;, which will 
automatically be used if it is installed and the <code>TVNC_WM</code> 
environment variable is set to <code>2d</code>.  For other systems that 
lack a 2D window manager, it is recommended that you install MATE.  
Refer to 
<<<<<<< HEAD
<span class="remote"><a href="http://www.turbovnc.org/Documentation/Compatibility" class="remote">this 
report</a></span><a name="idx0025"></a> for an up-to-date list of window 
=======
<span class="remote"><a href="http://www.turbovnc.org/Documentation/Compatibility22" class="remote">this 
report</a></span><a name="idx0035"></a> for an up-to-date list of window 
>>>>>>> 9933831c
managers that have been tested with this version of the TurboVNC Server, 
how to configure the TurboVNC Server to use those window managers, and a 
list of known compatibility issues.</p>



<h2 id="hd006004">6.4&nbsp;Disconnecting and Killing a TurboVNC Session</h2>

<p>Closing the TurboVNC Viewer disconnects from the TurboVNC session, but 
the TurboVNC session will remain running on the TurboVNC host (as will 
any applications that you may have started within the session), and you 
can reconnect to the session at any time.</p>

<p>If the TurboVNC session was created with default settings, then the 
easiest way to kill it is to log out of the window manager running in 
the session.  You can also use the 
<a href="#TurboVNC_Session_Manager">TurboVNC Session 
Manager</a><a name="idx0026"></a> to remotely kill TurboVNC sessions, or 
you can type the following command:</p>

<pre class="verbatim">/opt/TurboVNC/bin/vncserver -kill :<em>n</em></pre>
<p>from a terminal in the TurboVNC session or from an SSH session on the 
host. Replace <em><code>n</code></em> with the X display number of the 
TurboVNC session you want to kill.</p>

<p>To list the X display numbers and process ID&rsquo;s of all TurboVNC 
sessions currently running under your user account on a particular host, 
type the following command:</p>

<pre class="verbatim">
/opt/TurboVNC/bin/vncserver&nbsp;-list
</pre>

<p>from a terminal in the TurboVNC session or from an SSH session on the 
host.</p>



<h2 id="hd006005">6.5&nbsp;Using TurboVNC in a Web Browser</h2>

<p><a name="noVNC"></a></p>

<p>When a TurboVNC session is started, the <code>vncserver</code> script 
can optionally start a simple web server that serves up 
<span class="remote"><a href="https://novnc.com" class="remote">noVNC</a></span><a name="idx0027"></a>, 
an HTML 5/JavaScript VNC viewer that works in any web browser (with 
reduced performance and features relative to the TurboVNC Viewer.)  This 
allows you to easily connect to a TurboVNC session from a machine that 
does not have the TurboVNC Viewer installed (including mobile devices.)</p>

<p>To launch noVNC along with a TurboVNC session, pass <code>-novnc 
<em>dir</em></code> to <code>/opt/TurboVNC/bin/vncserver</code> when 
starting the session, where <em><code>dir</code></em> is the directory 
containing noVNC (setting the <code>$noVNC</code> variable in 
<strong class="filename">turbovncserver.conf</strong> has the same 
effect.)  The <code>vncserver</code> script will print the noVNC URL, 
which will be of the form:</p>

<pre class="verbatim">http://<em>host</em>:<em>5800+n</em>/vnc.html?host=<em>host</em>&amp;port=<em>5900+n</em></pre>
<p>or</p>

<pre class="verbatim">https://<em>host</em>:<em>5800+n</em>/vnc.html?host=<em>host</em>&amp;port=<em>5900+n</em>&amp;encrypt=1</pre>
<p>where <em><code>host</code></em> is the hostname or IP address of the 
TurboVNC host, and <em><code>n</code></em> is the X display number of 
the TurboVNC session.</p>

<p>Point your web browser to that URL in order to access the TurboVNC 
session. You can optionally pass <code>-x509cert 
<em>certificate-file</em> -x509key <em>private-key-file</em></code> to 
<code>vncserver</code> to encrypt both the HTTP and RFB connections.  
See the <code>vncserver</code> man page for more details.</p>

<div class="important"><p class="important">
NOTE: noVNC only supports VNC Password authentication, so it is strongly recommended that it be used only with one-time passwords unless the connections are encrypted.
</p></div>



<h2 id="hd006006">6.6&nbsp;Using SSH to Manually Secure a TurboVNC Connection</h2>

<p><a name="Secure_TurboVNC_Usage"></a></p>

<p>If the <a href="#TurboVNC_Session_Manager">TurboVNC Session 
Manager</a><a name="idx0028"></a> is not being used, then the connection 
between the TurboVNC Server and the TurboVNC Viewer will, by default, 
use Anonymous TLS encryption (refer to Chapter 
<a href="#Security_Extensions" class="ref">8</a>.)  However, it may be 
preferable to secure the TurboVNC connection using SSH rather than 
Anonymous TLS encryption, particularly if one does not want to open 
additional ports in the host&rsquo;s firewall.  This can easily be 
accomplished by using the <code>-via</code> and <code>-tunnel</code> 
command-line options in the TurboVNC Viewer (or the equivalent GUI 
options, which are located under the &ldquo;Security&rdquo; tab in the 
Options dialog.)</p>

<p>The <code>-via</code> and <code>-tunnel</code> options in the TurboVNC 
Viewer take advantage of the port forwarding feature in SSH.  For 
instance, running</p>

<pre class="verbatim"><em>vncviewer</em> -via <em>user</em>@<em>host</em> localhost:<em>n</em></pre>
<p>or</p>

<pre class="verbatim"><em>vncviewer</em> -tunnel <em>user</em>@<em>host</em></pre>
<p>is the equivalent of running</p>

<pre class="verbatim">ssh -L <em>fp</em>:localhost:<em>5900+n</em> <em>user</em>@<em>host</em>
<em>vncviewer</em> localhost::<em>fp</em></pre>
<p>where <em><code>fp</code></em> is a free TCP port on the client machine 
(this is automatically determined by the TurboVNC Viewer.)</p>

<div class="important"><p class="important">
In the above examples, <em><code>vncviewer</code></em> is the command used to launch the TurboVNC Viewer&ndash; <code>/opt/TurboVNC/bin/vncviewer</code> on Mac/Linux/Un*x systems or <code>c:\Program&nbsp;Files\TurboVNC\vncviewer.bat</code> on Windows systems.
</p></div>

<p><code>-tunnel</code> can be used as a shortcut whenever the SSH and VNC 
hosts are the same machine.  <code>-via</code> is more flexible, since 
it allows you to specify the VNC server to which to connect.  The VNC 
server is specified from the point of view of the SSH server, which is 
why we used <code>localhost</code> in the above example.</p>

<p>The command used to establish the SSH tunnel is configurable by way of 
environment variables.  See Section 
<a href="#VNC_VIA_CMD" class="ref">11.2</a> for more details.</p>


<h3 id="hd006006001">Forcing SSH Connections</h3>

<p>Passing an argument of <code>-localhost</code> to <code>vncserver</code> 
will force the TurboVNC session to accept inbound connections only from 
the TurboVNC host.  This effectively forces SSH tunneling to be used for 
remote connections.  If the <code>no-remote-connections</code> directive 
is set in the TurboVNC security configuration file, then that has the 
effect of enabling the <code>-localhost</code> option for all new 
TurboVNC sessions that are started on the host.</p>

<p>Passing an argument of <code>-noreverse</code> to <code>vncserver</code> 
will disable the ability to make outbound (reverse) connections from the 
TurboVNC session.  If the <code>no-reverse-connections</code> directive 
is set in the TurboVNC security configuration file, then that has the 
effect of enabling the <code>-noreverse</code> option for all new 
TurboVNC sessions that are started on the host.</p>

<p>If the host is configured such that it only allows SSH connections, then 
disallowing the TLS* security types on a system-wide basis (by setting 
the <code>permitted-security-types</code> directive in the TurboVNC 
security configuration file) is recommended.  Otherwise, when using the 
TurboVNC Viewer with default settings, the connection will have 
redundant encryption.</p>

<p><img src="vncauth-redundant.png" alt="vncauth-redundant" class="inline" id="imgid_7" name="imgid_7"/></p>



<h2 id="hd006007">6.7&nbsp;Running OpenGL Applications</h2>

<p>The TurboVNC Server includes a software GLX/OpenGL implementation that 
can be used for casual 3D rendering.  This implementation uses the 
swrast DRI driver provided by Mesa 8.x and later, and it supports only 
direct rendering.  Thus, it can only be used on systems that do not have 
vendor-specific GPU drivers installed or on systems that provide a 
libglvnd-enabled build of Mesa.  In general, if the TurboVNC host has a 
GPU, then you should use 
<a href="#VGL">VirtualGL</a><a name="idx0029"></a> rather than relying 
on TurboVNC&rsquo;s software OpenGL implementation.</p>

<p>Passing <code>-extension&nbsp;GLX</code> to <code>vncserver</code> 
disables the built-in GLX/OpenGL implementation, thus restoring the 
behavior of TurboVNC 2.1.x and earlier (which required VirtualGL in 
order to run OpenGL applications.)  If the built-in GLX/OpenGL 
implementation is not functioning properly, then pass 
<code>-verbose</code> to <code>vncserver</code> to log informational 
messages that may reveal the source of the problem.</p>



<h2 id="hd006008">6.8&nbsp;Further Reading</h2>

<p>For more detailed instructions on the usage of TurboVNC:</p>

<dl class="Description">
    <dt class="Description-1 Description">TurboVNC Server</dt>
    <dd class="Description-1 Description">
        Refer to the TurboVNC man pages:
<pre class="verbatim">
man&nbsp;-M&nbsp;/opt/TurboVNC/man&nbsp;vncserver
man&nbsp;-M&nbsp;/opt/TurboVNC/man&nbsp;Xvnc
man&nbsp;-M&nbsp;/opt/TurboVNC/man&nbsp;vncconnect
man&nbsp;-M&nbsp;/opt/TurboVNC/man&nbsp;vncpasswd
</pre>

    </dd>
    <dt class="Description-1 Description">TurboVNC Viewer</dt>
    <dd class="Description-1 Description">
        Run
<pre class="verbatim">
/opt/TurboVNC/bin/vncviewer&nbsp;-?
</pre>

        on Un*x or
<pre class="verbatim">
c:\Program&nbsp;Files\TurboVNC\vncviewer.bat&nbsp;-?
</pre>

        on Windows to display a full list of supported command-line 
        options/parameters and their descriptions.
    </dd>
</dl>

<p><br /></p>

<hr class="break" />



<h1 id="hd007"><a name="file007"></a>7&nbsp;Performance and Image Quality</h1>

<p>The level of image compression in TurboVNC can be adjusted to balance 
the (sometimes conflicting) goals of high image quality and high 
performance. There are four options that control the manner in which 
TurboVNC compresses images:</p>

<dl class="Description">
    <dt class="Description-1 Description">Allow JPEG compression</dt>
    <dd class="Description-1 Description">
         If this option is enabled, then TurboVNC will use JPEG compression for 
         subrectangles that have a high number of unique colors, and it will use 
         indexed color subencoding for subrectangles that have a low number of 
         unique colors.  If this option is disabled, then TurboVNC will select 
         between indexed color or raw subencoding, depending on the size of the 
         subrectangle and its color count.
    </dd>
    <dt class="Description-1 Description">JPEG image quality</dt>
    <dd class="Description-1 Description">
         Lower quality levels produce grainier JPEG images with more noticeable 
         compression artifacts, but lower quality levels also use less network 
         bandwidth and CPU time.
    </dd>
    <dt class="Description-1 Description">JPEG chrominance subsampling</dt>
    <dd class="Description-1 Description">
         When compressing an image using JPEG, the RGB pixels are first 
         converted to the YCbCr colorspace, a colorspace in which each pixel is 
         represented as a brightness (Y, or &ldquo;luminance&rdquo;) value and a 
         pair of color (Cb &amp; Cr, or &ldquo;chrominance&rdquo;) values.  
         After this colorspace conversion, chrominance subsampling can be used 
         to discard some of the chrominance components in order to save 
         bandwidth.  This works because the human eye is more sensitive to 
         changes in brightness than to changes in color.  1X subsampling (the 
         default in TurboVNC) retains the chrominance components for all pixels, 
         and thus it provides the best image quality but also uses the most 
         network bandwidth and CPU time.  2X subsampling retains the chrominance 
         components for every other pixel, and 4X subsampling retains the 
         chrominance components for every fourth pixel (this is typically 
         implemented as 2X subsampling in both X and Y directions.)  Grayscale 
         throws out all of the chrominance components, leaving only luminance.  
         2X and 4X subsampling will typically produce noticeable blurring of 
         lines and other sharp features, but with photographic or other 
         &ldquo;smooth&rdquo; image content, it may be difficult to detect any 
         difference between 1X, 2X, and 4X.
    </dd>
    <dt class="Description-1 Description">Compression level</dt>
    <dd class="Description-1 Description">
         In TurboVNC, the compression level specifies: 
         <ol class="Ordered numeric"><li class="Ordered-0">
            the level of zlib compression that will be used with indexed color, 
            mono, and raw subrectangles
        </li>
        <li class="Ordered-0">
            the &ldquo;palette threshold&rdquo; (the minimum number of colors 
            that a 
            subrectangle must have before it is encoded as JPEG or raw instead 
            of 
            indexed color)
        </li>
        <li class="Ordered-0">
            whether or not <a href="#InterframeComparison">interframe 
            comparison</a><a name="idx0030"></a> should be used
        </li></ol> See Section 
        <a href="#AdvancedCompression" class="ref">7.2</a> below for more 
        details.
    </dd>
</dl>

<p>These parameters can be adjusted by accessing the TurboVNC Viewer 
Options dialog box (click on the &ldquo;Options&rdquo; button in the 
&ldquo;TurboVNC Connection&rdquo; dialog box or, after connecting to the 
server, click on the Connection Options button in the toolbar.)</p>

<p>The TurboVNC Viewer provides five preset &ldquo;encoding methods&rdquo;, 
corresponding to the most useful combinations of the image compression 
options described above:</p>

<a name="tab007001"></a>
<div class="table">
<table class="standard" summary="TurboVNC Encoding Methods">
<caption>Table 7.1: TurboVNC Encoding Methods</caption>
  <thead class="standard">
  <tr class="head ">
    <th class="head standard">Encoding method</th>
    <th class="head standard">Allow JPEG</th>
    <th class="head standard">JPEG image quality</th>
    <th class="head standard">JPEG chrominance subsampling</th>
    <th class="head standard">Compression level</th>
    <th class="head standard">Notes</th>
  </tr>
  </thead>
  <tr class="standard">
    <td class="standard">&ldquo;Tight + Perceptually Lossless JPEG&rdquo;</td>
    <td class="standard">Yes</td>
    <td class="standard">95</td>
    <td class="standard">1x</td>
    <td class="standard">1</td>
    <td class="standard">This encoding method should be perceptually lossless (that is, any image compression artifacts it produces should be imperceptible to human vision) under most viewing conditions.  This encoding method requires a great deal of network bandwidth, however, and is generally not recommended except on 50 Megabit/second and faster networks.</td>
  </tr>
  <tr class="standard">
    <td class="standard">&ldquo;Tight + Medium-Quality JPEG&rdquo;</td>
    <td class="standard">Yes</td>
    <td class="standard">80</td>
    <td class="standard">2x</td>
    <td class="standard">6</td>
    <td class="standard">For subrectangles that have a high number of unique colors, this encoding method produces some minor, but generally not very noticeable, image compression artifacts.  All else being equal, this encoding method typically uses about twice the network bandwidth of the &ldquo;Tight + Low-Quality JPEG&rdquo; encoding method and about half the bandwidth of the &ldquo;Tight + Perceptually Lossless JPEG&rdquo; encoding method, making it appropriate for medium-speed networks such as 10 Megabit Ethernet.  Interframe comparison is enabled with this encoding method (Compression Level 6 = Compression Level 1 + interframe comparison.)</td>
  </tr>
  <tr class="standard">
    <td class="standard">&ldquo;Tight + Low-Quality JPEG&rdquo;</td>
    <td class="standard">Yes</td>
    <td class="standard">30</td>
    <td class="standard">4x</td>
    <td class="standard">7</td>
    <td class="standard">For subrectangles that have a high number of unique colors, this encoding method produces very noticeable image compression artifacts.  However, it performs optimally on low-bandwidth connections.  If image quality is more critical than performance, then use one of the other encoding methods or take advantage of the <a href="#LR">Lossless Refresh feature</a><a name="idx0031"></a>.  In addition to reducing the JPEG quality to a &ldquo;minimum usable&rdquo; level, this encoding method also enables interframe comparison and Compression Level 2 (CL 7 = CL 2 + interframe comparison.)  Compression Level 2 can reduce bandwidth for low-color application workloads that are not good candidates for JPEG compression.</td>
  </tr>
  <tr class="standard">
    <td class="standard">&ldquo;Lossless Tight&rdquo;</td>
    <td class="standard">No</td>
    <td class="standard">N/A</td>
    <td class="standard">N/A</td>
    <td class="standard">0</td>
    <td class="standard">This encoding method uses indexed color subencoding for subrectangles that have a low number of unique colors, but it otherwise does not perform any image compression at all.  Lossless Tight is thus suitable only for gigabit and faster networks.  This encoding method uses significantly less CPU time than any of the JPEG-based encoding methods.  Lossless Tight requires an RFB protocol extension that is, as of this writing, only supported by the TurboVNC Viewer.</td>
  </tr>
  <tr class="standard">
    <td class="standard">&ldquo;Lossless Tight + Zlib&rdquo;</td>
    <td class="standard">No</td>
    <td class="standard">N/A</td>
    <td class="standard">N/A</td>
    <td class="standard">6</td>
    <td class="standard">This encoding method uses indexed color subencoding for subrectangles that have a low number of unique colors and raw subencoding for subrectangles that have a high number of unique colors.  It compresses all subrectangles using zlib with zlib compression level 1.  For certain types of low-color workloads (CAD applications, in particular), this encoding method may use less network bandwidth than the &ldquo;Tight + Perceptually Lossless JPEG&rdquo; encoding method, but it also uses significantly more CPU time than any of the JPEG-based encoding methods.  Interframe comparison is enabled with this encoding method (Compression Level 6 = Compression Level 1 + interframe comparison.)</td>
  </tr>
</table>
</div>


<p>The encoding method can be set in the TurboVNC Viewer Options dialog box 
(click on the &ldquo;Options&rdquo; button in the &ldquo;TurboVNC 
Connection&rdquo; dialog box or, after connecting to the server, click 
on the Connection Options button in the toolbar.)</p>


<h2 id="hd007001">7.1&nbsp;Interframe Comparison</h2>

<p><a name="InterframeComparison"></a></p>

<p>Certain ill-behaved applications can sometimes draw the same thing over 
and over again, and this can cause redundant framebuffer updates to be 
sent to the VNC viewer.  Additionally, modern GUI toolkits often use 
image-based drawing methods (the X Rendering Extension, for instance), 
which can result in an entire window being redrawn, even if only a few 
pixels in the window have changed.  The TurboVNC Server can guard 
against this by maintaining a copy of the remote framebuffer for each 
connected viewer, comparing each new framebuffer update rectangle 
against the pixels in the framebuffer copy, and discarding any redundant 
portions of the rectangle before they are sent to the viewer.</p>

<p>Interframe comparison has some tradeoffs associated with it.  Perhaps 
the most important of these is that it increases the memory usage of the 
TurboVNC Server by a factor of N, where N is the number of connected 
viewers.  This can prove to be quite significant if the remote desktop 
size is relatively large.</p>

<p>2D applications are most often the ones that generate duplicate 
framebuffer updates, so using interframe comparison with such 
applications can significantly reduce the network usage and the host CPU 
usage (since fewer rectangles are actually being encoded.)  However, 
with 3D applications, the benefits of interframe comparison are less 
clear, since it is less common for those applications to generate 
duplicate framebuffer updates.  Interframe comparison may benefit 
certain classes of 3D applications, such as design applications that 
render a model against a static background&ndash; particularly when the 
model is not zoomed in enough to fill the entire window.  In real-world 
tests, however, interframe comparison rarely reduces the network usage 
for 3D applications by more than 5-10%.  Furthermore, with games and 
other immersive applications that modify most of the pixels on the 
screen each time a frame is rendered, interframe comparison can actually 
increase both CPU usage and network usage.  Furthermore, the effects of 
duplicate framebuffer updates are not typically noticeable on high-speed 
networks, but an increase in host CPU usage might be.</p>

<p>For these reasons, interframe comparison is not enabled by default and 
should not generally be enabled except on bandwidth-constrained networks 
and with applications for which it can be shown to be beneficial.  
Interframe comparison can be enabled by either passing an argument of 
<code>-interframe</code> to <code>vncserver</code> when starting a 
TurboVNC session or by requesting a compression level of 5 or higher 
from the viewer (see below.)</p>



<h2 id="hd007002">7.2&nbsp;Advanced Compression Options</h2>

<p><a name="AdvancedCompression"></a></p>

<p>One of the underlying principles of TurboVNC&rsquo;s design is to expose 
only the options that have proven to be useful (that is, the options 
that have proven to have good performance tradeoffs.)  Thus, the 
TurboVNC Viewer GUI will normally only allow you to select Compression 
Levels 1-2 if JPEG subencoding is enabled (6-7 if interframe comparison 
is also enabled) or Compression Levels 0-1 if JPEG subencoding is 
disabled (5-6 if interframe comparison is enabled.)  Other compression 
levels can, however, be specified on the command line, and doing so will 
enable a compatibility mode in the TurboVNC Viewer GUI that allows any 
compression level from 0 to 9 to be requested.</p>

<p>When connecting to a TurboVNC server, requesting a particular 
compression level has the following effect:</p>

<a name="tab007002"></a>
<div class="table">
<table class="standard" summary="Compression Levels Supported by the TurboVNC Server (JPEG Enabled)">
<caption>Table 7.2: Compression Levels Supported by the TurboVNC Server (JPEG Enabled)</caption>
  <thead class="standard">
  <tr class="head ">
    <th class="head standard">Compression level</th>
    <th class="head standard">Zlib compression level (non-JPEG subrectangles)</th>
    <th class="head standard">Palette threshold</th>
    <th class="head standard">Interframe comparison</th>
    <th class="head standard">Notes</th>
  </tr>
  </thead>
  <tr class="standard">
    <td class="standard">0</td>
    <td class="standard">1</td>
    <td class="standard">24</td>
    <td class="standard">No</td>
    <td class="standard">Same as Compression Level 1.  Bypassing zlib when JPEG is enabled would only reduce the CPU usage for non-JPEG subrectangles, which is of limited usefulness.  Further, bypassing zlib requires an RFB protocol extension that is not supported by non-TurboVNC viewers.  It is presumed that, if one wants to reduce the CPU usage, then one wants to do so for all subrectangles, so CL 0 without JPEG (AKA &ldquo;Lossless Tight&rdquo;) should be used.</td>
  </tr>
  <tr class="standard">
    <td class="standard">1</td>
    <td class="standard">1</td>
    <td class="standard">24</td>
    <td class="standard">No</td>
    <td class="standard">See the description of the &ldquo;Tight + JPEG&rdquo; encoding methods above.</td>
  </tr>
  <tr class="standard">
    <td class="standard">2</td>
    <td class="standard">3</td>
    <td class="standard">96</td>
    <td class="standard">No</td>
    <td class="standard">A higher palette threshold causes indexed color subencoding to be used more often than with CL 1, and indexed color subrectangles are compressed using a higher zlib compression level.  This can provide typically 20-40% better compression than CL 1 (with a commensurate increase in CPU usage) for workloads that have a low number of unique colors.  However, Compression Level 2 can increase the CPU usage for some high-color workloads without providing significantly better compression.</td>
  </tr>
  <tr class="standard">
    <td class="standard">3-4</td>
    <td class="standard">3</td>
    <td class="standard">96</td>
    <td class="standard">No</td>
    <td class="standard">Same as Compression Level 2 (reserved for future expansion)</td>
  </tr>
  <tr class="standard">
    <td class="standard">5-6</td>
    <td class="standard">1</td>
    <td class="standard">24</td>
    <td class="standard">Yes</td>
    <td class="standard">Same as Compression Level 1, but with interframe comparison enabled</td>
  </tr>
  <tr class="standard">
    <td class="standard">7-8</td>
    <td class="standard">3</td>
    <td class="standard">96</td>
    <td class="standard">Yes</td>
    <td class="standard">Same as Compression Level 2, but with interframe comparison enabled</td>
  </tr>
  <tr class="standard">
    <td class="standard">9</td>
    <td class="standard">7</td>
    <td class="standard">256</td>
    <td class="standard">Yes</td>
    <td class="standard">This mode is included only for backward compatibility with TightVNC.  It provides approximately the same level of compression for 2D applications as Compression Level 9 in TightVNC 1.3.x, while using much less CPU time.  It also provides much better compression than TightVNC for 3D and video applications.  However, relative to Compression Level 2, this mode uses approximately twice as much CPU time and only achieves about 10-20% better average compression for 2D apps (and has no noticeable benefit for 3D and video apps.)  Thus, its usefulness is generally very limited.</td>
  </tr>
</table>
</div>


<p></p>

<a name="tab007003"></a>
<div class="table">
<table class="standard" summary="Compression Levels Supported by the TurboVNC Server (JPEG Disabled)">
<caption>Table 7.3: Compression Levels Supported by the TurboVNC Server (JPEG Disabled)</caption>
  <thead class="standard">
  <tr class="head ">
    <th class="head standard">Compression Level</th>
    <th class="head standard">Zlib compression level (indexed color subrectangles)</th>
    <th class="head standard">Zlib compression level (raw subrectangles)</th>
    <th class="head standard">Palette threshold</th>
    <th class="head standard">Interframe comparison</th>
    <th class="head standard">Notes</th>
  </tr>
  </thead>
  <tr class="standard">
    <td class="standard">0</td>
    <td class="standard">None</td>
    <td class="standard">None</td>
    <td class="standard">Subrectangle size / 4</td>
    <td class="standard">No</td>
    <td class="standard">See the description of the &ldquo;Lossless Tight&rdquo; encoding method above.</td>
  </tr>
  <tr class="standard">
    <td class="standard">1</td>
    <td class="standard">1</td>
    <td class="standard">1</td>
    <td class="standard">Subrectangle size / 96</td>
    <td class="standard">No</td>
    <td class="standard">See the description of the &ldquo;Lossless Tight + Zlib&rdquo; encoding method above.</td>
  </tr>
  <tr class="standard">
    <td class="standard">2-4</td>
    <td class="standard">1</td>
    <td class="standard">1</td>
    <td class="standard">Subrectangle size / 96</td>
    <td class="standard">No</td>
    <td class="standard">Same as Compression Level 1 (reserved for future expansion)</td>
  </tr>
  <tr class="standard">
    <td class="standard">5</td>
    <td class="standard">None</td>
    <td class="standard">None</td>
    <td class="standard">Subrectangle size / 4</td>
    <td class="standard">Yes</td>
    <td class="standard">Same as Compression Level 0, but with interframe comparison enabled</td>
  </tr>
  <tr class="standard">
    <td class="standard">6-8</td>
    <td class="standard">1</td>
    <td class="standard">1</td>
    <td class="standard">Subrectangle size / 96</td>
    <td class="standard">Yes</td>
    <td class="standard">Same as Compression Level 1, but with interframe comparison enabled</td>
  </tr>
  <tr class="standard">
    <td class="standard">9</td>
    <td class="standard">7</td>
    <td class="standard">5</td>
    <td class="standard">Subrectangle size / 96</td>
    <td class="standard">Yes</td>
    <td class="standard">This mode is included only for backward compatibility with TightVNC.  It provides approximately the same level of compression for 2D applications as Compression Level 9 in TightVNC 1.3.x, while using much less CPU time.  It also provides much better compression than TightVNC for 3D and video applications.  However, relative to Compression Level 1, this mode uses approximately twice as much CPU time and only achieves about 10% better average compression for 2D apps (and has no noticeable benefit for 3D and video apps.)  Thus, its usefulness is generally very limited.</td>
  </tr>
</table>
</div>




<h2 id="hd007003">7.3&nbsp;Lossless Refresh</h2>

<p><a name="LR"></a></p>

<p>Since both of TurboVNC&rsquo;s mathematically lossless encoding methods 
have performance drawbacks, another option for image-quality-critical 
applications is the &ldquo;Lossless Refresh&rdquo; feature.  When a 
lossless refresh is requested by a TurboVNC viewer, the server will send 
a mathematically lossless image of the current TurboVNC desktop to the 
requesting viewer.  So, for instance, a user can rotate/pan/zoom an 
object in their 3D application using a very low-quality JPEG setting, 
then when that user is ready to interpret or analyze the object, they 
can request a lossless refresh of TurboVNC&rsquo;s virtual screen.</p>

<p>To perform a lossless refresh, press CTRL-ALT-SHIFT-L or click on the 
Lossless Refresh toolbar icon.</p>



<h2 id="hd007004">7.4&nbsp;Automatic Lossless Refresh</h2>

<p><a name="ALR"></a></p>

<p>Passing an argument of <code>-alr <em>timeout</em></code> to 
<code>vncserver</code> will enable the automatic lossless refresh (ALR) 
feature for the TurboVNC session.  ALR will monitor all of the VNC 
viewer connections, and if more than <em><code>timeout</code></em> 
seconds have elapsed since the last framebuffer update was sent to a 
given viewer, then the TurboVNC Server will send to that viewer a 
mathematically lossless copy of any &ldquo;ALR-eligible&rdquo; screen 
regions that have been affected by lossy compression.  You can also pass 
arguments of <code>-alrqual</code> and <code>-alrsamp</code> to 
<code>vncserver</code> to specify that automatic lossless refreshes 
should be sent using JPEG instead (see the <code>Xvnc</code> man page 
for details.)</p>

<p>The ALR feature is designed mainly for use with interactive 
visualization applications.  The idea is that, on a low-bandwidth 
connection, low-quality JPEG can be used while the 3D scene is 
rotated/panned/zoomed, but when the motion stops, a fully lossless copy 
of the 3D image is sent and can be studied in detail.</p>

<p>The default is for any regions drawn with <code>X[Shm]PutImage()</code> 
to be ALR-eligible, as well as any regions drawn with CopyRect, if the 
source of the CopyRect operation was affected by lossy compression 
(CopyRect is an RFB encoding that allows the server to request that the 
viewer move a rectangle of pixels from one location to another.)  When 
used with VirtualGL, this means that ALRs will mainly be sent for just 
the 3D screen regions.  This should be fine for most 3D applications, 
since the 3D regions are the ones that are quality-critical.  The 
default ALR behavior also prevents what might best be called the 
&ldquo;blinking cursor dilemma.&rdquo;  Certain ill-behaved window 
managers update a small region of the taskbar continuously, even though 
none of the pixels in that region have changed.  Also, certain programs 
have a blinking cursor that may update more frequently than the ALR 
timeout.  Since an ALR is triggered based on a period of inactivity 
relative to the last framebuffer update, these continuous updates 
prevent an ALR from ever being sent. Fortunately, these ill-behaved 
window managers and blinking cursors do not typically use 
<code>X[Shm]PutImage()</code> to perform their updates, so the problem 
is effectively worked around by limiting the ALR-eligible regions to 
just the subset of regions that were drawn with 
<code>X[Shm]PutImage()</code> and CopyRect.</p>

<p>You can override the default ALR behavior, thus making all screen 
regions eligible for ALR, by setting the <code>TVNC_ALRALL</code> 
environment variable to <code>1</code> on the TurboVNC host prior to 
starting a TurboVNC session.  You can also set 
<code>TVNC_ALRCOPYRECT</code> to <code>0</code> to make CopyRect regions 
ALR-ineligible, which approximates the behavior of TurboVNC 1.2.1 and 
prior.</p>



<h2 id="hd007005">7.5&nbsp;Multithreading</h2>

<p><a name="Multithreading"></a></p>

<p>By default, the TurboVNC Server uses multiple threads to perform image 
encoding and compression, thus allowing it to take advantage of 
multi-core or multi-processor systems.  The server splits the screen 
vertically into N tiles, where N is the number of threads, and assigns 
each tile to a separate thread. The scalability of this algorithm is 
nearly linear when used with demanding 3D or video applications that 
fill most of the screen.  However, whether or not multithreading 
improves the overall performance of TurboVNC depends largely on the 
performance of the viewer and the network.  If either the viewer or the 
network is the primary performance bottleneck, then enabling 
multithreading in the server will not help.  Multithreading is also not 
currently implemented with non-Tight encoding types.</p>

<p>To disable server-side multithreading, set the <code>TVNC_MT</code> 
environment variable to <code>0</code> on the host prior to starting 
<code>vncserver</code>, or pass an argument of <code>-nomt</code> to 
<code>vncserver</code>.  The default behavior is to use as many threads 
as there are cores on the TurboVNC host (up to a maximum of 4), but you 
can set the <code>TVNC_NTHREADS</code> environment variable or pass an 
argument of <code>-nthreads</code> to <code>vncserver</code> to override 
this.</p>

<p><br /></p>

<hr class="break" />



<h1 id="hd008"><a name="file008"></a>8&nbsp;TurboVNC Security Extensions</h1>

<p><a name="Security_Extensions"></a></p>


<h2 id="hd008001">8.1&nbsp;Terminology</h2>

<p>In an attempt to maintain consistency with other VNC implementations, 
TurboVNC uses the following terminology when referring to its security 
extensions:</p>

<dl class="Description">
    <dt class="Description-1 Description">Authentication Method</dt>
    <dd class="Description-1 Description">
         A technique that the VNC server uses to validate authentication 
         credentials sent from a VNC viewer.  If the credentials sent from a 
         particular VNC viewer are not valid, then that viewer is not allowed to 
         connect.
    </dd>
    <dt class="Description-1 Description">Authentication Scheme</dt>
    <dd class="Description-1 Description">
         A protocol used to send authentication credentials from a VNC viewer to 
         a VNC server for validation.  Some authentication schemes are required 
         by the RFB protocol specification, and others are implemented as 
         extensions to that specification.
    </dd>
    <dt class="Description-1 Description">Encryption Method</dt>
    <dd class="Description-1 Description">
         A technique used to encrypt the data sent between the VNC server and 
         the VNC viewer
    </dd>
    <dt class="Description-1 Description">Security Type</dt>
    <dd class="Description-1 Description">
         A specific combination of an authentication method, an authentication 
         scheme, and an encryption method
    </dd>
</dl>



<h2 id="hd008002">8.2&nbsp;TurboVNC Server Authentication Methods</h2>

<dl class="Description">
    <dt class="Description-1 Description">No Authentication</dt>
    <dd class="Description-1 Description">
         The VNC server does not authenticate the VNC viewer at all.
    </dd>
    <dt class="Description-1 Description">VNC Password Authentication</dt>
    <dd class="Description-1 Description">
         A session password sent from the VNC viewer is validated against a 
         password file, which is typically located under the user&rsquo;s home 
         directory on the VNC host.  The VNC password is separate from any other 
         login credentials and thus represents less of a security threat if 
         compromised (that is, assuming the VNC password and the user&rsquo;s 
         account password are not the same.)
    </dd>
    <dt class="Description-1 Description">One-Time Password (OTP) Authentication</dt>
    <dd class="Description-1 Description">
         Using the <code>vncpasswd</code> program, a unique password is 
         generated &ldquo;on the fly&rdquo; for the TurboVNC session, and the 
         password is printed on the command line (see the man page for 
         <code>vncpasswd</code> for more details.)  The user enters this 
         password in the VNC viewer, and the VNC viewer sends the password to 
         the server as if it were a VNC password.  However, once the OTP has 
         been used to authenticate a viewer, the OTP is forgotten and cannot be 
         reused.  OTP authentication can be used, for instance, to launch or 
         connect to TurboVNC sessions from an automated web portal or from a job 
         scheduler. OTP authentication is also useful for allowing temporary 
         access to a TurboVNC session for collaboration purposes.  The 
         <a href="#TurboVNC_Session_Manager">TurboVNC Session 
         Manager</a><a name="idx0032"></a> uses OTP authentication by default, 
         which allows it to securely authenticate with a TurboVNC session 
         without prompting for additional credentials.
    </dd>
    <dt class="Description-1 Description">PAM User/Password Authentication</dt>
    <dd class="Description-1 Description">
         The VNC server uses Pluggable Authentication Modules (PAM) to validate 
         a username and password received from a VNC viewer.  The password 
         received from the VNC viewer need not necessarily be validated against 
         the user&rsquo;s account password.  Generally, the TurboVNC Server can 
         validate the username and password using any authentication credentials 
         that can be accessed through PAM.  Since the user/password 
         authentication schemes supported by TurboVNC (see below) transmit the 
         password from the VNC viewer to the VNC server as plain text, it is 
         strongly recommended that the PAM User/Password authentication method 
         be used only with session encryption or if the session is restricted to 
         allow only loopback (SSH) connections and to disallow reverse 
         connections (see Section 
         <a href="#Secure_TurboVNC_Usage" class="ref">6.6</a>.)
    </dd>
</dl>



<h2 id="hd008003">8.3&nbsp;TurboVNC Viewer Authentication Schemes</h2>

<dl class="Description">
    <dt class="Description-1 Description">None</dt>
    <dd class="Description-1 Description">
         No authentication credentials are sent to the server.
    </dd>
    <dt class="Description-1 Description">Standard VNC Authentication</dt>
    <dd class="Description-1 Description">
         A password is sent to the server using a DES-encrypted 
         challenge/response scheme.  The password can be up to 8 characters 
         long, so the DES key length is 56 bits.  This is not a particularly 
         strong form of encryption by today&rsquo;s standards (56-bit DES was 
         broken by brute force attack in the late 90&rsquo;s.)
    </dd>
    <dt class="Description-1 Description">Unix Login/Plain Authentication</dt>
    <dd class="Description-1 Description">
         Both the username and password are sent to the VNC server as plain 
         text. Thus, it is <em>strongly</em> recommended that this 
         authentication scheme be used only with VNC connections that are 
         encrypted using TLS (see below) or SSH (see Section 
         <a href="#Secure_TurboVNC_Usage" class="ref">6.6</a>.)  Per the RFB 
         spec, this authentication scheme is referred to as &ldquo;Unix 
         Login&rdquo; when used with a TightVNC-compatible server and 
         &ldquo;Plain&rdquo; when used with a VeNCrypt-compatible server.
    </dd>
</dl>



<h2 id="hd008004">8.4&nbsp;Supported Encryption Methods</h2>

<p>TurboVNC supports three encryption methods:</p>

<dl class="Description">
    <dt class="Description-1 Description">None</dt>
    <dd class="Description-1 Description">
         No encryption
    </dd>
    <dt class="Description-1 Description">Anonymous TLS Encryption</dt>
    <dd class="Description-1 Description">
         The connection is encrypted using TLS (Transport Layer Security) 
         without authentication (i.e. without a certificate.)
    </dd>
    <dt class="Description-1 Description">TLS/X.509 Encryption</dt>
    <dd class="Description-1 Description">
         The connection is encrypted using TLS with a specified X.509 
         certificate.
    </dd>
</dl>



<h2 id="hd008005">8.5&nbsp;Supported Security Types</h2>

<p>TurboVNC supports the following security types:</p>

<div class="table">
<table class="standard">
  <thead class="standard">
  <tr class="head ">
    <th class="head standard">Server Security Type</th>
    <th class="head standard">Authentication Method</th>
    <th class="head standard">Encryption Method</th>
    <th class="head standard">Viewer Security Type</th>
    <th class="head standard">Authentication Scheme</th>
    <th class="head standard">Compatibility</th>
  </tr>
  </thead>
  <tr class="standard">
    <td class="high standard">None</td>
    <td class="standard">None</td>
    <td class="standard">None</td>
    <td class="high standard">None</td>
    <td class="standard">None</td>
    <td class="standard">RFB 3.3+</td>
  </tr>
  <tr class="standard">
    <td class="high standard">VNC</td>
    <td class="standard">VNC Password</td>
    <td class="standard">None</td>
    <td class="high standard">VNC</td>
    <td class="standard">Standard VNC</td>
    <td class="standard">RFB 3.3+</td>
  </tr>
  <tr class="standard">
    <td class="high standard">OTP</td>
    <td class="standard">One-Time Password</td>
    <td class="standard">None</td>
    <td class="high standard">VNC</td>
    <td class="standard">Standard VNC</td>
    <td class="standard">RFB 3.3+</td>
  </tr>
  <tr class="standard">
    <td class="high standard">Plain</td>
    <td class="standard">PAM User/Password</td>
    <td class="standard">None</td>
    <td class="high standard">Plain</td>
    <td class="standard">Plain</td>
    <td class="standard">RFB 3.7+ with VeNCrypt extensions</td>
  </tr>
  <tr class="standard">
    <td class="high standard">TLSNone</td>
    <td class="standard">None</td>
    <td class="standard">Anonymous TLS</td>
    <td class="high standard">TLSNone</td>
    <td class="standard">None</td>
    <td class="standard">RFB 3.7+ with VeNCrypt extensions</td>
  </tr>
  <tr class="standard">
    <td class="high standard">TLSVnc</td>
    <td class="standard">VNC Password</td>
    <td class="standard">Anonymous TLS</td>
    <td class="high standard">TLSVnc</td>
    <td class="standard">Standard VNC</td>
    <td class="standard">RFB 3.7+ with VeNCrypt extensions</td>
  </tr>
  <tr class="standard">
    <td class="high standard">TLSOtp</td>
    <td class="standard">One-Time Password</td>
    <td class="standard">Anonymous TLS</td>
    <td class="high standard">TLSVnc</td>
    <td class="standard">Standard VNC</td>
    <td class="standard">RFB 3.7+ with VeNCrypt extensions</td>
  </tr>
  <tr class="standard">
    <td class="high standard">TLSPlain</td>
    <td class="standard">PAM User/Password</td>
    <td class="standard">Anonymous TLS</td>
    <td class="high standard">TLSPlain</td>
    <td class="standard">Plain</td>
    <td class="standard">RFB 3.7+ with VeNCrypt extensions</td>
  </tr>
  <tr class="standard">
    <td class="high standard">X509None</td>
    <td class="standard">None</td>
    <td class="standard">TLS/X.509</td>
    <td class="high standard">X509None</td>
    <td class="standard">None</td>
    <td class="standard">RFB 3.7+ with VeNCrypt extensions</td>
  </tr>
  <tr class="standard">
    <td class="high standard">X509Vnc</td>
    <td class="standard">VNC Password</td>
    <td class="standard">TLS/X.509</td>
    <td class="high standard">X509Vnc</td>
    <td class="standard">Standard VNC</td>
    <td class="standard">RFB 3.7+ with VeNCrypt extensions</td>
  </tr>
  <tr class="standard">
    <td class="high standard">X509Otp</td>
    <td class="standard">One-Time Password</td>
    <td class="standard">TLS/X.509</td>
    <td class="high standard">X509Vnc</td>
    <td class="standard">Standard VNC</td>
    <td class="standard">RFB 3.7+ with VeNCrypt extensions</td>
  </tr>
  <tr class="standard">
    <td class="high standard">X509Plain</td>
    <td class="standard">PAM User/Password</td>
    <td class="standard">TLS/X.509</td>
    <td class="high standard">X509Plain</td>
    <td class="standard">Plain</td>
    <td class="standard">RFB 3.7+ with VeNCrypt extensions</td>
  </tr>
  <tr class="standard">
    <td class="high standard">UnixLogin</td>
    <td class="standard">PAM User/Password</td>
    <td class="standard">None</td>
    <td class="high standard">UnixLogin</td>
    <td class="standard">Unix Login</td>
    <td class="standard">RFB 3.7+ with TightVNC extensions</td>
  </tr>
</table>
</div>


<div class="important"><p class="important">
NOTE: The security type names are case-insensitive.  The capitalization conventions above are used in order to maintain consistency with the RFB protocol specification.
</p></div>



<h2 id="hd008006">8.6&nbsp;Enabling Security Types</h2>

<p>The default behavior of the TurboVNC Server is for all security types 
except &ldquo;TLSNone&rdquo;, &ldquo;X509None&rdquo;, and 
&ldquo;None&rdquo; to be enabled and for VNC Password and OTP 
authentication to be preferred over PAM User/Password authentication.  
However, the system administrator can disable one or more of the 
security types or set the preferred order of the security types by 
editing the TurboVNC security configuration file.  See the 
<code>Xvnc</code> man page for more details.</p>

<p>If the VNC server allows multiple security types, then the VNC 
viewer&rsquo;s default security type will be determined by the 
server&rsquo;s preferred security type.  In this case, the user can 
override the default by passing command-line arguments to 
<code>vncviewer</code>.  If the VNC server prefers a security type that 
supports Standard VNC authentication, then the user can force the use of 
Unix Login/Plain authentication by passing an argument of <code>-user 
<em>user-name</em></code> to <code>vncviewer</code> when connecting to 
the TurboVNC session.  Similarly, if the VNC server prefers a security 
type that supports Unix Login/Plain authentication, then the user can 
force the use of Standard VNC authentication by passing an argument of 
<code>-nounixlogin</code> to <code>vncviewer</code>. You can also 
accomplish the same thing by unchecking &ldquo;Unix Login&rdquo; or 
&ldquo;Plain&rdquo; or &ldquo;Standard VNC&rdquo; in the 
&ldquo;Security&rdquo; tab of the Options dialog or by limiting the 
available security types using the <code>SecurityTypes</code>, 
<code>User</code>, or <code>NoUnixLogin</code> arguments/parameters.</p>

<p>If the system administrator has not restricted any of the server 
security types on a system-wide basis, then the user can choose to 
disable some or all of them for a particular TurboVNC session by using 
the <code>-SecurityTypes</code> command-line argument when starting the 
session.  See the <code>Xvnc</code> man page for more details.</p>



<h2 id="hd008007">8.7&nbsp;Further Reading</h2>

<p>For more detailed information about the TurboVNC security extensions, 
refer to the TurboVNC man pages:</p>

<pre class="verbatim">
man&nbsp;-M&nbsp;/opt/TurboVNC/man&nbsp;vncserver
man&nbsp;-M&nbsp;/opt/TurboVNC/man&nbsp;Xvnc
man&nbsp;-M&nbsp;/opt/TurboVNC/man&nbsp;vncpasswd
</pre>

<p><br /></p>

<hr class="break" />



<h1 id="hd009"><a name="file009"></a>9&nbsp;Hardware 3D Acceleration (Using VirtualGL with TurboVNC)</h1>

<p><a name="VGL"></a></p>

<p>Referring to the VirtualGL User&rsquo;s Guide, VirtualGL&rsquo;s X11 
Transport draws OpenGL-rendered frames onto an X display using standard 
X11 drawing commands. Since this results in the frames being sent 
uncompressed to the X server, the X11 Transport is designed to be used 
with an &ldquo;X proxy.&rdquo;  An X proxy acts as a virtual X server, 
receiving X11 commands from applications (and from VirtualGL), rendering 
the X11 commands into images, compressing the resulting images, and 
sending the compressed images over the network to a client or clients.</p>

<p>Since VirtualGL is sending rendered frames to the X proxy at a very fast 
rate, the proxy must be able to compress the frames very quickly in 
order to keep up. Unfortunately, however, most X proxies can&rsquo;t.  
They simply aren&rsquo;t designed to compress, with any degree of 
performance, the large and complex images generated by 3D applications.</p>

<p>Enter TurboVNC.  Although TurboVNC can be used with all types of 
applications, it was initially designed as a fast X proxy for VirtualGL.  
TurboVNC provides an alternate means of delivering rendered frames from 
VirtualGL to a client machine without using VirtualGL&rsquo;s built-in 
VGL Transport.</p>


<h3 id="hd009000001">Advantages of TurboVNC (when compared to the VGL Transport)</h3>

<ul class="Itemize">
    <li class="Itemize-1 Itemize asterisk">
        When using the VGL Transport, non-OpenGL elements of the 3D 
        application&rsquo;s GUI are sent over the network using remote X11, 
        which will create performance problems on high-latency networks (such as 
        broadband or long-haul fibre.)  Non-OpenGL elements of the 3D 
        application&rsquo;s GUI will load and render much faster (perhaps even 
        orders of magnitude faster) with TurboVNC than with the VGL Transport on 
        such connections.
    </li>
    <li class="Itemize-1 Itemize asterisk">
        For 3D applications whose rendered frames do not contain very many 
        unique colors (for instance, CAD applications in wireframe mode), the 
        hybrid encoding methods used by TurboVNC will generally use less network 
        bandwidth than the pure JPEG encoding method used by the VGL Transport.
    </li>
    <li class="Itemize-1 Itemize asterisk">
        TurboVNC provides two lossless compression modes, one of which is 
        designed to reduce host CPU usage on gigabit networks and the other of 
        which is designed to provide reasonable performance on wide-area 
        networks (at the expense of higher host CPU usage.)  The VGL 
        Transport&rsquo;s only lossless option is uncompressed RGB.
    </li>
    <li class="Itemize-1 Itemize asterisk">
        TurboVNC includes a lossless refresh feature that will, on demand, send 
        a mathematically lossless image of the remote desktop to the client.  A 
        user connecting over a low-bandwidth connection can use low-quality JPEG 
        to achieve the best performance when manipulating a 3D model, then they 
        can request a lossless refresh when they are ready to study the model in 
        detail.
    </li>
    <li class="Itemize-1 Itemize asterisk">
        The TurboVNC Server can be configured to send, during periods of 
        inactivity, a mathematically lossless copy of the rendered frames drawn 
        by VirtualGL (Automatic Lossless Refresh.)
    </li>
    <li class="Itemize-1 Itemize asterisk">
        TurboVNC provides rudimentary collaboration capabilities.  Multiple 
        users can simultaneously view the same TurboVNC session and pass around 
        control of the keyboard and mouse.
    </li>
    <li class="Itemize-1 Itemize asterisk">
        From the point of view of the 3D application, the TurboVNC client/server 
        connection is stateless.  If the network hiccups or the viewer is 
        otherwise disconnected, the TurboVNC session continues to run on the 
        host and can be rejoined from any machine on the network.
    </li>
    <li class="Itemize-1 Itemize asterisk">
        No X server is required on the client machine.  This reduces the 
        deployment complexity for Windows clients.
    </li>
    <li class="Itemize-1 Itemize asterisk">
        Any machine with a web browser, and any mobile device, can be used as a 
        TurboVNC client (with reduced performance and features relative to the 
        TurboVNC Viewer.)
    </li>
</ul>



<h3 id="hd009000002">Disadvantages of TurboVNC (when compared to the VGL transport)</h3>

<ul class="Itemize">
    <li class="Itemize-1 Itemize asterisk">
        No seamless windows.  All application windows are constrained to a 
        &ldquo;virtual desktop&rdquo;, which displays in a single window on the 
        client machine.
    </li>
    <li class="Itemize-1 Itemize asterisk">
        TurboVNC will generally require about 20% more host/server CPU cycles to 
        maintain the same frame rate as the VGL Transport, both because it has 
        to compress more pixels in each frame (an entire desktop rather than a 
        single window) and because it has to perform 2D (X11) rendering as well 
        as 3D rendering.
    </li>
    <li class="Itemize-1 Itemize asterisk">
        TurboVNC does not support quad-buffered stereo or transparent overlays.
    </li>
</ul>



<h2 id="hd009001">9.1&nbsp;Using VirtualGL on a TurboVNC Host</h2>

<p>The most common (and optimal) way to use VirtualGL with TurboVNC is to 
configure the same machine as a TurboVNC host and a VirtualGL server.  
This allows VirtualGL to send rendered frames to TurboVNC through shared 
memory rather than over a network.</p>

<div class="figure">
<img src="x11transport.png" alt="x11transport" class="figure" id="imgid_8" name="imgid_8"/>
</div>

<p>The following procedure describes how to launch a 3D application using 
this configuration.</p>


<h3 id="hd009001001">Procedure</h3>

<ol class="Ordered numeric">
    <li class="Ordered-1 Ordered">
        Follow the procedure described in Chapter 
        <a href="#TurboVNC_Usage" class="ref">6</a> for starting a TurboVNC 
        session and connecting to it.
    </li>
    <li class="Ordered-1 Ordered">
        Open a new terminal inside the TurboVNC desktop.
    </li>
    <li class="Ordered-1 Ordered">
        In the terminal, start a 3D application using VirtualGL:
        <pre class="verbatim">/opt/VirtualGL/bin/vglrun <em>[vglrun options]</em> <em>3D-application-executable-or-script</em> <em>[arguments]</em></pre>
    </li>
</ol>



<h2 id="hd009002">9.2&nbsp;Using VirtualGL on a Machine Other Than a TurboVNC Host</h2>

<div class="figure">
<img src="vgltransportservernetwork.png" alt="vgltransportservernetwork" class="figure" id="imgid_9" name="imgid_9"/>
</div>

<p>If the TurboVNC host and VirtualGL server are different machines, then 
it is desirable to use the VGL Transport to send rendered frames from 
the VirtualGL server to the TurboVNC session.  It is also desirable to 
disable image compression in the VGL Transport.  Otherwise, the images 
would have to be compressed by the VirtualGL server, decompressed by the 
VirtualGL Client, then recompressed by the TurboVNC Server, which is a 
waste of CPU resources. However, sending images uncompressed over a 
network requires a fast network (generally, Gigabit Ethernet or faster), 
so there needs to be a fast link between the VirtualGL server and the 
TurboVNC host for this procedure to perform well.</p>


<h3 id="hd009002001">Procedure</h3>

<ol class="Ordered numeric">
    <li class="Ordered-1 Ordered">
        Follow the procedure described in Chapter 
        <a href="#TurboVNC_Usage" class="ref">6</a> for starting a TurboVNC 
        session and connecting to it.
    </li>
    <li class="Ordered-1 Ordered">
        Open a new terminal inside the TurboVNC desktop.
    </li>
    <li class="Ordered-1 Ordered">
        In the same terminal window, open a Secure Shell (SSH) session into the 
        VirtualGL server:
        <pre class="verbatim">/opt/VirtualGL/bin/vglconnect <em>user</em>@<em>server</em></pre>
        Replace <em><code>user</code></em> with your username on the VirtualGL 
        server and <em><code>server</code></em> with the hostname or IP address 
        of that server.  Refer to the VirtualGL User&rsquo;s Guide for 
        additional <code>vglconnect</code> options.
    </li>
    <li class="Ordered-1 Ordered">
        In the SSH session, set the <code>VGL_COMPRESS</code> environment 
        variable to <code>rgb</code>
        <div class="important"><p class="important">
        Passing an argument of <code>-c&nbsp;rgb</code> to <code>vglrun</code> achieves the same result.
        </p></div>
    </li>
    <li class="Ordered-1 Ordered">
        In the SSH session, start a 3D application using VirtualGL:
        <pre class="verbatim">/opt/VirtualGL/bin/vglrun <em>[vglrun options]</em> <em>3D-application-executable-or-script</em> <em>[arguments]</em></pre>
    </li>
</ol>



<h2 id="hd009003">9.3&nbsp;NV-CONTROL Emulation</h2>

<p>This version of TurboVNC includes partial emulation of the 
<code>NV-CONTROL</code> X11 extension provided by nVidia&rsquo;s 
proprietary Un*x drivers.  Certain 3D applications rely on this 
extension to query and set low-level GPU properties, and unfortunately 
the library (libXNVCtrl) used by applications to interact with the 
extension is static, making it impossible to interpose using VirtualGL.</p>

<p>Passing an argument of <code>-nvcontrol <em>display</em></code> to 
<code>vncserver</code> will set up a fake <code>NV-CONTROL</code> 
extension in the TurboVNC session and will redirect all 
<code>NV-CONTROL</code> requests to <em><code>display</code></em>.  
<em><code>display</code></em> should generally be the name of the 3D X 
server you plan to use with VirtualGL (<code>:0</code>, for instance.)  
The TurboVNC Server does not attempt to open a connection to this 
display until an application uses the <code>NV-CONTROL</code> extension.  
If a connection to the 3D X server cannot be opened, if the 3D X server 
does not have the <code>NV-CONTROL</code> extension, or if other issues 
are encountered when attempting to redirect <code>NV-CONTROL</code> 
requests, then a BadRequest X11 error will be returned to the 
application, and the TurboVNC session log will display an error message 
explaining why the request failed. It is assumed that you have already 
followed the procedure in the VirtualGL User&rsquo;s Guide to allow 
access to the 3D X server.  If access to the 3D X server is restricted 
to members of the <code>vglusers</code> group, then you may need to 
execute</p>

<pre class="verbatim">
xauth&nbsp;merge&nbsp;/etc/opt/VirtualGL/vgl_xauth_key
</pre>

<p>if you need to use the <code>NV-CONTROL</code> extension prior to 
invoking <code>vglrun</code> for the first time.</p>

<p>You can change the 3D X server for a particular TurboVNC session after 
the session has been started.  For instance, if you want to redirect 
both <code>NV-CONTROL</code> requests and OpenGL to a GPU attached to 
Screen 1 of Display :0, you would execute</p>

<pre class="verbatim">xprop -root -f VNC_NVCDISPLAY 8s -set VNC_NVCDISPLAY :0.1
vglrun -d :0.1 <em>3D-application-executable-or-script</em></pre>
<p><br /></p>

<hr class="break" />



<h1 id="hd0010"><a name="file010"></a>10&nbsp;Compatibility Guide</h1>

<p><a name="Compatibility"></a></p>

<p>In order to realize the full benefits of TurboVNC, it is necessary to 
use the TurboVNC Server and the TurboVNC Viewer in concert.  However, 
TurboVNC is fully compatible with TigerVNC, TightVNC, RealVNC, and other 
VNC flavors.  You can use the TurboVNC Viewer to connect to a 
non-TurboVNC server (or vice versa), although this will generally result 
in some decrease in performance, and features such as the 
<a href="#TurboVNC_Session_Manager">TurboVNC Session 
Manager</a><a name="idx0033"></a> will not be available.</p>

<p>The following sections list additional things to bear in mind when 
mixing TurboVNC with other VNC flavors.</p>


<h2 id="hd0010001">10.1&nbsp;TightVNC or TigerVNC Servers</h2>

<ul class="Itemize">
    <li class="Itemize-1 Itemize asterisk">
        TightVNC and TigerVNC specify the JPEG quality level on a scale from 0 
        to 9. This translates to actual JPEG quality as follows:
        <dl class="Description">
            <dt class="Description-3 Description">TightVNC JPEG Quality Levels</dt>
            <dd class="Description-3 Description">
                <div class="table">
                <table class="standard">
                  <thead class="standard">
                  <tr class="head ">
                    <th class="head standard">JPEG quality level</th>
                    <th class="head standard">0</th>
                    <th class="head standard">1</th>
                    <th class="head standard">2</th>
                    <th class="head standard">3</th>
                    <th class="head standard">4</th>
                    <th class="head standard">5</th>
                    <th class="head standard">6</th>
                    <th class="head standard">7</th>
                    <th class="head standard">8</th>
                    <th class="head standard">9</th>
                  </tr>
                  </thead>
                  <tr class="standard">
                    <td class="high standard">Actual JPEG quality</td>
                    <td class="standard">5</td>
                    <td class="standard">10</td>
                    <td class="standard">15</td>
                    <td class="standard">25</td>
                    <td class="standard">37</td>
                    <td class="standard">50</td>
                    <td class="standard">60</td>
                    <td class="standard">70</td>
                    <td class="standard">75</td>
                    <td class="standard">80</td>
                  </tr>
                  <tr class="standard">
                    <td class="high standard">Actual chrominance subsampling</td>
                    <td class="standard">2X</td>
                    <td class="standard">2X</td>
                    <td class="standard">2X</td>
                    <td class="standard">2X</td>
                    <td class="standard">2X</td>
                    <td class="standard">2X</td>
                    <td class="standard">2X</td>
                    <td class="standard">2X</td>
                    <td class="standard">2X</td>
                    <td class="standard">2X</td>
                  </tr>
                </table>
                </div>
                
        <a name="TigerVNC_JPEG_Qual"></a>
            </dd>
            <dt class="Description-3 Description">TigerVNC JPEG Quality Levels</dt>
            <dd class="Description-3 Description">
                <div class="table">
                <table class="standard">
                  <thead class="standard">
                  <tr class="head ">
                    <th class="head standard">JPEG quality level</th>
                    <th class="head standard">0</th>
                    <th class="head standard">1</th>
                    <th class="head standard">2</th>
                    <th class="head standard">3</th>
                    <th class="head standard">4</th>
                    <th class="head standard">5</th>
                    <th class="head standard">6</th>
                    <th class="head standard">7</th>
                    <th class="head standard">8</th>
                    <th class="head standard">9</th>
                  </tr>
                  </thead>
                  <tr class="standard">
                    <td class="high standard">Actual JPEG quality</td>
                    <td class="standard">15</td>
                    <td class="standard">29</td>
                    <td class="standard">41</td>
                    <td class="standard">42</td>
                    <td class="standard">62</td>
                    <td class="standard">77</td>
                    <td class="standard">79</td>
                    <td class="standard">86</td>
                    <td class="standard">92</td>
                    <td class="standard">100</td>
                  </tr>
                  <tr class="standard">
                    <td class="high standard">Actual chrominance subsampling</td>
                    <td class="standard">4X</td>
                    <td class="standard">4X</td>
                    <td class="standard">4X</td>
                    <td class="standard">2X</td>
                    <td class="standard">2X</td>
                    <td class="standard">2X</td>
                    <td class="standard">1X</td>
                    <td class="standard">1X</td>
                    <td class="standard">1X</td>
                    <td class="standard">1X</td>
                  </tr>
                  <tr class="standard">
                    <td class="high standard">Average compression ratio *</td>
                    <td class="standard">100</td>
                    <td class="standard">80</td>
                    <td class="standard">70</td>
                    <td class="standard">60</td>
                    <td class="standard">50</td>
                    <td class="standard">40</td>
                    <td class="standard">30</td>
                    <td class="standard">25</td>
                    <td class="standard">20</td>
                    <td class="standard">10</td>
                  </tr>
                </table>
                </div>
                
                <div class="important"><p class="important">
                * Experimentally determined by compressing every 10th frame in the SPECviewperf 9 benchmark suite
                </p></div>
            </dd>
        </dl>
        TurboVNC, on the other hand, includes extensions to Tight encoding that 
        allow the JPEG quality to be specified on the standard 1-100 scale and 
        allow the JPEG chrominance subsampling to be specified seperately. 
        TigerVNC 1.2 (and later) includes the same extensions on the server 
        side, so the TigerVNC 1.2+ Server will behave like the TurboVNC Server 
        when a TurboVNC viewer is connected to it. <br /><br /> When a TurboVNC 
        viewer is connected to a TightVNC or TigerVNC 1.0/1.1 server, setting 
        the JPEG quality to N in the TurboVNC Viewer sets the JPEG quality level 
        to N/10 on the TightVNC or TigerVNC server.  For instance, if you set 
        the JPEG quality to 95 in the TurboVNC Viewer, this would translate to a 
        JPEG quality level of 9, which would set the actual JPEG 
        quality/subsampling to 80/2X if connected to a TightVNC server or 100/1X 
        if connected to a TigerVNC 1.0/1.1 server. <br /><br />
    </li>
    <li class="Itemize-1 Itemize asterisk">
        Changing the JPEG chrominance subsampling option in the TurboVNC Viewer 
        has no effect when connected to a TightVNC or TigerVNC 1.0/1.1 server. 
        <br /><br />
    </li>
    <li class="Itemize-1 Itemize asterisk">
        Normally, the TurboVNC Viewer GUI only allows you to select the 
        compression levels that are useful for TurboVNC servers, but you can 
        specify additional compression levels on the TurboVNC Viewer command 
        line.  You can also pass an argument of <code>-compatiblegui</code> to 
        the viewer to expose all 10 compression levels in the GUI, which is 
        useful when connecting to non-TurboVNC servers.  It should be noted, 
        however, that our experiments have shown that compression levels higher 
        than 5 are generally not useful in the TightVNC or TigerVNC Servers.  
        They increase CPU usage exponentially without providing any significant 
        savings in bandwidth relative to Compression Level 5. <br /><br />
    </li>
    <li class="Itemize-1 Itemize asterisk">
        TurboVNC supports an extension to Tight encoding that allows the server 
        to tell the viewer not to use zlib to decompress a particular 
        subrectangle.  Zlib introduces a tremendous amount of performance 
        overhead, even when zlib compression level 0 (no compression) is used.  
        Thus, when a TurboVNC viewer requests Compression Level 0 from the 
        TurboVNC Server, the TurboVNC Server bypasses zlib altogether.  TightVNC 
        and TigerVNC servers do not support this extension, and thus they will 
        still use zlib to &ldquo;compress&rdquo; the framebuffer updates even if 
        you request Compression Level 0 using the TurboVNC Viewer. <br /><br />
    </li>
    <li class="Itemize-1 Itemize asterisk">
        When properly configured, version 1.2 and later (except for versions 
        1.4.0 - 1.4.2, which contained a performance regression) of the TigerVNC 
        Server can be made to perform similarly to a single-threaded instance of 
        the TurboVNC Server.  However, all other versions of TigerVNC and 
        TightVNC will use much more CPU time across the board than the TurboVNC 
        Server, all else being equal.  With JPEG enabled, Compression Levels 1 
        and 2 in TigerVNC are roughly equivalent to the same compression levels 
        in TurboVNC, except that TigerVNC enables interframe comparison 
        automatically with Compression Level 2 and above.
    </li>
</ul>



<h2 id="hd0010002">10.2&nbsp;TightVNC or TigerVNC Viewers</h2>

<ul class="Itemize">
    <li class="Itemize-1 Itemize asterisk">
        The TurboVNC Server will attempt to emulate the behavior of a TigerVNC 
        server and will translate JPEG quality levels into actual JPEG quality 
        and subsampling, as specified in Section 
        <a href="#TigerVNC_JPEG_Qual" class="ref">10.1</a>. <br /><br />
    </li>
    <li class="Itemize-1 Itemize asterisk">
        When either a TightVNC or TigerVNC viewer is connected to a TurboVNC 
        server and JPEG subencoding is disabled, setting the compression level 
        to 0 in the viewer will cause the connection to abort with a &ldquo;bad 
        subencoding value&rdquo; error.  This is because the TurboVNC Server is 
        attempting to send the framebuffer updates with no zlib compression, and 
        the TightVNC and TigerVNC viewers don&rsquo;t support this. <br /><br /> 
        A similar issue occurs when using more than four encoding threads in the 
        server.  Since the Tight encoding type is limited to four zlib streams, 
        any encoding threads beyond the first four cannot use zlib compression. 
        <br /><br />
    </li>
    <li class="Itemize-1 Itemize asterisk">
        Refer to Section <a href="#AdvancedCompression" class="ref">7.2</a> for 
        a description of how the TurboVNC Server responds to requests for 
        Compression Levels 0-9. <br /><br />
    </li>
</ul>



<h2 id="hd0010003">10.3&nbsp;RealVNC</h2>

<p>The TurboVNC Viewer supports the Hextile, Raw, and ZRLE encoding types, 
which are compatible with RealVNC.  None of these encoding types can be 
selected from the TurboVNC Viewer GUI, but Hextile or ZRLE will be 
selected automatically when connecting to a RealVNC server.  Non-Tight 
encoding types, such as Hextile and Raw, can also be manually selected 
from the TurboVNC Viewer command line. In addition to Hextile, Raw, and 
ZRLE, the TurboVNC Server also supports the RRE, CoRRE, and Zlib legacy 
encoding types, for compatibility with older VNC viewers.</p>

<p>All of the non-Tight encoding types have performance drawbacks.  Raw 
encoding requires gigabit in order to achieve decent performance, and it 
can easily take up an entire gigabit connection&rsquo;s worth of 
bandwidth (it also doesn&rsquo;t perform particularly well with the 
TurboVNC Viewer, because of the need to convert the pixels from bytes to 
ints in Java.)  Hextile uses very small tiles, which causes it to incur 
a large amount of computational overhead.  It compresses too poorly to 
perform well on slow links but uses too much CPU time to perform well on 
fast links.  ZRLE improves upon this, but it is still too 
computationally intense for fast networks.  The <code>vncviewer</code> 
man page in the TurboVNC Linux packages has some additional information 
about how Hextile and ZRLE work.</p>

<p><br /></p>

<hr class="break" />



<h1 id="hd0011"><a name="file011"></a>11&nbsp;Advanced Configuration</h1>


<h2 id="hd0011001">11.1&nbsp;Server Settings</h2>

<div class="table">
<table class="standard">
  <tr class="standard">
    <td class="high standard">Environment Variable</td>
    <td class="standard"><code>TVNC_ALRALL = <em>0 | 1</em></code></td>
  </tr>
  <tr class="standard">
    <td class="high standard">Summary</td>
    <td class="standard">Disable/Enable automatic lossless refresh for regions that were drawn using X11 functions other than <code>X[Shm]PutImage()</code></td>
  </tr>
  <tr class="standard">
    <td class="high standard">Default Value</td>
    <td class="standard">Disabled</td>
  </tr>
</table>
</div>


<dl class="Description">
    <dt class="Description-1 Description">Description</dt>
    <dd class="Description-1 Description">
        See Section <a href="#ALR" class="ref">7.4</a>
    </dd>
</dl>

<div class="table">
<table class="standard">
  <tr class="standard">
    <td class="high standard">Environment Variable</td>
    <td class="standard"><code>TVNC_ALRCOPYRECT = <em>0 | 1</em></code></td>
  </tr>
  <tr class="standard">
    <td class="high standard">Summary</td>
    <td class="standard">Disable/Enable automatic lossless refresh for regions that were drawn using CopyRect</td>
  </tr>
  <tr class="standard">
    <td class="high standard">Default Value</td>
    <td class="standard">Enabled</td>
  </tr>
</table>
</div>


<dl class="Description">
    <dt class="Description-1 Description">Description</dt>
    <dd class="Description-1 Description">
        See Section <a href="#ALR" class="ref">7.4</a>
    </dd>
</dl>

<div class="table">
<table class="standard">
  <tr class="standard">
    <td class="high standard">Environment Variable</td>
    <td class="standard"><code>TVNC_COMBINERECT = <em>{c}</em></code></td>
  </tr>
  <tr class="standard">
    <td class="high standard">Summary</td>
    <td class="standard">Combine framebuffer updates with more than <em><code>{c}</code></em> rectangles into a single rectangle spanning the bounding box of all of the constituent rectangles</td>
  </tr>
  <tr class="standard">
    <td class="high standard">Default Value</td>
    <td class="standard"><code>100</code></td>
  </tr>
</table>
</div>


<dl class="Description">
    <dt class="Description-1 Description">Description</dt>
    <dd class="Description-1 Description">
        Applications can sometimes draw many thousands of points or tiny lines 
        using individual X11 calls, and this can cause the VNC server to send 
        many thousands of tiny rectangles to the VNC viewer.  The overhead 
        associated with this can bog down the viewer, and in extreme cases, the 
        number of rectangles may even exceed the maximum number that is allowed 
        in a single framebuffer update (65534.)  Thus, if a framebuffer update 
        contains more than <em><code>{c}</code></em> rectangles, TurboVNC will 
        coalesce it into a single rectangle that covers all of the rectangles in 
        the update.  For applications that generate many tiny rectangles, 
        increasing <code>TVNC_COMBINERECT</code> may significantly increase the 
        number of pixels sent to the viewer, which will increase network usage.  
        However, for those same applications, lowering 
        <code>TVNC_COMBINERECT</code> will increase the number of rectangles 
        sent to the viewer, which will increase the CPU usage of both the server 
        and the viewer.
    </dd>
</dl>

<div class="table">
<table class="standard">
  <tr class="standard">
    <td class="high standard">Environment Variable</td>
    <td class="standard"><code>TVNC_ICEBLOCKSIZE = <em>{s}</em></code></td>
  </tr>
  <tr class="standard">
    <td class="high standard">Summary</td>
    <td class="standard">Set the block size for the interframe comparison engine (ICE) to <em><code>{s}</code></em> x <em><code>{s}</code></em> pixels.  Setting <em><code>{s}</code></em> to 0 causes the ICE to compare full rectangles, as TurboVNC 1.2.x did.</td>
  </tr>
  <tr class="standard">
    <td class="high standard">Default Value</td>
    <td class="standard"><code>256</code></td>
  </tr>
</table>
</div>


<dl class="Description">
    <dt class="Description-1 Description">Description</dt>
    <dd class="Description-1 Description">
        If interframe comparison is enabled (see Section 
        <a href="#InterframeComparison" class="ref">7.1</a>), then TurboVNC will 
        compare each rectangle of each framebuffer update on a block-by-block 
        basis and send only the blocks that have changed.  This prevents large 
        rectangles from being re-transmitted if only a few pixels in the 
        rectangle have changed.  Using smaller block sizes can decrease network 
        usage if only a few pixels are changing between updates, but using 
        smaller block sizes can also interfere with the Tight encoder&rsquo;s 
        ability to efficiently split rectangles into subrectangles, thus 
        increasing host CPU usage (and sometimes increasing network usage as 
        well, which runs counter to the purpose of interframe comparison.)  
        Setting the block size to 0 causes the ICE to compare full framebuffer 
        update rectangles, as TurboVNC 1.2.x did. <br /><br /> The default block 
        size of 256x256 was chosen based on extensive low-level experiments 
        using the same set of RFB session captures that were used when designing 
        the TurboVNC encoder.  For most of those datasets, 256x256 blocks 
        produced the lowest network and CPU usage, but actual mileage may vary. 
        There were rare cases in which using 64x64 blocks or full-rectangle 
        comparison produced better network and CPU usage.
    </dd>
</dl>

<div class="table">
<table class="standard">
  <tr class="standard">
    <td class="high standard">Environment Variable</td>
    <td class="standard"><code>TVNC_ICEDEBUG = <em>0 | 1</em></code></td>
  </tr>
  <tr class="standard">
    <td class="high standard">Summary</td>
    <td class="standard">Disable/Enable the ICE debugger</td>
  </tr>
  <tr class="standard">
    <td class="high standard">Default Value</td>
    <td class="standard">Disabled</td>
  </tr>
</table>
</div>


<dl class="Description">
    <dt class="Description-1 Description">Description</dt>
    <dd class="Description-1 Description">
        If interframe comparison is enabled (see Section 
        <a href="#InterframeComparison" class="ref">7.1</a>), then setting this 
        environment variable to 1 will cause the interframe comparison engine 
        (ICE) to change the color of duplicate screen regions without culling 
        them from the update stream. This allows you to easily see which 
        applications are generating duplicate updates.
    </dd>
</dl>

<div class="table">
<table class="standard">
  <tr class="standard">
    <td class="high standard">Environment Variable</td>
    <td class="standard"><code>TVNC_MT = <em>0 | 1</em></code></td>
  </tr>
  <tr class="standard">
    <td class="high standard">Summary</td>
    <td class="standard">Disable/Enable multithreaded image encoding</td>
  </tr>
  <tr class="standard">
    <td class="high standard">Default Value</td>
    <td class="standard">Enabled</td>
  </tr>
</table>
</div>


<dl class="Description">
    <dt class="Description-1 Description">Description</dt>
    <dd class="Description-1 Description">
        See Section <a href="#Multithreading" class="ref">7.5</a>
    </dd>
</dl>

<div class="table">
<table class="standard">
  <tr class="standard">
    <td class="high standard">Environment Variable</td>
    <td class="standard"><code>TVNC_NTHREADS = <em>{n}</em></code></td>
  </tr>
  <tr class="standard">
    <td class="high standard">Summary</td>
    <td class="standard">Use <em><code>{n}</code></em> threads (1 &lt;= <em><code>{n}</code></em> &lt;= 8) to perform image encoding</td>
  </tr>
  <tr class="standard">
    <td class="high standard">Default Value</td>
    <td class="standard"><em><code>{n}</code></em> = the number of CPU cores in the system, up to a maximum of 4</td>
  </tr>
</table>
</div>


<dl class="Description">
    <dt class="Description-1 Description">Description</dt>
    <dd class="Description-1 Description">
        See Section <a href="#Multithreading" class="ref">7.5</a>
    </dd>
</dl>

<div class="table">
<table class="standard">
  <tr class="standard">
    <td class="high standard">Environment Variable</td>
    <td class="standard"><code>TVNC_PROFILE = <em>0 | 1</em></code></td>
  </tr>
  <tr class="standard">
    <td class="high standard">Summary</td>
    <td class="standard">Disable/enable profiling output</td>
  </tr>
  <tr class="standard">
    <td class="high standard">Default Value</td>
    <td class="standard">Disabled</td>
  </tr>
</table>
</div>


<dl class="Description">
    <dt class="Description-1 Description">Description</dt>
    <dd class="Description-1 Description">
        If profiling output is enabled, then the TurboVNC Server will 
        continuously benchmark itself and periodically print the throughput of 
        various stages in its image pipeline to the Xvnc log file.
    </dd>
</dl>



<h2 id="hd0011002">11.2&nbsp;Viewer Settings</h2>

<p>Java system properties are normally specified as command-line arguments 
to the Java executable.  For example:</p>

<pre class="verbatim">java -Dmy.system.property=<em>value</em> -jar MyClass.jar</pre>
<p>However, since TurboVNC hides the Java command line inside of its 
startup scripts (or inside of an application bundle on macOS), the 
easiest way to set these properties is by using the 
<code>JAVA_TOOL_OPTIONS</code> environment variable, which allows you to 
specify Java command-line arguments even if you don&rsquo;t have access 
to the command line.  For instance, on Linux you could execute:</p>

<pre class="verbatim">
JAVA_TOOL_OPTIONS=-Dturbovnc.turbojpeg=0&nbsp;/opt/TurboVNC/bin/vncviewer
</pre>

<p>to start the TurboVNC Viewer without JPEG acceleration.</p>

<div class="table">
<table class="standard">
  <tr class="standard">
    <td class="high standard">Java System Property</td>
    <td class="standard"><code>turbovnc.forcealpha = <em>0 | 1</em></code></td>
  </tr>
  <tr class="standard">
    <td class="high standard">Summary</td>
    <td class="standard">Disable/enable back buffer alpha channel</td>
  </tr>
  <tr class="standard">
    <td class="high standard">Default Value</td>
    <td class="standard">Enabled if using OpenGL Java 2D blitting, disabled otherwise</td>
  </tr>
</table>
</div>


<dl class="Description">
    <dt class="Description-1 Description">Description</dt>
    <dd class="Description-1 Description">
        If this property is enabled, then the TurboVNC Viewer will use a 
        TYPE_INT_ARGB_PRE (BGRA with pre-computed alpha channel) BufferedImage 
        as its back buffer instead of a TYPE_INT_RGB (BGRX) BufferedImage.  When 
        using OpenGL blitting in Java 2D (normally accomplished by passing an 
        argument of <code>-Dsun.java2d.opengl=true</code> to <code>java</code>), 
        it is generally faster to draw an alpha-enabled BufferedImage to the 
        screen, because otherwise glDrawPixels() has to set all of the alpha 
        values itself (which can cause it to revert to an unaccelerated code 
        path in some cases.)
        <div class="important"><p class="important">
        NOTE: this property is enabled by default when using Java 7 or later on Mac platforms, because OpenGL Java 2D blitting is the only option available.
        </p></div>
    </dd>
</dl>

<div class="table">
<table class="standard">
  <tr class="standard">
    <td class="high standard">Java System Property</td>
    <td class="standard"><code>turbovnc.lionfs = <em>0 | 1</em></code></td>
  </tr>
  <tr class="standard">
    <td class="high standard">Summary</td>
    <td class="standard">Disable/enable the use of the macOS full-screen application feature</td>
  </tr>
  <tr class="standard">
    <td class="high standard">Default Value</td>
    <td class="standard">Enabled</td>
  </tr>
</table>
</div>


<dl class="Description">
    <dt class="Description-1 Description">Description</dt>
    <dd class="Description-1 Description">
        When running in full-screen mode, the TurboVNC Viewer will normally try 
        to take advantage of the full-screen application feature provided by OS 
        X/macOS 10.7 and later, if available.  Disabling this property will 
        force the viewer to use its own built-in cross-platform 
        &ldquo;pseudo-full-screen&rdquo; feature instead.  This is useful mainly 
        for testing.
    </dd>
</dl>

<div class="table">
<table class="standard">
  <tr class="standard">
    <td class="high standard">Java System Property</td>
    <td class="standard"><code>turbovnc.primary = <em>0 | 1</em></code></td>
  </tr>
  <tr class="standard">
    <td class="high standard">Summary</td>
    <td class="standard">Disable/enable the use of the X11 PRIMARY clipboard selection</td>
  </tr>
  <tr class="standard">
    <td class="high standard">Default Value</td>
    <td class="standard">Enabled</td>
  </tr>
</table>
</div>


<dl class="Description">
    <dt class="Description-1 Description">Description</dt>
    <dd class="Description-1 Description">
        X11 has two ways of copying/pasting text.  When text is selected in most 
        X11 applications, it is copied to the PRIMARY selection, and it can be 
        pasted by pressing the middle mouse button.  When text is explicitly 
        copied using a &ldquo;Copy&rdquo; menu option or a hotkey (such as 
        CTRL-C), it is copied to the CLIPBOARD selection, and it can only be 
        pasted by explicitly selecting a &ldquo;Paste&rdquo; menu option or 
        pressing a hotkey (such as CTRL-V.) Normally, on X11 platforms, the 
        TurboVNC Viewer transfers the PRIMARY selection from client to server 
        and, when receiving a clipboard update from the server, it sets both the 
        PRIMARY and CLIPBOARD selections with the server&rsquo;s clipboard 
        contents.  Disabling this property will cause only the the CLIPBOARD 
        selection to be transferred from client to server (in other words, the 
        clipboard will not be transferred unless you explicitly copy something 
        by using a menu option or hotkey), and clipboard changes from the server 
        will only affect the client&rsquo;s CLIPBOARD selection (in other words, 
        you will have to explicitly paste the server&rsquo;s clipboard contents 
        by using a menu option or hotkey on the client.)
    </dd>
</dl>

<div class="table">
<table class="standard">
  <tr class="standard">
    <td class="high standard">Environment Variable</td>
    <td class="standard"><code>TVNC_PROFILE = <em>0 | 1</em></code></td>
  </tr>
  <tr class="standard">
    <td class="high standard">Summary</td>
    <td class="standard">Disable/enable profiling output</td>
  </tr>
  <tr class="standard">
    <td class="high standard">Default Value</td>
    <td class="standard">Disabled</td>
  </tr>
</table>
</div>


<dl class="Description">
    <dt class="Description-1 Description">Description</dt>
    <dd class="Description-1 Description">
        If profiling output is enabled, then the TurboVNC Viewer will 
        continuously benchmark itself and periodically print the throughput of 
        various stages in its image pipeline to the console.
    </dd>
</dl>

<p><a name="TVNC_SERVERARGS"></a></p>

<div class="table">
<table class="standard">
  <tr class="standard">
    <td class="high standard">Environment Variable</td>
    <td class="standard"><code>TVNC_SERVERARGS</code></td>
  </tr>
  <tr class="standard">
    <td class="high standard">Java System Property</td>
    <td class="standard"><code>turbovnc.serverargs</code></td>
  </tr>
  <tr class="standard">
    <td class="high standard">Summary</td>
    <td class="standard">Additional arguments that the TurboVNC Session Manager will pass to <code>vncserver</code> when starting a new TurboVNC session</td>
  </tr>
</table>
</div>


<dl class="Description">
    <dt class="Description-1 Description">Description</dt>
    <dd class="Description-1 Description">
        The TurboVNC Session Manager will pass these command-line arguments to 
        the <code>vncserver</code> script when starting a new TurboVNC session 
        on the TurboVNC host.  This can be used, for instance, to enable 
        <a href="#ALR">automatic lossless refresh</a><a name="idx0034"></a>.
    </dd>
</dl>

<p><a name="TVNC_SERVERDIR"></a></p>

<div class="table">
<table class="standard">
  <tr class="standard">
    <td class="high standard">Environment Variable</td>
    <td class="standard"><code>TVNC_SERVERDIR</code></td>
  </tr>
  <tr class="standard">
    <td class="high standard">Java System Property</td>
    <td class="standard"><code>turbovnc.serverdir</code></td>
  </tr>
  <tr class="standard">
    <td class="high standard">Summary</td>
    <td class="standard">The directory in which the TurboVNC Server is installed on the TurboVNC host</td>
  </tr>
  <tr class="standard">
    <td class="high standard">Default Value</td>
    <td class="standard"><code>/opt/TurboVNC</code></td>
  </tr>
</table>
</div>


<dl class="Description">
    <dt class="Description-1 Description">Description</dt>
    <dd class="Description-1 Description">
        The TurboVNC Session Manager will execute <code>bin/vncserver</code> and 
        <code>bin/vncpasswd</code> from this directory on the TurboVNC host.
    </dd>
</dl>

<div class="table">
<table class="standard">
  <tr class="standard">
    <td class="high standard">Java System Property</td>
    <td class="standard"><code>turbovnc.sessmgr = <em>0 | 1</em></code></td>
  </tr>
  <tr class="standard">
    <td class="high standard">Summary</td>
    <td class="standard">Disable/enable the TurboVNC Session Manager</td>
  </tr>
  <tr class="standard">
    <td class="high standard">Default Value</td>
    <td class="standard">Enabled</td>
  </tr>
</table>
</div>


<dl class="Description">
    <dt class="Description-1 Description">Description</dt>
    <dd class="Description-1 Description">
        Disabling this property will completely disable the TurboVNC Session 
        Manager.
    </dd>
</dl>

<div class="table">
<table class="standard">
  <tr class="standard">
    <td class="high standard">Environment Variable</td>
    <td class="standard"><code>TVNC_SINGLESCREEN = <em>0 | 1</em></code></td>
  </tr>
  <tr class="standard">
    <td class="high standard">Java System Property</td>
    <td class="standard"><code>turbovnc.singlescreen = <em>0 | 1</em></code></td>
  </tr>
  <tr class="standard">
    <td class="high standard">Summary</td>
    <td class="standard">Disable/enable forcing a single-screen layout when using automatic desktop resizing</td>
  </tr>
  <tr class="standard">
    <td class="high standard">Default Value</td>
    <td class="standard">Disabled</td>
  </tr>
</table>
</div>


<dl class="Description">
    <dt class="Description-1 Description">Description</dt>
    <dd class="Description-1 Description">
        The default behavior of the TurboVNC Viewer, when automatic desktop 
        resizing is enabled, is to request a desktop size from the server that 
        will fit within the viewer window without using scrollbars, and (if 
        multi-screen spanning is enabled) to request a screen layout from the 
        server that will align the server&rsquo;s screen boundaries with the 
        client&rsquo;s when the viewer window is in its default position.  
        Setting this environment variable or property to 1 will restore the 
        automatic desktop resizing behavior of previous versions of the TurboVNC 
        Viewer, thus forcing the server to use a single-screen layout even if it 
        supports multi-screen layouts.
    </dd>
</dl>

<div class="table">
<table class="standard">
  <tr class="standard">
    <td class="high standard">Java System Property</td>
    <td class="standard"><code>turbovnc.sshauth</code></td>
  </tr>
  <tr class="standard">
    <td class="high standard">Summary</td>
    <td class="standard">Preferred authentication methods for the built-in SSH client</td>
  </tr>
  <tr class="standard">
    <td class="high standard">Default Value</td>
    <td class="standard"><code>publickey,keyboard-interactive,password</code></td>
  </tr>
</table>
</div>


<dl class="Description">
    <dt class="Description-1 Description">Description</dt>
    <dd class="Description-1 Description">
        This system property can be used to enable or disable particular SSH 
        authentication methods, as well as to specify their preferred order.  
        The same thing can be accomplished by using the 
        <code>PreferredAuthentications</code> directive in the OpenSSH config 
        file.
    </dd>
</dl>

<div class="table">
<table class="standard">
  <tr class="standard">
    <td class="high standard">Java System Property</td>
    <td class="standard"><code>turbovnc.sshbannerdlg = <em>0 | 1</em></code></td>
  </tr>
  <tr class="standard">
    <td class="high standard">Summary</td>
    <td class="standard">Display the banner message from the SSH server in a dialog box</td>
  </tr>
  <tr class="standard">
    <td class="high standard">Default Value</td>
    <td class="standard">Disabled</td>
  </tr>
</table>
</div>


<dl class="Description">
    <dt class="Description-1 Description">Description</dt>
    <dd class="Description-1 Description">
        The default behavior of the TurboVNC Viewer is to display the banner 
        message from the SSH server on the command line.  Enabling this system 
        property causes the viewer to display the banner message in a dialog box 
        instead.
    </dd>
</dl>

<div class="table">
<table class="standard">
  <tr class="standard">
    <td class="high standard">Java System Property</td>
    <td class="standard"><code>turbovnc.swingdb = <em>0 | 1</em></code></td>
  </tr>
  <tr class="standard">
    <td class="high standard">Summary</td>
    <td class="standard">Disable/enable Swing double buffering</td>
  </tr>
  <tr class="standard">
    <td class="high standard">Default Value</td>
    <td class="standard">Disabled</td>
  </tr>
</table>
</div>


<dl class="Description">
    <dt class="Description-1 Description">Description</dt>
    <dd class="Description-1 Description">
        The TurboVNC Viewer has its own double buffering mechanism, so it 
        normally disables the double buffering mechanism in Swing and Java 2D in 
        order to increase performance.  This also allows the viewer to achieve 
        optimal performance under X11 without requiring MIT-SHM pixmap support. 
        Although the viewer has been thoroughly tested, the 
        <code>turbovnc.swingdb</code> system property is provided as a fallback 
        in case issues are discovered when running it under a specific version 
        of Java.
    </dd>
</dl>

<div class="table">
<table class="standard">
  <tr class="standard">
    <td class="high standard">Java System Property</td>
    <td class="standard"><code>turbovnc.turbojpeg = <em>0 | 1</em></code></td>
  </tr>
  <tr class="standard">
    <td class="high standard">Summary</td>
    <td class="standard">Disable/enable JPEG acceleration</td>
  </tr>
  <tr class="standard">
    <td class="high standard">Default Value</td>
    <td class="standard">Enabled if the libjpeg-turbo JNI library is available</td>
  </tr>
</table>
</div>


<dl class="Description">
    <dt class="Description-1 Description">Description</dt>
    <dd class="Description-1 Description">
        Normally, the TurboVNC Viewer will try to load the libjpeg-turbo JNI 
        library and use it to accelerate the decompression of JPEG 
        subrectangles.  If this property is disabled, then the viewer will 
        revert to using unaccelerated JPEG decompression.  This is useful mainly 
        for testing and benchmarking purposes.
    </dd>
</dl>

<p><a name="VNC_VIA_CMD"></a></p>

<div class="table">
<table class="standard">
  <tr class="standard">
    <td class="high standard">Environment Variable</td>
    <td class="standard"><code>VNC_VIA_CMD</code>, <code>VNC_TUNNEL_CMD</code></td>
  </tr>
  <tr class="standard">
    <td class="high standard">Java System Property</td>
    <td class="standard"><code>turbovnc.via</code>, <code>turbovnc.tunnel</code></td>
  </tr>
  <tr class="standard">
    <td class="high standard">Summary</td>
    <td class="standard">SSH command-line templates for use with the <code>via</code> and <code>tunnel</code> options (respectively)</td>
  </tr>
  <tr class="standard">
    <td class="high standard">Default Value</td>
    <td class="standard">See below</td>
  </tr>
</table>
</div>


<dl class="Description">
    <dt class="Description-1 Description">Description</dt>
    <dd class="Description-1 Description">
        When the <code>-via</code> option is used along with the 
        <code>-extssh</code> option, the TurboVNC Viewer reads the 
        <code>VNC_VIA_CMD</code> environment variable or the 
        <code>turbovnc.via</code> system property, expands patterns beginning 
        with the &ldquo;%&rdquo; character, and uses the resulting command line 
        to establish the secure tunnel to the VNC gateway.  If 
        <code>VNC_VIA_CMD</code> is not set, then this command line defaults to  
        <code>/usr/bin/ssh&nbsp;-f&nbsp;-L&nbsp;%L:%H:%R&nbsp;%G&nbsp;sleep&nbsp;20</code> 
        on Linux/Un*x and Mac systems and 
        <code>ssh.exe&nbsp;-f&nbsp;-L&nbsp;%L:%H:%R&nbsp;%G&nbsp;sleep&nbsp;20</code> 
        on Windows systems. <br /><br /> When the <code>-tunnel</code> option is 
        used along with the <code>-extssh</code> option, the TurboVNC Viewer 
        reads the <code>VNC_TUNNEL_CMD</code> environment variable or the 
        <code>turbovnc.tunnel</code> system property, expands patterns beginning 
        with the &ldquo;%&rdquo; character, and uses the resulting command line 
        to establish the secure tunnel to the VNC host.  If 
        <code>VNC_TUNNEL_CMD</code> is not set, then this command line defaults 
        to 
        <code>/usr/bin/ssh&nbsp;-f&nbsp;-L&nbsp;%L:localhost:%R&nbsp;%H&nbsp;sleep&nbsp;20</code> 
        on Linux/Un*x and Mac systems and 
        <code>ssh.exe&nbsp;-f&nbsp;-L&nbsp;%L:localhost:%R&nbsp;%H&nbsp;sleep&nbsp;20</code> 
        on Windows systems. <br /><br /> The following patterns are recognized 
        in the <code>VNC_VIA_CMD</code> and <code>VNC_TUNNEL_CMD</code> 
        environment variables and their corresponding system properties (note 
        that <code>%H</code>, <code>%L</code> and <code>%R</code> must be 
        present in the command template, and <code>%G</code> must also be 
        present if using the <code>-via</code> option): <br /><br />
        <div class="table">
        <table class="standard">
          <tr class="standard">
            <td class="standard"><code>%%</code></td>
            <td class="standard">A literal &ldquo;%&rdquo;</td>
          </tr>
          <tr class="standard">
            <td class="standard"><code>%G</code></td>
            <td class="standard">gateway host name or IP address</td>
          </tr>
          <tr class="standard">
            <td class="standard"><code>%H</code></td>
            <td class="standard">remote VNC host name or IP address (if using the <code>-via</code> option, then this is specified from the point of view of the gateway)</td>
          </tr>
          <tr class="standard">
            <td class="standard"><code>%L</code></td>
            <td class="standard">local TCP port number</td>
          </tr>
          <tr class="standard">
            <td class="standard"><code>%R</code></td>
            <td class="standard">remote TCP port number</td>
          </tr>
        </table>
        </div>
        
    </dd>
</dl>

<p><br /></p>


</body>
</html>
<|MERGE_RESOLUTION|>--- conflicted
+++ resolved
@@ -3,11 +3,7 @@
 <head>
 <meta http-equiv="content-type" content="text/html; charset=ISO-8859-1">
 <meta name="language" content="en">
-<<<<<<< HEAD
-<meta name="date" content="2020-12-09T14:53:18">
-=======
-<meta name="date" content="2020-12-12T05:59:06">
->>>>>>> 9933831c
+<meta name="date" content="2020-12-12T09:08:19">
 <meta name="generator" content="deplate.rb 0.8.5">
 <title>User&rsquo;s Guide for TurboVNC 3.0</title>
 <link rel="start" href="index.html" title="Frontpage">
@@ -1022,13 +1018,8 @@
 environment variable is set to <code>2d</code>.  For other systems that 
 lack a 2D window manager, it is recommended that you install MATE.  
 Refer to 
-<<<<<<< HEAD
-<span class="remote"><a href="http://www.turbovnc.org/Documentation/Compatibility" class="remote">this 
+<span class="remote"><a href="http://www.turbovnc.org/Documentation/Compatibility22" class="remote">this 
 report</a></span><a name="idx0025"></a> for an up-to-date list of window 
-=======
-<span class="remote"><a href="http://www.turbovnc.org/Documentation/Compatibility22" class="remote">this 
-report</a></span><a name="idx0035"></a> for an up-to-date list of window 
->>>>>>> 9933831c
 managers that have been tested with this version of the TurboVNC Server, 
 how to configure the TurboVNC Server to use those window managers, and a 
 list of known compatibility issues.</p>
