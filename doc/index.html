--- conflicted
+++ resolved
@@ -3,11 +3,7 @@
 <head>
 <meta http-equiv="content-type" content="text/html; charset=ISO-8859-1">
 <meta name="language" content="en">
-<<<<<<< HEAD
-<meta name="date" content="2020-05-07T13:54:03">
-=======
-<meta name="date" content="2020-12-07T18:20:08">
->>>>>>> e57181c6
+<meta name="date" content="2020-12-07T18:36:37">
 <meta name="generator" content="deplate.rb 0.8.5">
 <title>User&rsquo;s Guide for TurboVNC 3.0</title>
 <link rel="start" href="index.html" title="Frontpage">
@@ -549,34 +545,7 @@
   </tr>
   <tr class="standard">
     <td class="high standard">Other</td>
-<<<<<<< HEAD
     <td class="standard">For optimal performance, the client display should have a 24-bit or 32-bit (True Color) color depth.</td>
-=======
-    <td class="standard"><ul class="Itemize"><li class="Itemize-0">
-    For optimal performance, the client display should have a 24-bit or 
-    32-bit (True Color) color depth.
-</li>
-<li class="Itemize-0">
-    SSH client 
-    (<span class="remote"><a href="https://www.msys2.org" class="remote">MSYS2</a></span><a name="idx0019"></a> 
-    or 
-    <span class="remote"><a href="http://cygwin.com" class="remote">Cygwin</a></span><a name="idx0020"></a> 
-    implementation preferred, since those implementations work with the 
-    <a href="#Secure_TurboVNC_Usage"><code>-via</code> and 
-    <code>-tunnel</code> options</a><a name="idx0021"></a> in the native 
-    Windows TurboVNC Viewer, but other SSH implementations will work without 
-    the <code>-via</code> and <code>-tunnel</code> options.  
-    <strong class="filename">ssh.exe</strong> should be in the 
-    <code>PATH</code>.)
-</li>
-<li class="Itemize-0">
-    <span class="remote"><a href="http://www.java.com" class="remote">Oracle 
-    Java</a></span><a name="idx0022"></a> 8 or 
-    <span class="remote"><a href="https://icedtea.classpath.org/wiki/IcedTea-Web" class="remote">IcedTea-Web</a></span><a name="idx0023"></a> 
-    is required if using <a href="#JWS">Java Web 
-    Start</a><a name="idx0024"></a>.
-</li></ul></td>
->>>>>>> e57181c6
   </tr>
 </table>
 </div>
@@ -1089,37 +1058,9 @@
 
 
 
-<<<<<<< HEAD
 <h2 id="hd006005">6.5&nbsp;Using TurboVNC in a Web Browser</h2>
 
 <p><a name="noVNC"></a></p>
-=======
-<p>When a TurboVNC session is created, it automatically starts a miniature 
-web server that serves up the Java TurboVNC Viewer as a Java Web Start 
-app.  This allows you to easily connect to the TurboVNC session from a 
-machine that does not have the TurboVNC Viewer installed locally.  If 
-one of the official TurboVNC binary packages is installed on the host, 
-then the miniature web server will automatically send the appropriate 
-x86 or x86-64 libjpeg-turbo JNI library for Linux, macOS, or Windows 
-clients when launching the TurboVNC Viewer.  This provides most of the 
-advantages of the standalone TurboVNC viewers, including native levels 
-of performance on popular client platforms.</p>
-
-<p>To launch the Java TurboVNC Viewer from a web browser, point your web 
-browser to:</p>
-
-<pre class="verbatim">http://<em>host</em>:<em>5800+n</em></pre>
-<p>where <em><code>host</code></em> is the hostname or IP address of the 
-TurboVNC host, and <em><code>n</code></em> is the X display number of 
-the TurboVNC session to which you want to connect.</p>
-
-<p><em>Example:</em> If the TurboVNC session is occupying X display 
-<code>my_host:1</code>, then point your web browser to:</p>
-
-<pre class="verbatim">
-http://my_host:5801
-</pre>
->>>>>>> e57181c6
 
 <p>When a TurboVNC session is started, the <code>vncserver</code> script 
 can optionally start a simple web server that serves up 
@@ -2975,11 +2916,8 @@
     </dd>
 </dl>
 
-<<<<<<< HEAD
 <p><a name="TVNC_SERVERARGS"></a></p>
 
-=======
->>>>>>> e57181c6
 <div class="table">
 <table class="standard">
   <tr class="standard">
@@ -3091,7 +3029,6 @@
 <dl class="Description">
     <dt class="Description-1 Description">Description</dt>
     <dd class="Description-1 Description">
-<<<<<<< HEAD
         The default behavior of the TurboVNC Viewer, when automatic desktop 
         resizing is enabled, is to request a desktop size from the server that 
         will fit within the viewer window without using scrollbars, and (if 
@@ -3102,12 +3039,6 @@
         automatic desktop resizing behavior of previous versions of the TurboVNC 
         Viewer, thus forcing the server to use a single-screen layout even if it 
         supports multi-screen layouts.
-=======
-        A more Java-friendly way of disabling the multi-screen-aware automatic 
-        desktop resize feature.  See the 
-        <a href="#TVNC_SINGLESCREEN"><code>TVNC_SINGLESCREEN</code> environment 
-        variable</a><a name="idx0046"></a> above for more details.
->>>>>>> e57181c6
     </dd>
 </dl>
 
@@ -3204,34 +3135,6 @@
 <table class="standard">
   <tr class="standard">
     <td class="high standard">Java System Property</td>
-<<<<<<< HEAD
-=======
-    <td class="standard"><code>turbovnc.tunnel</code></td>
-  </tr>
-  <tr class="standard">
-    <td class="high standard">Summary</td>
-    <td class="standard">SSH command-line template for use with the <code>Tunnel</code> and <code>ExtSSH</code> parameters</td>
-  </tr>
-</table>
-</div>
-
-
-<dl class="Description">
-    <dt class="Description-1 Description">Description</dt>
-    <dd class="Description-1 Description">
-        A more Java-friendly way of specifying the command line to use when 
-        establishing a secure tunnel with the <code>Tunnel</code> and 
-        <code>ExtSSH</code> parameters.  See the 
-        <a href="#VNC_VIA_CMD"><code>VNC_TUNNEL_CMD</code> environment 
-        variable</a><a name="idx0047"></a> above for more details.
-    </dd>
-</dl>
-
-<div class="table">
-<table class="standard">
-  <tr class="standard">
-    <td class="high standard">Java System Property</td>
->>>>>>> e57181c6
     <td class="standard"><code>turbovnc.turbojpeg = <em>0 | 1</em></code></td>
   </tr>
   <tr class="standard">
@@ -3284,7 +3187,6 @@
 <dl class="Description">
     <dt class="Description-1 Description">Description</dt>
     <dd class="Description-1 Description">
-<<<<<<< HEAD
         When the <code>-via</code> option is used along with the 
         <code>-extssh</code> option, the TurboVNC Viewer reads the 
         <code>VNC_VIA_CMD</code> environment variable or the 
@@ -3337,13 +3239,6 @@
         </table>
         </div>
         
-=======
-        A more Java-friendly way of specifying the command line to use when 
-        establishing a secure tunnel with the <code>Via</code> and 
-        <code>ExtSSH</code> parameters.  See the 
-        <a href="#VNC_VIA_CMD"><code>VNC_VIA_CMD</code> environment 
-        variable</a><a name="idx0048"></a> above for more details.
->>>>>>> e57181c6
     </dd>
 </dl>
 
