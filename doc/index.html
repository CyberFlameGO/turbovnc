--- conflicted
+++ resolved
@@ -3,11 +3,7 @@
 <head>
 <meta http-equiv="content-type" content="text/html; charset=ISO-8859-1">
 <meta name="language" content="en">
-<<<<<<< HEAD
-<meta name="date" content="2018-11-19T23:53:40">
-=======
-<meta name="date" content="2018-11-26T18:36:46">
->>>>>>> a7582cb6
+<meta name="date" content="2018-11-26T19:17:02">
 <meta name="generator" content="deplate.rb 0.8.5">
 <title>User&rsquo;s Guide for TurboVNC 3.0</title>
 <link rel="start" href="index.html" title="Frontpage">
@@ -667,8 +663,8 @@
     </dd>
 </dl>
 
-<<<<<<< HEAD
-<p>Add <em>~/turbovnc</em> to any paths specified in this document.</p>
+<p>Add <strong class="filename">~/turbovnc</strong> to any paths specified 
+in this document.</p>
 
 <div class="important"><p class="important">
 If using the TurboVNC Session Manager, set the <code>turbovnc.serverdir</code> Java system property in the TurboVNC Viewer to <code>~/turbovnc/opt/TurboVNC</code>, or set the <code>TVNC_SERVERDIR</code> environment variable on the client machine to <code>\~/turbovnc/opt/TurboVNC</code> (note backslash.)  Refer to Section <a href="#TVNC_SERVERDIR" class="ref">11.2</a>.
@@ -677,11 +673,6 @@
 <div class="important"><p class="important">
 The TurboVNC security configuration file will not work when TurboVNC is installed in this manner.
 </p></div>
-=======
-<p>Add <strong class="filename">~/turbovnc</strong> to any paths specified 
-in this document.  Note that the TurboVNC security configuration file 
-will not work when TurboVNC is installed in this manner.</p>
->>>>>>> a7582cb6
 
 
 
@@ -690,7 +681,7 @@
 <ol class="Ordered numeric">
     <li class="Ordered-1 Ordered">
         Download the TurboVNC Mac disk image 
-        (<strong class="filename">TurboVNC-2.2.1.dmg</strong>) from the 
+        (<strong class="filename">TurboVNC-2.2.80.dmg</strong>) from the 
         <span class="remote"><a href="http://sourceforge.net/projects/turbovnc/files/" class="remote">Files 
         area</a></span><a name="idx0025"></a> of the 
         <span class="remote"><a href="http://sourceforge.net/projects/turbovnc" class="remote">TurboVNC 
@@ -710,16 +701,9 @@
 <ol class="Ordered numeric">
     <li class="Ordered-1 Ordered">
         Download the TurboVNC Windows installer package 
-<<<<<<< HEAD
-        (<code>TurboVNC-</code><em><code>{version}</code></em><code>-x64.exe</code> 
-        for 64-bit systems or 
-        <code>TurboVNC-</code><em><code>{version}</code></em><code>-x86.exe</code> 
-        for legacy 32-bit-only systems) from the 
-=======
-        (<strong class="filename">TurboVNC-2.2.1-x86.exe</strong> for 32-bit 
-        systems or <strong class="filename">TurboVNC-2.2.1-x64.exe</strong> for 
-        64-bit systems) from the 
->>>>>>> a7582cb6
+        (<strong class="filename">TurboVNC-2.2.80-x64.exe</strong> for 64-bit 
+        systems or <strong class="filename">TurboVNC-2.2.80-x86.exe</strong> for 
+        legacy 32-bit-only systems) from the 
         <span class="remote"><a href="http://sourceforge.net/projects/turbovnc/files/" class="remote">Files 
         area</a></span><a name="idx0027"></a> of the 
         <span class="remote"><a href="http://sourceforge.net/projects/turbovnc" class="remote">TurboVNC 
@@ -738,22 +722,15 @@
 
 <p>If you are using a Linux/Un*x platform for which there is not a 
 pre-built TurboVNC binary package available, then download the TurboVNC 
-source tarball (<strong class="filename">turbovnc-2.2.1.tar.gz</strong>) 
-from the 
+source tarball 
+(<strong class="filename">turbovnc-2.2.80.tar.gz</strong>) from the 
 <span class="remote"><a href="http://sourceforge.net/projects/turbovnc/files/" class="remote">Files 
 area</a></span><a name="idx0029"></a> of the 
 <span class="remote"><a href="http://sourceforge.net/projects/turbovnc" class="remote">TurboVNC 
-<<<<<<< HEAD
 SourceForge project page</a></span><a name="idx0030"></a>, uncompress 
-it, <code>cd&nbsp;turbovnc-</code><em><code>{version}</code></em>, and 
-read <code>BUILDING.md</code> for further instructions on how to build 
-TurboVNC from source.</p>
-=======
-SourceForge project page</a></span><a name="idx0040"></a>, uncompress 
-it, <code>cd turbovnc-2.2.1</code>, and read 
+it, <code>cd turbovnc-2.2.80</code>, and read 
 <strong class="filename">BUILDING.md</strong> for further instructions 
 on how to build TurboVNC from source.</p>
->>>>>>> a7582cb6
 
 
 
@@ -845,9 +822,9 @@
             </dd>
             <dt class="Description-3 Description">Mac clients</dt>
             <dd class="Description-3 Description">
-                 Open the &ldquo;TurboVNC Viewer&rdquo; application, located in the 
-                 &ldquo;TurboVNC&rdquo; Applications folder, or open a new terminal and 
-                 type
+                 Open the <strong class="filename">TurboVNC Viewer</strong> application, 
+                 located in the <strong class="filename">TurboVNC</strong> Applications 
+                 folder, or open a new terminal and type
 <pre class="verbatim">
 /opt/TurboVNC/bin/vncviewer
 </pre>
@@ -855,8 +832,9 @@
             </dd>
             <dt class="Description-3 Description">Windows clients</dt>
             <dd class="Description-3 Description">
-                 Select &ldquo;TurboVNC Viewer&rdquo; in the &ldquo;TurboVNC&rdquo; 
-                 Start Menu group, or open a new command prompt and type
+                 Select <strong class="filename">TurboVNC Viewer</strong> in the 
+                 <strong class="filename">TurboVNC</strong> Start Menu group, or open a 
+                 new command prompt and type
 <pre class="verbatim">
 c:\Program&nbsp;Files\TurboVNC\vncviewer.bat
 </pre>
@@ -878,7 +856,7 @@
         try to fetch the private key passphrase from ssh-agent or Pageant, if 
         either is running.)
         <div class="important"><p class="important">
-        You can specify the SSH user name, if it differs from your local user name, by prefixing the hostname/IP address with <code>{my_user}@</code>, where <code>{my_user}</code> is the SSH user name.
+        You can specify the SSH user name, if it differs from your local user name, by prefixing the hostname/IP address with <em><code>{my_user}@</code></em>, where <em><code>{my_user}</code></em> is the SSH user name.
         </p></div>
     </li>
     <li class="Itemize-1 Itemize asterisk">
@@ -925,7 +903,7 @@
         &ldquo;View-only&rdquo; is checked, then users who authenticate with the 
         new OTP will not be able to remotely control the session.
         <div class="important"><p class="important">
-        The TurboVNC Session Manager automatically uses SSH tunneling and OTP authentication by default, but you can pass <code>-nosessmgrauto</code> on the TurboVNC Viewer command line to disable this behavior, thus allowing any authentication/encryption method to be used.  Additional command-line parameters can be used to specify the port on which the SSH server is listening and the location of the SSH private key file.  The OpenSSH config file (~/.ssh/config by default) can also be used to specify those parameters persistently for a given host.
+        The TurboVNC Session Manager automatically uses SSH tunneling and OTP authentication by default, but you can pass <code>-nosessmgrauto</code> on the TurboVNC Viewer command line to disable this behavior, thus allowing any authentication/encryption method to be used.  Additional command-line parameters can be used to specify the port on which the SSH server is listening and the location of the SSH private key file.  The OpenSSH config file (<strong class="filename">~/.ssh/config</strong> by default) can also be used to specify those parameters persistently for a given host.
         </p></div>
         <div class="important"><p class="important">
         The <code>TVNC_SERVERDIR</code> and <code>TVNC_SERVERARGS</code> environment variables, and their equivalent Java system properties (<code>turbovnc.serverdir</code> and <code>turbovnc.serverargs</code>) can be used to specify a non-default installation path for the TurboVNC Server or additional arguments to pass to the TurboVNC Server when starting new sessions (refer to Section <a href="#TVNC_SERVERARGS" class="ref">11.2</a>.)  These arguments can also be specified on the server using the system-wide or per-user turbovncserver.conf file.
@@ -993,33 +971,23 @@
             </dd>
             <dt class="Description-3 Description">Mac clients</dt>
             <dd class="Description-3 Description">
-<<<<<<< HEAD
-                 Open the &ldquo;TurboVNC Viewer&rdquo; application, located in the 
-                 &ldquo;TurboVNC&rdquo; Applications folder, or open a new terminal and 
-                 type
+                 Open the <strong class="filename">TurboVNC Viewer</strong> application, 
+                 located in the <strong class="filename">TurboVNC</strong> Applications 
+                 folder, or open a new terminal and type
 <pre class="verbatim">
 /opt/TurboVNC/bin/vncviewer
 </pre>
 
-            </dd>
-            <dt class="Description-3 Description">Windows clients</dt>
-            <dd class="Description-3 Description">
-                 Select &ldquo;TurboVNC Viewer&rdquo; in the &ldquo;TurboVNC&rdquo; 
-                 Start Menu group, or open a new command prompt and type
-<pre class="verbatim">
-c:\Program&nbsp;Files\TurboVNC\vncviewer.bat
-</pre>
-
-=======
-                 Open the <strong class="filename">TurboVNC Viewer</strong> application, 
-                 located in the <strong class="filename">TurboVNC</strong> Applications 
-                 folder.
             </dd>
             <dt class="Description-3 Description">Windows clients</dt>
             <dd class="Description-3 Description">
                  Select <strong class="filename">TurboVNC Viewer</strong> in the 
-                 <strong class="filename">TurboVNC</strong> Start Menu group.
->>>>>>> a7582cb6
+                 <strong class="filename">TurboVNC</strong> Start Menu group, or open a 
+                 new command prompt and type
+<pre class="verbatim">
+c:\Program&nbsp;Files\TurboVNC\vncviewer.bat
+</pre>
+
             </dd>
         </dl>
     </li>
@@ -1097,30 +1065,10 @@
 Manager</a><a name="idx0033"></a> to remotely kill TurboVNC sessions, or 
 you can type the following command:</p>
 
-<<<<<<< HEAD
-<pre class="verbatim">
-/opt/TurboVNC/bin/vncserver&nbsp;-kill&nbsp;:{n}
-</pre>
-
+<pre class="verbatim">/opt/TurboVNC/bin/vncserver -kill :<em>{n}</em></pre>
 <p>from a terminal in the TurboVNC session or from an SSH session on the 
 host. Replace <em><code>{n}</code></em> with the X display number of the 
 TurboVNC session you want to kill.</p>
-=======
-<ol class="Ordered numeric">
-    <li class="Ordered-1 Ordered">
-        Using SSH, log into the host that is running the TurboVNC session you 
-        want to kill.<br /> &hellip; or &hellip;<br /> Using the TurboVNC 
-        Viewer, connect to the TurboVNC session that you want to kill, and open 
-        a new terminal in that TurboVNC session.
-    </li>
-    <li class="Ordered-1 Ordered">
-        Type the following command:
-        <pre class="verbatim">/opt/TurboVNC/bin/vncserver -kill :<em>{n}</em></pre>
-        Replace <em><code>{n}</code></em> with the X display number of the 
-        TurboVNC session you want to kill.
-    </li>
-</ol>
->>>>>>> a7582cb6
 
 <p>To list the X display numbers and process ID&rsquo;s of all TurboVNC 
 sessions currently running under your user account on a particular host, 
@@ -1135,70 +1083,41 @@
 
 
 
-<<<<<<< HEAD
 <h2 id="hd006005">6.5&nbsp;Using TurboVNC in a Web Browser</h2>
-=======
-<pre class="verbatim">http://<em>{host}</em>:<em>{5800+n}</em></pre>
-<p>where <em><code>{host}</code></em> is the hostname or IP address of the 
-TurboVNC host, and <em><code>n</code></em> is the X display number of 
-the TurboVNC session to which you want to connect.</p>
->>>>>>> a7582cb6
 
 <p><a name="noVNC"></a></p>
 
-<<<<<<< HEAD
-<p>When a TurboVNC session is started, the <code>vncserver</code> script 
-can optionally start an instance of 
+<p>When a TurboVNC session is started, the 
+<strong class="filename">vncserver</strong> script can optionally start 
+an instance of 
 <span class="remote"><a href="https://novnc.com" class="remote">noVNC</a></span><a name="idx0034"></a>, 
 an HTML 5/JavaScript VNC viewer that works in any web browser (with 
 reduced performance and features relative to the TurboVNC Viewer.)  This 
 allows you to easily connect to a TurboVNC session from a machine that 
 does not have the TurboVNC Viewer installed (including mobile devices.)</p>
-=======
-<pre class="verbatim">
-http://my_host:5801
-</pre>
->>>>>>> a7582cb6
-
-<p>To launch noVNC along with a TurboVNC session, pass 
-<code>-novnc&nbsp;</code><em><code>{script}</code></em> to 
-<code>/opt/TurboVNC/bin/vncserver</code> when starting the session, 
-where <em><code>{script}</code></em> is the launch script for the noVNC 
-WebSockets proxy (setting the <code>$noVNC</code> variable in 
-<code>turbovncserver.conf</code> has the same effect.)  The 
-<code>vncserver</code> script will print the noVNC URL, which will be of 
-the form:</p>
-
-<p><code>http://</code><em><code>{host}</code></em><code>:{5800+</code><em><code>n</code></em><code>}/vnc.html</code></p>
-
-<<<<<<< HEAD
+
+<p>To launch noVNC along with a TurboVNC session, pass <code>-novnc 
+<em>{script}</em></code> to <code>/opt/TurboVNC/bin/vncserver</code> 
+when starting the session, where <em><code>{script}</code></em> is the 
+launch script for the noVNC WebSockets proxy (setting the 
+<code>$noVNC</code> variable in 
+<strong class="filename">turbovncserver.conf</strong> has the same 
+effect.)  The <strong class="filename">vncserver</strong> script will 
+print the noVNC URL, which will be of the form:</p>
+
+<pre class="verbatim">http://<em>{host}</em>:<em>{5800+n}</em>/vnc.html</pre>
 <p>or</p>
 
-<p><code>https://</code><em><code>{host}</code></em><code>:{5800+</code><em><code>n</code></em><code>}/vnc.html</code></p>
-=======
-<pre class="verbatim">http://<em>{host}</em>:<em>{5800+n}</em>?<em>{param1}</em>=<em>{value1}</em>&amp;<em>{param2}</em>=<em>{value2}</em></pre>
-<p>Example:</p>
-
-<pre class="verbatim">
-http://my_host:5801?tunnel=1&amp;samp=2x&amp;quality=80
-</pre>
->>>>>>> a7582cb6
-
+<pre class="verbatim">https://<em>{host}</em>:<em>{5800+n}</em>/vnc.html</pre>
 <p>where <em><code>{host}</code></em> is the hostname or IP address of the 
 TurboVNC host, and <em><code>n</code></em> is the X display number of 
 the TurboVNC session.</p>
 
-<<<<<<< HEAD
 <p>Point your web browser to that URL in order to access the TurboVNC 
-session. You can optionally pass 
-<code>-novnccert&nbsp;</code><em><code>{combined_certificate_file}</code></em> 
-to <code>vncserver</code> to encrypt the client/host connection using 
-HTTPS.  See the <code>vncserver</code> man page for more details.</p>
-=======
-<div class="important"><p class="important">
-NOTE: As of Java 7 Update 51, self-signed JARs are not allowed to run in Java Web Start by default.  This is not an issue if you are using the official TurboVNC binary packages, but if you are building a self-signed version of the Java TurboVNC Viewer for development purposes, then you will need to add <code>http://<em>{host}</em>:<em>{http_port}</em></code> (for example, <code>http://my_host:5801</code>) to Java&rsquo;s Exception Site List, which can be found under the &ldquo;Security&rdquo; tab in the Java Control Panel.
-</p></div>
->>>>>>> a7582cb6
+session. You can optionally pass <code>-novnccert 
+<em>{combined_certificate_file}</em></code> to <code>vncserver</code> to 
+encrypt the client/host connection using HTTPS.  See the 
+<strong class="filename">vncserver</strong> man page for more details.</p>
 
 <div class="important"><p class="important">
 NOTE: noVNC only supports VNC Password authentication, so it is strongly recommended that it be used only with one-time passwords unless the connection is encrypted using HTTPS.
@@ -1206,144 +1125,7 @@
 
 
 
-<<<<<<< HEAD
 <h2 id="hd006006">6.6&nbsp;Using SSH to Manually Secure a TurboVNC Connection</h2>
-=======
-<h2 id="hd006004">6.4&nbsp;Deploying the Java TurboVNC Viewer Using Java Web Start</h2>
-
-<p><a name="JWS"></a></p>
-
-<p>Accessing the Java TurboVNC Viewer through TurboVNC&rsquo;s built-in 
-HTTP server, as described above, is a quick and easy way of running the 
-TurboVNC Viewer on machines that don&rsquo;t already have a VNC viewer 
-installed (for instance, for the purpose of collaborating with 
-colleagues who don&rsquo;t normally use TurboVNC.)</p>
-
-<p>To set up a large-scale deployment of the Java TurboVNC Viewer, however, 
-it is desirable to serve up the JAR files from a dedicated web server.</p>
-
-<p>For the purposes of this guide, it is assumed that the reader has some 
-knowledge of web server administration.</p>
-
-<ul class="Itemize">
-    <li class="Itemize-1 Itemize asterisk">
-        Copy the Java TurboVNC Viewer JAR file 
-        (<strong class="filename">VncViewer.jar</strong>) into a directory on 
-        your web server. <br /><br />
-    </li>
-    <li class="Itemize-1 Itemize asterisk">
-        Copy the libjpeg-turbo JNI JAR files into that same directory.  You can 
-        obtain these from one of the official TurboVNC 2.0 or later binary 
-        packages for Linux, or you can download 
-        <strong class="filename">libjpeg-turbo-<em>{version}</em>-jws.zip</strong> 
-        from libjpeg-turbo 1.4.0 or later (available in the 
-        <span class="remote"><a href="http://sourceforge.net/projects/libjpeg-turbo/files/" class="remote">Files 
-        area</a></span><a name="idx0042"></a> of the 
-        <span class="remote"><a href="http://sourceforge.net/projects/libjpeg-turbo" class="remote">libjpeg-turbo 
-        SourceForge project page</a></span><a name="idx0043"></a>.) Note that 
-        only the JARs included in the official TurboVNC packages are signed 
-        using an official code signing certificate. <br /><br />
-    </li>
-    <li class="Itemize-1 Itemize asterisk">
-        <em>OPTIONAL:</em> Copy the TurboVNC Helper JAR files into that same 
-        directory. You can obtain these from 
-        <strong class="filename">turbovnc-2.2.1-jws.zip</strong>, which is 
-        available in the 
-        <span class="remote"><a href="http://sourceforge.net/projects/turbovnc/files/" class="remote">Files 
-        area</a></span><a name="idx0044"></a> of the 
-        <span class="remote"><a href="http://sourceforge.net/projects/turbovnc" class="remote">TurboVNC 
-        SourceForge project page</a></span><a name="idx0045"></a>. <br /><br />
-    </li>
-    <li class="Itemize-1 Itemize asterisk">
-        <em>OPTIONAL:</em> For large organizations, it may be desirable to 
-        obtain your own code signing certificate from a trusted certificate 
-        authority and use <code>jarsigner</code> to sign all of the JARs with 
-        that certificate.  The specifics of this are left as an exercise for the 
-        reader. <br /><br />
-    </li>
-    <li class="Itemize-1 Itemize asterisk">
-        Create a file called <strong class="filename">TurboVNC.jnlp</strong> in 
-        the same directory as <strong class="filename">VncViewer.jar</strong> on 
-        the web server, and give it the following contents:
-<pre class="verbatim">
-&lt;?xml&nbsp;version=&quot;1.0&quot;&nbsp;encoding=&quot;utf-8&quot;?&gt;
-&lt;jnlp&nbsp;codebase=&quot;{turbovnc_url}&quot;&gt;
-&nbsp;&nbsp;&lt;information&gt;
-&nbsp;&nbsp;&nbsp;&nbsp;&lt;title&gt;TurboVNC&nbsp;Viewer&lt;/title&gt;
-&nbsp;&nbsp;&nbsp;&nbsp;&lt;vendor&gt;The&nbsp;VirtualGL&nbsp;Project&lt;/vendor&gt;
-&nbsp;&nbsp;&lt;/information&gt;
-
-&nbsp;&nbsp;&lt;resources&gt;
-&nbsp;&nbsp;&nbsp;&nbsp;&lt;jar&nbsp;href=&quot;VncViewer.jar&quot;/&gt;
-&nbsp;&nbsp;&lt;/resources&gt;
-
-&nbsp;&nbsp;&lt;security&gt;
-&nbsp;&nbsp;&nbsp;&nbsp;&lt;all-permissions/&gt;
-&nbsp;&nbsp;&lt;/security&gt;
-
-&nbsp;&nbsp;&lt;resources&nbsp;os=&quot;Mac&nbsp;OS&nbsp;X&quot;&gt;
-&nbsp;&nbsp;&nbsp;&nbsp;&lt;j2se&nbsp;version=&quot;1.8+&quot;&nbsp;java-vm-args=&quot;-server&quot;/&gt;
-&nbsp;&nbsp;&nbsp;&nbsp;&lt;nativelib&nbsp;href=&quot;ljtosx.jar&quot;/&gt;
-&nbsp;&nbsp;&nbsp;&nbsp;&lt;!--&nbsp;Enable&nbsp;drawing&nbsp;tablet&nbsp;support&nbsp;for&nbsp;macOS&nbsp;clients&nbsp;--&gt;
-&nbsp;&nbsp;&nbsp;&nbsp;&lt;nativelib&nbsp;href=&quot;tvnchelper-osx.jar&quot;/&gt;
-&nbsp;&nbsp;&lt;/resources&gt;
-
-&nbsp;&nbsp;&lt;resources&nbsp;os=&quot;Windows&quot;&nbsp;arch=&quot;x86&quot;&gt;
-&nbsp;&nbsp;&nbsp;&nbsp;&lt;j2se&nbsp;version=&quot;1.8+&quot;&nbsp;java-vm-args=&quot;-Dsun.java2d.d3d=false&quot;/&gt;
-&nbsp;&nbsp;&nbsp;&nbsp;&lt;nativelib&nbsp;href=&quot;ljtwin32.jar&quot;/&gt;
-&nbsp;&nbsp;&nbsp;&nbsp;&lt;!--&nbsp;Enable&nbsp;keyboard&nbsp;grabbing&nbsp;for&nbsp;32-bit&nbsp;Windows&nbsp;clients&nbsp;--&gt;
-&nbsp;&nbsp;&nbsp;&nbsp;&lt;nativelib&nbsp;href=&quot;tvnchelper-win32.jar&quot;/&gt;
-&nbsp;&nbsp;&lt;/resources&gt;
-
-&nbsp;&nbsp;&lt;resources&nbsp;os=&quot;Windows&quot;&nbsp;arch=&quot;amd64&quot;&gt;
-&nbsp;&nbsp;&nbsp;&nbsp;&lt;j2se&nbsp;version=&quot;1.8+&quot;&nbsp;java-vm-args=&quot;-Dsun.java2d.d3d=false&quot;/&gt;
-&nbsp;&nbsp;&nbsp;&nbsp;&lt;nativelib&nbsp;href=&quot;ljtwin64.jar&quot;/&gt;
-&nbsp;&nbsp;&nbsp;&nbsp;&lt;!--&nbsp;Enable&nbsp;keyboard&nbsp;grabbing&nbsp;for&nbsp;64-bit&nbsp;Windows&nbsp;clients&nbsp;--&gt;
-&nbsp;&nbsp;&nbsp;&nbsp;&lt;nativelib&nbsp;href=&quot;tvnchelper-win64.jar&quot;/&gt;
-&nbsp;&nbsp;&lt;/resources&gt;
-
-&nbsp;&nbsp;&lt;resources&nbsp;os=&quot;Linux&quot;&nbsp;arch=&quot;i386&quot;&gt;
-&nbsp;&nbsp;&nbsp;&nbsp;&lt;j2se&nbsp;version=&quot;1.8+&quot;&nbsp;java-vm-args=&quot;-server&quot;/&gt;
-&nbsp;&nbsp;&nbsp;&nbsp;&lt;nativelib&nbsp;href=&quot;ljtlinux32.jar&quot;/&gt;
-&nbsp;&nbsp;&nbsp;&nbsp;&lt;!--&nbsp;Enable&nbsp;keyboard&nbsp;grabbing,&nbsp;multi-screen&nbsp;spanning,&nbsp;and&nbsp;extended
-&nbsp;&nbsp;&nbsp;&nbsp;&nbsp;&nbsp;&nbsp;&nbsp;&nbsp;input&nbsp;device&nbsp;support&nbsp;for&nbsp;32-bit&nbsp;Linux&nbsp;clients&nbsp;--&gt;
-&nbsp;&nbsp;&nbsp;&nbsp;&lt;nativelib&nbsp;href=&quot;tvnchelper-linux32.jar&quot;/&gt;
-&nbsp;&nbsp;&lt;/resources&gt;
-
-&nbsp;&nbsp;&lt;resources&nbsp;os=&quot;Linux&quot;&nbsp;arch=&quot;amd64&quot;&gt;
-&nbsp;&nbsp;&nbsp;&nbsp;&lt;j2se&nbsp;version=&quot;1.8+&quot;/&gt;
-&nbsp;&nbsp;&nbsp;&nbsp;&lt;nativelib&nbsp;href=&quot;ljtlinux64.jar&quot;/&gt;
-&nbsp;&nbsp;&nbsp;&nbsp;&lt;!--&nbsp;Enable&nbsp;keyboard&nbsp;grabbing,&nbsp;multi-screen&nbsp;spanning,&nbsp;and&nbsp;extended
-&nbsp;&nbsp;&nbsp;&nbsp;&nbsp;&nbsp;&nbsp;&nbsp;&nbsp;input&nbsp;device&nbsp;support&nbsp;for&nbsp;64-bit&nbsp;Linux&nbsp;clients&nbsp;--&gt;
-&nbsp;&nbsp;&nbsp;&nbsp;&lt;nativelib&nbsp;href=&quot;tvnchelper-linux64.jar&quot;/&gt;
-&nbsp;&nbsp;&lt;/resources&gt;
-
-&nbsp;&nbsp;&lt;application-desc&nbsp;main-class=&quot;com.turbovnc.vncviewer.VncViewer&quot;/&gt;
-&lt;/jnlp&gt;
-</pre>
-
-        <div class="important"><p class="important">
-        NOTE: <em><code>{turbovnc_url}</code></em> should be the absolute URL of the TurboVNC Viewer directory on the web server, e.g. <code>http://my_host/turbovnc</code>.
-        </p></div>
-        <div class="important"><p class="important">
-        NOTE: Leave out the lines referring to <code>tvnchelper-*.jar</code> if you have not installed the TurboVNC Helper JARs.
-        </p></div>
-        This is just a minimal example.  Refer to the 
-        <span class="remote"><a href="https://docs.oracle.com/javase/8/docs/technotes/guides/javaws/developersguide/syntax.html" class="remote">JNLP 
-        file syntax</a></span><a name="idx0046"></a> for additional fields that 
-        you might want to add. <br /><br />
-    </li>
-    <li class="Itemize-1 Itemize asterisk">
-        You should now be able to access 
-        <code><em>{turbovnc_url}</em>/TurboVNC.jnlp</code> in your browser to 
-        launch the Java TurboVNC Viewer with full performance.
-    </li>
-</ul>
-
-
-
-<h2 id="hd006005">6.5&nbsp;Using SSH to Secure a TurboVNC Connection</h2>
->>>>>>> a7582cb6
 
 <p><a name="Secure_TurboVNC_Usage"></a></p>
 
@@ -1376,11 +1158,7 @@
 machine (this is automatically determined by the TurboVNC Viewer.)</p>
 
 <div class="important"><p class="important">
-<<<<<<< HEAD
-In the above examples, <code>{vncviewer}</code> is the command used to launch the TurboVNC Viewer&ndash; <code>/opt/TurboVNC/bin/vncviewer</code> on Mac/Linux/Un*x systems or <code>c:\Program&nbsp;Files\TurboVNC\vncviewer.bat</code> on Windows systems.
-=======
-In the above examples, <em><code>{vncviewer}</code></em> is the command used to launch the TurboVNC Viewer&ndash; <code>/opt/TurboVNC/bin/vncviewer</code> on Mac/Linux/Un*x systems, or <code>c:\Program&nbsp;Files\TurboVNC\vncviewer-java.bat</code> if running the Java TurboVNC Viewer on Windows systems, or <code>c:\Program&nbsp;Files\TurboVNC\cvncviewer.exe</code> if running the native Windows TurboVNC Viewer.
->>>>>>> a7582cb6
+In the above examples, <em><code>{vncviewer}</code></em> is the command used to launch the TurboVNC Viewer&ndash; <code>/opt/TurboVNC/bin/vncviewer</code> on Mac/Linux/Un*x systems or <code>c:\Program&nbsp;Files\TurboVNC\vncviewer.bat</code> on Windows systems.
 </p></div>
 
 <p><code>-tunnel</code> can be used as a shortcut whenever the SSH and VNC 
@@ -1393,16 +1171,6 @@
 environment variables.  See Section 
 <a href="#VNC_VIA_CMD" class="ref">11.2</a> for more details.</p>
 
-<<<<<<< HEAD
-=======
-<div class="important"><p class="important">
-NOTE: Since the Java TurboVNC Viewer contains an embedded SSH client, the <code>-via</code> and <code>-tunnel</code> command-line options can also be used when the viewer is deployed using <a href="#JWS">Java Web Start</a><a name="idx0047"></a>.  These options would be specified as <code>&lt;argument&gt;</code> elements under the <code>&lt;application-desc&gt;</code> element in the JNLP file.
-</p></div>
-
-<div class="important"><p class="important">
-Currently the use of the <code>-via</code> and <code>-tunnel</code> command-line options in the Windows TurboVNC Viewer requires Cygwin or MSYS2, since those are the only known Windows SSH implementations that support detaching the SSH process once the tunnel has been established.  When using <code>-via</code> or <code>-tunnel</code>, it is recommended that you use the console version of the Windows TurboVNC Viewer (cvncviewer.exe) rather than vncviewer.exe.  Otherwise, a new console window will pop up and remain for the duration of the VNC connection.
-</p></div>
->>>>>>> a7582cb6
 
 <h3 id="hd006006001">Forcing SSH Connections</h3>
 
@@ -1443,11 +1211,7 @@
 to indirect rendering, which is limited to the OpenGL 1.4 API and which 
 may perform sluggishly (particularly with continuous mouse input.)  In 
 general, if the TurboVNC host has a GPU, then you should use 
-<<<<<<< HEAD
 <a href="#VGL">VirtualGL</a><a name="idx0036"></a> rather than relying 
-=======
-<a href="#VGL">VirtualGL</a><a name="idx0048"></a> rather than relying 
->>>>>>> a7582cb6
 on TurboVNC&rsquo;s software OpenGL implementation.</p>
 
 <p>Passing <code>-extension&nbsp;GLX</code> to <code>vncserver</code> 
@@ -1561,11 +1325,7 @@
         </li>
         <li class="Ordered-0">
             whether or not <a href="#InterframeComparison">interframe 
-<<<<<<< HEAD
             comparison</a><a name="idx0037"></a> should be used
-=======
-            comparison</a><a name="idx0049"></a> should be used
->>>>>>> a7582cb6
         </li></ol> See Section 
         <a href="#AdvancedCompression" class="ref">7.2</a> below for more 
         details.
@@ -1617,11 +1377,7 @@
     <td class="standard">30</td>
     <td class="standard">4x</td>
     <td class="standard">7</td>
-<<<<<<< HEAD
     <td class="standard">For subrectangles that have a high number of unique colors, this encoding method produces very noticeable image compression artifacts.  However, it performs optimally on low-bandwidth connections.  If image quality is more critical than performance, then use one of the other encoding methods or take advantage of the <a href="#LR">Lossless Refresh feature</a><a name="idx0038"></a>.  In addition to reducing the JPEG quality to a &ldquo;minimum usable&rdquo; level, this encoding method also enables interframe comparison and Compression Level 2 (CL 7 = CL 2 + interframe comparison.)  Compression Level 2 can reduce bandwidth for low-color application workloads that are not good candidates for JPEG compression.</td>
-=======
-    <td class="standard">For subrectangles that have a high number of unique colors, this encoding method produces very noticeable image compression artifacts.  However, it performs optimally on low-bandwidth connections.  If image quality is more critical than performance, then use one of the other encoding methods or take advantage of the <a href="#LR">Lossless Refresh feature</a><a name="idx0050"></a>.  In addition to reducing the JPEG quality to a &ldquo;minimum usable&rdquo; level, this encoding method also enables interframe comparison and Compression Level 2 (CL 7 = CL 2 + interframe comparison.)  Compression Level 2 can reduce bandwidth for low-color application workloads that are not good candidates for JPEG compression.</td>
->>>>>>> a7582cb6
   </tr>
   <tr class="standard">
     <td class="standard">&ldquo;Lossless Tight&rdquo;</td>
@@ -2016,23 +1772,6 @@
     </dd>
     <dt class="Description-1 Description">One-Time Password (OTP) Authentication</dt>
     <dd class="Description-1 Description">
-<<<<<<< HEAD
-         Using the <code>vncpasswd</code> program, a unique password is 
-         generated &ldquo;on the fly&rdquo; for the TurboVNC session, and the 
-         password is printed on the command line (see the man page for 
-         <code>vncpasswd</code> for more details.)  The user enters this 
-         password in the VNC viewer, and the VNC viewer sends the password to 
-         the server as if it were a VNC password.  However, once the OTP has 
-         been used to authenticate a viewer, the OTP is forgotten and cannot be 
-         reused.  OTP authentication can be used, for instance, to launch or 
-         connect to TurboVNC sessions from an automated web portal or from a job 
-         scheduler. OTP authentication is also useful for allowing temporary 
-         access to a TurboVNC session for collaboration purposes.  The 
-         <a href="#TurboVNC_Session_Manager">TurboVNC Session 
-         Manager</a><a name="idx0039"></a> uses OTP authentication by default, 
-         which allows it to securely authenticate with a TurboVNC session 
-         without prompting for additional credentials.
-=======
          Using the <strong class="filename">vncpasswd</strong> program, a unique 
          password is generated &ldquo;on the fly&rdquo; for the TurboVNC 
          session, and the password is printed on the command line (see the man 
@@ -2044,8 +1783,10 @@
          instance, to launch or connect to TurboVNC sessions from an automated 
          web portal or from a job scheduler. OTP authentication is also useful 
          for allowing temporary access to a TurboVNC session for collaboration 
-         purposes.
->>>>>>> a7582cb6
+         purposes.  The <a href="#TurboVNC_Session_Manager">TurboVNC Session 
+         Manager</a><a name="idx0039"></a> uses OTP authentication by default, 
+         which allows it to securely authenticate with a TurboVNC session 
+         without prompting for additional credentials.
     </dd>
     <dt class="Description-1 Description">PAM User/Password Authentication</dt>
     <dd class="Description-1 Description">
@@ -2267,30 +2008,17 @@
 override the default by passing command-line arguments to 
 <code>vncviewer</code>.  If the VNC server prefers a security type that 
 supports Standard VNC authentication, then the user can force the use of 
-<<<<<<< HEAD
-Unix Login/Plain authentication by passing an argument of 
-<code>-user&nbsp;</code><em><code>{user_name}</code></em> to 
-<code>vncviewer</code> when connecting to the TurboVNC session.  
-Similarly, if the VNC server prefers a security type that supports Unix 
-Login/Plain authentication, then the user can force the use of Standard 
-VNC authentication by passing an argument of <code>-nounixlogin</code> 
-to <code>vncviewer</code>. You can also accomplish the same thing by 
-unchecking &ldquo;Unix Login&rdquo; or &ldquo;Plain&rdquo; or 
-=======
 Unix Login/Plain authentication by passing an argument of <code>-user 
 <em>{user_name}</em></code> to <code>vncviewer</code> when connecting to 
 the TurboVNC session.  Similarly, if the VNC server prefers a security 
 type that supports Unix Login/Plain authentication, then the user can 
 force the use of Standard VNC authentication by passing an argument of 
-<code>-nounixlogin</code> to <code>vncviewer</code>. Both of these 
-command-line options work with all versions of the TurboVNC Viewer.  
-When using the Java TurboVNC Viewer, you can also accomplish the same 
-thing by unchecking &ldquo;Unix Login&rdquo; or &ldquo;Plain&rdquo; or 
->>>>>>> a7582cb6
-&ldquo;Standard VNC&rdquo; in the &ldquo;Security&rdquo; tab of the 
-Options dialog or by limiting the available security types using the 
-<code>SecurityTypes</code>, <code>User</code>, or 
-<code>NoUnixLogin</code> arguments/parameters.</p>
+<code>-nounixlogin</code> to <code>vncviewer</code>. You can also 
+accomplish the same thing by unchecking &ldquo;Unix Login&rdquo; or 
+&ldquo;Plain&rdquo; or &ldquo;Standard VNC&rdquo; in the 
+&ldquo;Security&rdquo; tab of the Options dialog or by limiting the 
+available security types using the <code>SecurityTypes</code>, 
+<code>User</code>, or <code>NoUnixLogin</code> arguments/parameters.</p>
 
 <p>If the system administrator has not restricted any of the server 
 security types on a system-wide basis, then the user can choose to 
@@ -2567,7 +2295,6 @@
 
 <p><a name="Compatibility"></a></p>
 
-<<<<<<< HEAD
 <p>In order to realize the full benefits of TurboVNC, it is necessary to 
 use the TurboVNC Server and the TurboVNC Viewer in concert.  However, 
 TurboVNC is fully compatible with TigerVNC, TightVNC, RealVNC, and other 
@@ -2576,15 +2303,6 @@
 in some decrease in performance, and features such as the 
 <a href="#TurboVNC_Session_Manager">TurboVNC Session 
 Manager</a><a name="idx0040"></a> will not be available.</p>
-=======
-<p>In order to realize the full performance benefits of TurboVNC, it is 
-necessary to use the TurboVNC Server and the TurboVNC Viewer in concert.  
-However, TurboVNC is fully compatible with 
-<span class="remote"><a href="http://www.tigervnc.com" class="remote">TigerVNC</a></span><a name="idx0051"></a>, 
-TightVNC, RealVNC, and other VNC flavors.  You can use the TurboVNC 
-Viewer to connect to a non-TurboVNC server (or vice versa), although 
-this will generally result in some decrease in performance.</p>
->>>>>>> a7582cb6
 
 <p>The following sections list additional things to bear in mind when 
 mixing TurboVNC with other VNC flavors.</p>
@@ -3079,169 +2797,6 @@
 
 <h2 id="hd0011002">11.2&nbsp;Viewer Settings</h2>
 
-<<<<<<< HEAD
-=======
-<div class="table">
-<table class="standard">
-  <tr class="standard">
-    <td class="high standard">Environment Variable</td>
-    <td class="standard"><code>TVNC_PROFILE = <em>0 | 1</em></code></td>
-  </tr>
-  <tr class="standard">
-    <td class="high standard">Summary</td>
-    <td class="standard">Disable/enable profiling output</td>
-  </tr>
-  <tr class="standard">
-    <td class="high standard">Platforms</td>
-    <td class="standard">Un*x, Mac (Java)</td>
-  </tr>
-  <tr class="standard">
-    <td class="high standard">Default Value</td>
-    <td class="standard">Disabled</td>
-  </tr>
-</table>
-</div>
-
-
-<dl class="Description">
-    <dt class="Description-1 Description">Description</dt>
-    <dd class="Description-1 Description">
-        If profiling output is enabled, then the TurboVNC Viewer will 
-        continuously benchmark itself and periodically print the throughput of 
-        various stages in its image pipeline to the console.
-    </dd>
-</dl>
-
-<p><a name="TVNC_SINGLESCREEN"></a></p>
-
-<div class="table">
-<table class="standard">
-  <tr class="standard">
-    <td class="high standard">Environment Variable</td>
-    <td class="standard"><code>TVNC_SINGLESCREEN = <em>0 | 1</em></code></td>
-  </tr>
-  <tr class="standard">
-    <td class="high standard">Summary</td>
-    <td class="standard">Disable/enable forcing a single-screen layout when using automatic desktop resizing</td>
-  </tr>
-  <tr class="standard">
-    <td class="high standard">Platforms</td>
-    <td class="standard">All</td>
-  </tr>
-  <tr class="standard">
-    <td class="high standard">Default Value</td>
-    <td class="standard">Disabled</td>
-  </tr>
-</table>
-</div>
-
-
-<dl class="Description">
-    <dt class="Description-1 Description">Description</dt>
-    <dd class="Description-1 Description">
-        The default behavior of the TurboVNC Viewer, when automatic desktop 
-        resizing is enabled, is to request a desktop size from the server that 
-        will fit within the viewer window without using scrollbars, and (if 
-        multi-screen spanning is enabled) to request a screen layout from the 
-        server that will align the server&rsquo;s screen boundaries with the 
-        client&rsquo;s when the viewer window is in its default position.  
-        Setting this environment variable to 1 will restore the automatic 
-        desktop resizing behavior of previous versions of the TurboVNC Viewer, 
-        thus forcing the server to use a single-screen layout even if it 
-        supports multi-screen layouts.
-    </dd>
-</dl>
-
-<p><a name="VNC_VIA_CMD"></a></p>
-
-<div class="table">
-<table class="standard">
-  <tr class="standard">
-    <td class="high standard">Environment Variable</td>
-    <td class="standard"><code>VNC_VIA_CMD</code>, <code>VNC_TUNNEL_CMD</code></td>
-  </tr>
-  <tr class="standard">
-    <td class="high standard">Summary</td>
-    <td class="standard">SSH command-line templates for use with the <code>via</code> and <code>tunnel</code> options (respectively)</td>
-  </tr>
-  <tr class="standard">
-    <td class="high standard">Platforms</td>
-    <td class="standard">All</td>
-  </tr>
-  <tr class="standard">
-    <td class="high standard">Default Value</td>
-    <td class="standard">See below</td>
-  </tr>
-</table>
-</div>
-
-
-<dl class="Description">
-    <dt class="Description-1 Description">Description</dt>
-    <dd class="Description-1 Description">
-        When the <code>-via</code> option (or the <code>via</code> parameter in 
-        the Java viewer, along with the <code>extssh</code> parameter) is used, 
-        the TurboVNC Viewer reads the <code>VNC_VIA_CMD</code> environment 
-        variable (the Java viewer can also read this information from the 
-        <code>turbovnc.via</code> system property), expands patterns beginning 
-        with the &ldquo;%&rdquo; character, and uses the resulting command line 
-        to establish the secure tunnel to the VNC gateway.  If 
-        <code>VNC_VIA_CMD</code> is not set, then this command line defaults to 
-        <code>/usr/bin/ssh&nbsp;-f&nbsp;-L&nbsp;%L:%H:%R&nbsp;%G&nbsp;sleep&nbsp;20</code> 
-        (or 
-        <code>ssh.exe&nbsp;-f&nbsp;-L&nbsp;%L:%H:%R&nbsp;%G&nbsp;sleep&nbsp;20</code> 
-        if using the Windows native viewer.) <br /><br /> When the 
-        <code>-tunnel</code> option (or the <code>tunnel</code> parameter in the 
-        Java viewer, along with the <code>extssh</code> parameter) is used, the 
-        TurboVNC Viewer reads the <code>VNC_TUNNEL_CMD</code> environment 
-        variable (the Java viewer can also read this information from the 
-        <code>turbovnc.tunnel</code> system property), expands patterns 
-        beginning with the &ldquo;%&rdquo; character, and uses the resulting 
-        command line to establish the secure tunnel to the VNC host.  If 
-        <code>VNC_TUNNEL_CMD</code> is not set, then this command line defaults 
-        to 
-        <code>/usr/bin/ssh&nbsp;-f&nbsp;-L&nbsp;%L:localhost:%R&nbsp;%H&nbsp;sleep&nbsp;20</code> 
-        (or 
-        <code>ssh.exe&nbsp;-f&nbsp;-L&nbsp;%L:localhost:%R&nbsp;%H&nbsp;sleep&nbsp;20</code> 
-        if using the Windows native viewer.) <br /><br /> The following patterns 
-        are recognized in the <code>VNC_VIA_CMD</code> and 
-        <code>VNC_TUNNEL_CMD</code> environment variables (note that 
-        <code>%H</code>, <code>%L</code> and <code>%R</code> must be present in 
-        the command template, and <code>%G</code> must also be present if using 
-        the <code>-via</code> option): <br /><br />
-        <div class="table">
-        <table class="standard">
-          <tr class="standard">
-            <td class="standard"><code>%%</code></td>
-            <td class="standard">A literal &ldquo;%&rdquo;</td>
-          </tr>
-          <tr class="standard">
-            <td class="standard"><code>%G</code></td>
-            <td class="standard">gateway host name or IP address</td>
-          </tr>
-          <tr class="standard">
-            <td class="standard"><code>%H</code></td>
-            <td class="standard">remote VNC host name or IP address (if using the <code>-via</code> option, then this is specified from the point of view of the gateway)</td>
-          </tr>
-          <tr class="standard">
-            <td class="standard"><code>%L</code></td>
-            <td class="standard">local TCP port number</td>
-          </tr>
-          <tr class="standard">
-            <td class="standard"><code>%R</code></td>
-            <td class="standard">remote TCP port number</td>
-          </tr>
-        </table>
-        </div>
-        
-    </dd>
-</dl>
-
-
-
-<h2 id="hd0011003">11.3&nbsp;Java Viewer Settings</h2>
-
->>>>>>> a7582cb6
 <p>Java system properties are normally specified as command-line arguments 
 to the Java executable.  For example:</p>
 
@@ -3259,15 +2814,6 @@
 
 <p>to start the TurboVNC Viewer without JPEG acceleration.</p>
 
-<<<<<<< HEAD
-=======
-<p>Refer to the default <strong class="filename">VncViewer.jnlp</strong> 
-file installed with the TurboVNC Server for an example of how to specify 
-Java command-line arguments in a Java Web Start environment.</p>
-
-<p><a name="turbovnc.forcealpha"></a></p>
-
->>>>>>> a7582cb6
 <div class="table">
 <table class="standard">
   <tr class="standard">
@@ -3378,13 +2924,8 @@
 <div class="table">
 <table class="standard">
   <tr class="standard">
-<<<<<<< HEAD
     <td class="high standard">Environment Variable</td>
-    <td class="standard"><code>TVNC_PROFILE&nbsp;=&nbsp;</code><em><code>0&nbsp;|&nbsp;1</code></em></td>
-=======
-    <td class="high standard">Java System Property</td>
-    <td class="standard"><code>turbovnc.singlescreen = <em>0 | 1</em></code></td>
->>>>>>> a7582cb6
+    <td class="standard"><code>TVNC_PROFILE = <em>0 | 1</em></code></td>
   </tr>
   <tr class="standard">
     <td class="high standard">Summary</td>
@@ -3417,11 +2958,7 @@
   </tr>
   <tr class="standard">
     <td class="high standard">Java System Property</td>
-<<<<<<< HEAD
     <td class="standard"><code>turbovnc.serverargs</code></td>
-=======
-    <td class="standard"><code>turbovnc.swingdb = <em>0 | 1</em></code></td>
->>>>>>> a7582cb6
   </tr>
   <tr class="standard">
     <td class="high standard">Summary</td>
@@ -3435,9 +2972,10 @@
     <dt class="Description-1 Description">Description</dt>
     <dd class="Description-1 Description">
         The TurboVNC Session Manager will pass these command-line arguments to 
-        the <code>vncserver</code> script when starting a new TurboVNC session 
-        on the TurboVNC host.  This can be used, for instance, to enable 
-        <a href="#ALR">automatic lossless refresh</a><a name="idx0041"></a>.
+        the <strong class="filename">vncserver</strong> script when starting a 
+        new TurboVNC session on the TurboVNC host.  This can be used, for 
+        instance, to enable <a href="#ALR">automatic lossless 
+        refresh</a><a name="idx0041"></a>.
     </dd>
 </dl>
 
@@ -3477,11 +3015,11 @@
 <table class="standard">
   <tr class="standard">
     <td class="high standard">Environment Variable</td>
-    <td class="standard"><code>TVNC_SINGLESCREEN&nbsp;=&nbsp;</code><em><code>0&nbsp;|&nbsp;1</code></em></td>
+    <td class="standard"><code>TVNC_SINGLESCREEN = <em>0 | 1</em></code></td>
   </tr>
   <tr class="standard">
     <td class="high standard">Java System Property</td>
-    <td class="standard"><code>turbovnc.singlescreen&nbsp;=&nbsp;</code><em><code>0&nbsp;|&nbsp;1</code></em></td>
+    <td class="standard"><code>turbovnc.singlescreen = <em>0 | 1</em></code></td>
   </tr>
   <tr class="standard">
     <td class="high standard">Summary</td>
@@ -3515,7 +3053,7 @@
 <table class="standard">
   <tr class="standard">
     <td class="high standard">Java System Property</td>
-    <td class="standard"><code>turbovnc.swingdb&nbsp;=&nbsp;</code><em><code>0&nbsp;|&nbsp;1</code></em></td>
+    <td class="standard"><code>turbovnc.swingdb = <em>0 | 1</em></code></td>
   </tr>
   <tr class="standard">
     <td class="high standard">Summary</td>
