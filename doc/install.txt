* Obtaining and Installing TurboVNC

** Installing TurboVNC on Linux

*** Installing TurboVNC
#OPT: noList! plain!

	1. Download the appropriate TurboVNC binary package for your system from the
		[[http://sourceforge.net/projects/turbovnc/files/][Files area]]
		of the [[http://sourceforge.net/projects/turbovnc][TurboVNC SourceForge project page]].
		Packages are provided for RPM-based and Debian-based Linux distributions
		that contain GLIBC 2.12 or later (including
		[[http://fedoraproject.org][Fedora]] 13 or later,
		[[http://www.redhat.com/products/enterprise-linux][Red Hat Enterprise Linux]]/[[http://www.centos.org/][CentOS]] \
		6 or later,
		[[http://www.suse.com][SuSE]] Linux Enterprise/[[http://www.opensuse.org][openSUSE]] 12 or later,
		and [[http://www.ubuntu.com][Ubuntu]] 12.04 or later.)
		{nl}

	2. cd to the directory where you downloaded the binary package, and issue
		one of the following commands as root:

		RPM-based systems using YUM :: {:}
		#Verb <<---
		yum install turbovnc*.rpm
		---

		RPM-based systems using DNF :: {:}
		#Verb <<---
		dnf install turbovnc*.rpm
		---

		RPM-based systems using YaST2 :: {:}
		#Verb <<---
		yast2 --install turbovnc*.rpm
		---

		Other RPM-based systems (dependencies will not be installed automatically) :: {:}
		#Verb <<---
		rpm -U turbovnc*.rpm
		---

		Debian-based systems (dependencies will not be installed automatically) :: {:}
		#Verb <<---
		dpkg -i turbovnc*.deb
		---

*** Installing TurboVNC for a Single User
#OPT: noList! plain!

Download the appropriate binary package, as above, then execute the following
commands:

	RPM-based systems :: {:}
	#Pverb <<---
	mkdir ~/turbovnc{nl}cd ~/turbovnc{nl}rpm2cpio __{full path of turbovnc*.rpm}__ | cpio -idv
	---

	Debian-based systems :: {:}
	#Pverb <<---
	dpkg-deb --extract __{full path of turbovnc*.deb}__ ~/turbovnc
	---

<<<<<<< HEAD
Add __~/turbovnc__ to any paths specified in this document.

	!!! If using the TurboVNC Session Manager, set the ''turbovnc.serverdir''
	Java system property in the TurboVNC Viewer to ''~/turbovnc/opt/TurboVNC'',
	or set the ''TVNC_SERVERDIR'' environment variable on the client machine to
	''\\~/turbovnc/opt/TurboVNC'' (note backslash.)  Refer to
	{ref prefix="Section ": TVNC_SERVERDIR}.

	!!! The TurboVNC security configuration file will not work when TurboVNC is
	installed in this manner.
=======
Add {file: ~/turbovnc} to any paths specified in this document.  Note that the
TurboVNC security configuration file will not work when TurboVNC is installed
in this manner.
>>>>>>> a7582cb6

** Installing the TurboVNC Viewer on macOS

	#. Download the TurboVNC Mac disk image
		({file: TurboVNC-{val: _VERSION}.dmg}) from the
		[[http://sourceforge.net/projects/turbovnc/files/][Files area]]
		of the [[http://sourceforge.net/projects/turbovnc][TurboVNC SourceForge project page]].

<<<<<<< HEAD
	#. Open the disk image, then open ''TurboVNC.pkg'' inside the
		disk image.  Follow the instructions to install the Mac TurboVNC Viewer.
=======
		!!! This package requires [[http://www.java.com][Oracle Java]] or
		[[https://jdk.java.net][OpenJDK]].

	#. Open the disk image, then open {file: TurboVNC.pkg} inside the disk image.
		Follow the instructions to install the Mac TurboVNC Viewer.
>>>>>>> a7582cb6

** Installing the TurboVNC Viewer on Windows

	#. Download the TurboVNC Windows installer package
<<<<<<< HEAD
		(''TurboVNC-''__''{version}''__''-x64.exe'' for 64-bit systems or
		''TurboVNC-''__''{version}''__''-x86.exe'' for legacy 32-bit-only systems)
		from the [[http://sourceforge.net/projects/turbovnc/files/][Files area]]
=======
		({file: TurboVNC-{val: _VERSION}-x86.exe} for 32-bit systems or
		{file: TurboVNC-{val: _VERSION}-x64.exe} for 64-bit systems) from the
		[[http://sourceforge.net/projects/turbovnc/files/][Files area]]
>>>>>>> a7582cb6
		of the [[http://sourceforge.net/projects/turbovnc][TurboVNC SourceForge project page]].

	#. Run the TurboVNC installer.  The installation of TurboVNC should be
		self-explanatory.  The only configuration option is the directory into
		which you want the files to be installed.

** Installing TurboVNC from Source

If you are using a Linux/Un*x platform for which there is not a pre-built
TurboVNC binary package available, then download the TurboVNC source tarball
({file: turbovnc-{val: _VERSION}.tar.gz}) from the
[[http://sourceforge.net/projects/turbovnc/files/][Files area]]
of the [[http://sourceforge.net/projects/turbovnc][TurboVNC SourceForge project page]],
uncompress it, {pcode: cd turbovnc-{val: _VERSION}}, and read
{file: BUILDING.md} for further instructions on how to build TurboVNC from
source.

** Uninstalling TurboVNC

*** Linux
#OPT: noList! plain!

As root, issue one of the following commands:

	RPM-based systems :: {:}
	#Verb: <<---
	rpm -e turbovnc
	---

	Debian-based systems :: {:}
	#Verb: <<---
	dpkg -r turbovnc
	---

*** macOS
#OPT: noList! plain!

Open the {file: Uninstall TurboVNC} application, located in the
{file: TurboVNC} Applications folder.  You can also open a terminal and
execute:

#Verb: <<---
sudo /opt/TurboVNC/bin/uninstall
---

*** Windows
#OPT: noList! plain!

Use the {file: Programs and Features} applet in the Control Panel (or the
{file: Apps & Features} applet if you are running Windows 10), or select
{file: Uninstall TurboVNC} in the {file: TurboVNC} Start Menu group.<|MERGE_RESOLUTION|>--- conflicted
+++ resolved
@@ -61,8 +61,7 @@
 	dpkg-deb --extract __{full path of turbovnc*.deb}__ ~/turbovnc
 	---
 
-<<<<<<< HEAD
-Add __~/turbovnc__ to any paths specified in this document.
+Add {file: ~/turbovnc} to any paths specified in this document.
 
 	!!! If using the TurboVNC Session Manager, set the ''turbovnc.serverdir''
 	Java system property in the TurboVNC Viewer to ''~/turbovnc/opt/TurboVNC'',
@@ -72,11 +71,6 @@
 
 	!!! The TurboVNC security configuration file will not work when TurboVNC is
 	installed in this manner.
-=======
-Add {file: ~/turbovnc} to any paths specified in this document.  Note that the
-TurboVNC security configuration file will not work when TurboVNC is installed
-in this manner.
->>>>>>> a7582cb6
 
 ** Installing the TurboVNC Viewer on macOS
 
@@ -85,29 +79,15 @@
 		[[http://sourceforge.net/projects/turbovnc/files/][Files area]]
 		of the [[http://sourceforge.net/projects/turbovnc][TurboVNC SourceForge project page]].
 
-<<<<<<< HEAD
-	#. Open the disk image, then open ''TurboVNC.pkg'' inside the
-		disk image.  Follow the instructions to install the Mac TurboVNC Viewer.
-=======
-		!!! This package requires [[http://www.java.com][Oracle Java]] or
-		[[https://jdk.java.net][OpenJDK]].
-
 	#. Open the disk image, then open {file: TurboVNC.pkg} inside the disk image.
 		Follow the instructions to install the Mac TurboVNC Viewer.
->>>>>>> a7582cb6
 
 ** Installing the TurboVNC Viewer on Windows
 
 	#. Download the TurboVNC Windows installer package
-<<<<<<< HEAD
-		(''TurboVNC-''__''{version}''__''-x64.exe'' for 64-bit systems or
-		''TurboVNC-''__''{version}''__''-x86.exe'' for legacy 32-bit-only systems)
+		({file: TurboVNC-{val: _VERSION}-x64.exe} for 64-bit systems or
+		{file: TurboVNC-{val: _VERSION}-x86.exe} for legacy 32-bit-only systems)
 		from the [[http://sourceforge.net/projects/turbovnc/files/][Files area]]
-=======
-		({file: TurboVNC-{val: _VERSION}-x86.exe} for 32-bit systems or
-		{file: TurboVNC-{val: _VERSION}-x64.exe} for 64-bit systems) from the
-		[[http://sourceforge.net/projects/turbovnc/files/][Files area]]
->>>>>>> a7582cb6
 		of the [[http://sourceforge.net/projects/turbovnc][TurboVNC SourceForge project page]].
 
 	#. Run the TurboVNC installer.  The installation of TurboVNC should be
