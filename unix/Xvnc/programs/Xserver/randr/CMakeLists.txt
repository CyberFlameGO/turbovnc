--- conflicted
+++ resolved
@@ -1,15 +1,8 @@
 include_directories(../mi ../render)
 
-<<<<<<< HEAD
 add_definitions(-DXINERAMA)
 
-# This code has a lot of type puns.  Disable strict aliasing just to be safe.
-if(CMAKE_COMPILER_IS_GNUCC)
-	set(CMAKE_C_FLAGS "${CMAKE_C_FLAGS} -fno-strict-aliasing")
-endif()
-=======
 handle_type_puns()
->>>>>>> 0de3d609
 
 add_library(randr STATIC
 	randr.c
