--- conflicted
+++ resolved
@@ -1830,12 +1830,7 @@
   /* Check that we actually have some space on the link and retry in a
      bit if things are congested. */
 
-<<<<<<< HEAD
-  if (rfbCongestionControl && rfbIsCongested(cl))
-=======
-  if (rfbCongestionControl && rfbIsCongested(cl) && !cl->inALR) {
-    cl->updateTimer = TimerSet(cl->updateTimer, 0, 50, updateCallback, cl);
->>>>>>> 9a7fae84
+  if (rfbCongestionControl && rfbIsCongested(cl) && !cl->inALR)
     return TRUE;
 
   /* In continuous mode, we will be outputting at least three distinct
