/*
 * rfbserver.c - deal with server-side of the RFB protocol.
 */

/*
<<<<<<< HEAD
 *  Copyright (C) 2009-2019 D. R. Commander.  All Rights Reserved.
 *  Copyright (C) 2011 Joel Martin
=======
 *  Copyright (C) 2009-2020 D. R. Commander.  All Rights Reserved.
>>>>>>> 8fe2e96c
 *  Copyright (C) 2010 University Corporation for Atmospheric Research.
 *                     All Rights Reserved.
 *  Copyright (C) 2005-2008 Sun Microsystems, Inc.  All Rights Reserved.
 *  Copyright (C) 2004 Landmark Graphics Corporation.  All Rights Reserved.
 *  Copyright (C) 2000-2006 Constantin Kaplinsky.  All Rights Reserved.
 *  Copyright (C) 2000 Tridia Corporation.  All Rights Reserved.
 *  Copyright (C) 1999 AT&T Laboratories Cambridge.  All Rights Reserved.
 *
 *  This is free software; you can redistribute it and/or modify
 *  it under the terms of the GNU General Public License as published by
 *  the Free Software Foundation; either version 2 of the License, or
 *  (at your option) any later version.
 *
 *  This software is distributed in the hope that it will be useful,
 *  but WITHOUT ANY WARRANTY; without even the implied warranty of
 *  MERCHANTABILITY or FITNESS FOR A PARTICULAR PURPOSE.  See the
 *  GNU General Public License for more details.
 *
 *  You should have received a copy of the GNU General Public License
 *  along with this software; if not, write to the Free Software
 *  Foundation, Inc., 51 Franklin Street, Fifth Floor, Boston, MA 02110-1301,
 *  USA.
 */

#ifdef HAVE_DIX_CONFIG_H
#include <dix-config.h>
#endif

#include <stdio.h>
#include <stdlib.h>
#include <unistd.h>
#include <pwd.h>
#include <sys/types.h>
#include <sys/stat.h>
#include <sys/time.h>
#include <arpa/inet.h>
#include "windowstr.h"
#include "rfb.h"
#include "sprite.h"

/* #define GII_DEBUG */

char updateBuf[UPDATE_BUF_SIZE];
int ublen;

rfbClientPtr rfbClientHead = NULL;
rfbClientPtr pointerClient = NULL;  /* Mutex for pointer events */

Bool rfbAlwaysShared = FALSE;
Bool rfbNeverShared = FALSE;
Bool rfbDontDisconnect = TRUE;
Bool rfbViewOnly = FALSE;  /* run server in view only mode - Ehud Karni SW */
Bool rfbSyncCutBuffer = TRUE;
Bool rfbCongestionControl = TRUE;
double rfbAutoLosslessRefresh = 0.0;
int rfbALRQualityLevel = -1;
int rfbALRSubsampLevel = TVNC_1X;
int rfbCombineRect = 100;
int rfbICEBlockSize = 256;
Bool rfbInterframeDebug = FALSE;
int rfbMaxWidth = MAXSHORT, rfbMaxHeight = MAXSHORT;
int rfbMaxClipboard = MAX_CUTTEXT_LEN;
Bool rfbVirtualTablet = FALSE;
#if !defined(__FreeBSD__) && !defined(__NetBSD__) && !defined(__OpenBSD__) && !defined(__DragonFly__)
Bool rfbMT = TRUE;
#else
/* Multithreaded Tight encoding segfaults on FreeBSD, for unknown reasons. */
Bool rfbMT = FALSE;
#endif
int rfbNumThreads = 0;

static rfbClientPtr rfbNewClient(int sock);
static void rfbProcessClientProtocolVersion(rfbClientPtr cl);
static void rfbProcessClientInitMessage(rfbClientPtr cl);
static void rfbSendInteractionCaps(rfbClientPtr cl);
static void rfbProcessClientNormalMessage(rfbClientPtr cl);
static Bool rfbSendCopyRegion(rfbClientPtr cl, RegionPtr reg, int dx, int dy);
static Bool rfbSendLastRectMarker(rfbClientPtr cl);
Bool rfbSendDesktopSize(rfbClientPtr cl);
Bool rfbSendExtDesktopSize(rfbClientPtr cl);


/*
 * Session capture
 */

char *captureFile = NULL;

static void WriteCapture(int captureFD, char *buf, int len)
{
  if (write(captureFD, buf, len) < len)
    rfbLogPerror("WriteCapture: Could not write to capture file");
}


/*
 * Idle timeout
 */

CARD32 rfbMaxIdleTimeout = 0;
CARD32 rfbIdleTimeout = 0;
static double idleTimeout = -1.0;

void IdleTimerSet(void)
{
  idleTimeout = gettime() + (double)rfbIdleTimeout;
}

static void IdleTimerCancel(void)
{
  idleTimeout = -1.0;
}

void IdleTimerCheck(void)
{
  if (idleTimeout >= 0.0 && gettime() >= idleTimeout)
    FatalError("TurboVNC session has been idle for %u seconds.  Exiting.",
               (unsigned int)rfbIdleTimeout);
}


/*
 * Profiling stuff
 */

static BOOL rfbProfile = FALSE;
static double tUpdate = 0., tStart = -1., tElapsed, mpixels = 0.,
  idmpixels = 0.;
static unsigned long iter = 0;
unsigned long long sendBytes = 0;

double gettime(void)
{
  struct timeval __tv;

  gettimeofday(&__tv, (struct timezone *)NULL);
  return (double)__tv.tv_sec + (double)__tv.tv_usec * 0.000001;
}


/*
 * Auto Lossless Refresh
 */

static Bool putImageOnly = TRUE, alrCopyRect = TRUE;

static CARD32 alrCallback(OsTimerPtr timer, CARD32 time, pointer arg)
{
  RegionRec copyRegionSave, modifiedRegionSave, requestedRegionSave,
    ifRegionSave;
  rfbClientPtr cl = (rfbClientPtr)arg;
  int tightCompressLevelSave, tightQualityLevelSave, copyDXSave, copyDYSave,
    tightSubsampLevelSave;
  RegionRec tmpRegion;

  REGION_INIT(pScreen, &tmpRegion, NullBox, 0);
  if (putImageOnly && !cl->firstUpdate)
    REGION_INTERSECT(pScreen, &tmpRegion, &cl->alrRegion, &cl->lossyRegion);
  else
    REGION_COPY(pScreen, &tmpRegion, &cl->lossyRegion);
  if (cl->firstUpdate) cl->firstUpdate = FALSE;

  if (REGION_NOTEMPTY(pScreen, &tmpRegion)) {

    tightCompressLevelSave = cl->tightCompressLevel;
    tightQualityLevelSave = cl->tightQualityLevel;
    tightSubsampLevelSave = cl->tightSubsampLevel;
    copyDXSave = cl->copyDX;
    copyDYSave = cl->copyDY;
    REGION_INIT(pScreen, &copyRegionSave, NullBox, 0);
    REGION_COPY(pScreen, &copyRegionSave, &cl->copyRegion);
    REGION_INIT(pScreen, &modifiedRegionSave, NullBox, 0);
    REGION_COPY(pScreen, &modifiedRegionSave, &cl->modifiedRegion);
    REGION_INIT(pScreen, &requestedRegionSave, NullBox, 0);
    REGION_COPY(pScreen, &requestedRegionSave, &cl->requestedRegion);
    REGION_INIT(pScreen, &ifRegionSave, NullBox, 0);
    REGION_COPY(pScreen, &ifRegionSave, &cl->ifRegion);

    cl->tightCompressLevel = 1;
    cl->tightQualityLevel = rfbALRQualityLevel;
    cl->tightSubsampLevel = rfbALRSubsampLevel;
    cl->copyDX = cl->copyDY = 0;
    REGION_EMPTY(pScreen, &cl->copyRegion);
    REGION_EMPTY(pScreen, &cl->modifiedRegion);
    REGION_UNION(pScreen, &cl->modifiedRegion, &cl->modifiedRegion,
                 &tmpRegion);
    REGION_EMPTY(pScreen, &cl->requestedRegion);
    REGION_UNION(pScreen, &cl->requestedRegion, &cl->requestedRegion,
                 &tmpRegion);
    if (cl->compareFB) {
      REGION_EMPTY(pScreen, &cl->ifRegion);
      REGION_UNION(pScreen, &cl->ifRegion, &cl->ifRegion, &tmpRegion);
    }

    if (!rfbSendFramebufferUpdate(cl)) return 0;

    REGION_EMPTY(pScreen, &cl->lossyRegion);
    REGION_EMPTY(pScreen, &cl->alrRegion);
    cl->tightCompressLevel = tightCompressLevelSave;
    cl->tightQualityLevel = tightQualityLevelSave;
    cl->tightSubsampLevel = tightSubsampLevelSave;
    cl->copyDX = copyDXSave;
    cl->copyDY = copyDYSave;
    REGION_COPY(pScreen, &cl->copyRegion, &copyRegionSave);
    REGION_COPY(pScreen, &cl->modifiedRegion, &modifiedRegionSave);
    REGION_COPY(pScreen, &cl->requestedRegion, &requestedRegionSave);
    REGION_UNINIT(pScreen, &copyRegionSave);
    REGION_UNINIT(pScreen, &modifiedRegionSave);
    REGION_UNINIT(pScreen, &requestedRegionSave);
    if (cl->compareFB) {
      REGION_COPY(pScreen, &cl->ifRegion, &ifRegionSave);
      REGION_UNINIT(pScreen, &ifRegionSave);
    }
  }

  REGION_UNINIT(pScreen, &tmpRegion);
  return 0;
}


static CARD32 updateCallback(OsTimerPtr timer, CARD32 time, pointer arg)
{
  rfbClientPtr cl = (rfbClientPtr)arg;

  rfbSendFramebufferUpdate(cl);
  return 0;
}


/*
 * Interframe comparison
 */

int rfbInterframe = -1;  /* -1 = auto (determined by compression level) */

Bool InterframeOn(rfbClientPtr cl)
{
  if (!cl->compareFB) {
    if (!(cl->compareFB =
          (char *)malloc(rfbFB.paddedWidthInBytes * rfbFB.height))) {
      rfbLogPerror("InterframeOn: couldn't allocate comparison buffer");
      return FALSE;
    }
    memset(cl->compareFB, 0, rfbFB.paddedWidthInBytes * rfbFB.height);
    REGION_INIT(pScreen, &cl->ifRegion, NullBox, 0);
    cl->firstCompare = TRUE;
    rfbLog("Interframe comparison enabled\n");
  }
  cl->fb = cl->compareFB;
  return TRUE;
}

void InterframeOff(rfbClientPtr cl)
{
  if (cl->compareFB) {
    free(cl->compareFB);
    REGION_UNINIT(pScreen, &cl->ifRegion);
    rfbLog("Interframe comparison disabled\n");
  }
  cl->compareFB = NULL;
  cl->fb = rfbFB.pfbMemory;
}


/*
 * Map of quality levels to provide compatibility with TightVNC/TigerVNC
 * clients
 */

static int JPEG_QUAL[10] = {
  15, 29, 41, 42, 62, 77, 79, 86, 92, 100
};

static int JPEG_SUBSAMP[10] = {
  1, 1, 1, 2, 2, 2, 0, 0, 0, 0
};


/*
 * rfbNewClientConnection is called from sockets.c when a new connection
 * comes in.
 */

void rfbNewClientConnection(int sock)
{
  rfbNewClient(sock);
}


/*
 * rfbReverseConnection is called to make an outward connection to a
 * "listening" RFB client.
 */

rfbClientPtr rfbReverseConnection(char *host, int port, int id)
{
  int sock;
  rfbClientPtr cl;

  if (rfbAuthDisableRevCon) {
    rfbLog("Reverse connections disabled\n");
    return (rfbClientPtr)NULL;
  }

  if ((sock = rfbConnect(host, port)) < 0)
    return (rfbClientPtr)NULL;

  if (id > 0) {
    rfbClientRec cl;
    char temps[250];
    memset(temps, 0, 250);
    snprintf(temps, 250, "ID:%d", id);
    rfbLog("UltraVNC Repeater Mode II ID is %d\n", id);
    cl.sock = sock;
    if (WriteExact(&cl, temps, 250) < 0) {
      rfbLogPerror("rfbReverseConnection: write");
      rfbCloseSock(sock);
      return NULL;
    }
  }

  cl = rfbNewClient(sock);

  if (cl)
    cl->reverseConnection = TRUE;

  return cl;
}


/*
 * rfbNewClient is called when a new connection has been made by whatever
 * means.
 */

static rfbClientPtr rfbNewClient(int sock)
{
  rfbProtocolVersionMsg pv;
  rfbClientPtr cl;
  BoxRec box;
  rfbSockAddr addr;
  socklen_t addrlen = sizeof(struct sockaddr_storage);
  char addrStr[INET6_ADDRSTRLEN];
  char *env = NULL;
  int np = sysconf(_SC_NPROCESSORS_CONF);

  if (rfbClientHead == NULL)
    /* no other clients - make sure we don't think any keys are pressed */
    KbdReleaseAllKeys();

  cl = (rfbClientPtr)rfbAlloc0(sizeof(rfbClientRec));

  if (rfbClientHead == NULL && captureFile) {
    cl->captureFD = open(captureFile, O_CREAT | O_EXCL | O_WRONLY,
                         S_IRUSR | S_IWUSR);
    if (cl->captureFD < 0)
      rfbLogPerror("Could not open capture file");
    else
      rfbLog("Opened capture file %s\n", captureFile);
  } else
    cl->captureFD = -1;

  cl->sock = sock;
  getpeername(sock, &addr.u.sa, &addrlen);
  cl->host = strdup(sockaddr_string(&addr, addrStr, INET6_ADDRSTRLEN));

  /* Dispatch client input to rfbProcessClientProtocolVersion(). */
  cl->state = RFB_PROTOCOL_VERSION;

  cl->preferredEncoding = rfbEncodingTight;
  cl->correMaxWidth = 48;
  cl->correMaxHeight = 48;

  REGION_INIT(pScreen, &cl->copyRegion, NullBox, 0);

  box.x1 = box.y1 = 0;
  box.x2 = rfbFB.width;
  box.y2 = rfbFB.height;
  REGION_INIT(pScreen, &cl->modifiedRegion, &box, 0);

  REGION_INIT(pScreen, &cl->requestedRegion, NullBox, 0);

  cl->deferredUpdateStart = gettime();

  cl->format = rfbServerFormat;
  cl->translateFn = rfbTranslateNone;

  cl->tightCompressLevel = TIGHT_DEFAULT_COMPRESSION;
  cl->tightSubsampLevel = TIGHT_DEFAULT_SUBSAMP;
  cl->tightQualityLevel = -1;
  cl->imageQualityLevel = -1;

  cl->next = rfbClientHead;
  cl->prev = NULL;
  if (rfbClientHead)
    rfbClientHead->prev = cl;
  rfbClientHead = cl;

  rfbResetStats(cl);

  cl->zlibCompressLevel = 5;

  /*
   * Wait a few ms for the client to send WebSockets connection
   * (TLS/SSL or plain)
   */
  if (!webSocketsCheck(cl)) {
    /* Error reporting handled in webSocketsHandshake */
    rfbCloseClient(cl);
    return NULL;
  }

  sprintf(pv, rfbProtocolVersionFormat, 3, 8);

  if (WriteExact(cl, pv, sz_rfbProtocolVersionMsg) < 0) {
    rfbLogPerror("rfbNewClient: write");
    rfbCloseClient(cl);
    return NULL;
  }

  if ((env = getenv("TVNC_PROFILE")) != NULL && !strcmp(env, "1"))
    rfbProfile = TRUE;

  if ((env = getenv("TVNC_ICEDEBUG")) != NULL && !strcmp(env, "1"))
    rfbInterframeDebug = TRUE;

  if ((env = getenv("TVNC_ICEBLOCKSIZE")) != NULL) {
    int iceBlockSize = atoi(env);
    if (iceBlockSize >= 0) rfbICEBlockSize = iceBlockSize;
  }

  if ((env = getenv("TVNC_COMBINERECT")) != NULL) {
    int combine = atoi(env);
    if (combine > 0 && combine <= 65000) rfbCombineRect = combine;
  }

  cl->firstUpdate = TRUE;
  /* The TigerVNC Viewer won't enable remote desktop resize until it receives
     a desktop resize message from the server, so we give it one with the
     first FBU. */
  cl->reason = rfbEDSReasonServer;
  cl->result = rfbEDSResultSuccess;

  if (rfbAutoLosslessRefresh > 0.0) {
    REGION_INIT(pScreen, &cl->lossyRegion, NullBox, 0);
    if ((env = getenv("TVNC_ALRALL")) != NULL && !strcmp(env, "1"))
      putImageOnly = FALSE;
    if ((env = getenv("TVNC_ALRCOPYRECT")) != NULL && !strcmp(env, "0"))
      alrCopyRect = FALSE;
    REGION_INIT(pScreen, &cl->alrRegion, NullBox, 0);
    REGION_INIT(pScreen, &cl->alrEligibleRegion, NullBox, 0);
  }

  if ((env = getenv("TVNC_MT")) != NULL && !strcmp(env, "0"))
    rfbMT = FALSE;

  if ((env = getenv("TVNC_NTHREADS")) != NULL && strlen(env) >= 1) {
    int temp = atoi(env);
    if (temp >= 1 && temp <= MAX_ENCODING_THREADS)
      rfbNumThreads = temp;
    else
      rfbLog("WARNING: Invalid value of TVNC_NTHREADS (%s) ignored\n", env);
  }

  if (np == -1 && rfbMT) {
    rfbLog("WARNING: Could not determine CPU count.  Multithreaded encoding disabled.\n");
    rfbMT = FALSE;
  }
  if (!rfbMT) rfbNumThreads = 1;
  else if (rfbNumThreads < 1) rfbNumThreads = min(np, 4);
  if (rfbNumThreads > np) {
    rfbLog("NOTICE: Encoding thread count has been clamped to CPU count\n");
    rfbNumThreads = np;
  }

  if (rfbIdleTimeout > 0)
    IdleTimerCancel();

  cl->baseRTT = cl->minRTT = (unsigned)-1;
  gettimeofday(&cl->lastWrite, NULL);
  REGION_INIT(pScreen, &cl->cuRegion, NullBox, 0);

  if (rfbInterframe == 1) {
    if (!InterframeOn(cl)) {
      rfbCloseClient(cl);
      return NULL;
    }
  } else
    InterframeOff(cl);

  return cl;
}


/*
 * rfbClientConnectionGone is called from sockets.c just after a connection
 * has gone away.
 */

void rfbClientConnectionGone(rfbClientPtr cl)
{
  int i;

  if (cl->prev)
    cl->prev->next = cl->next;
  else
    rfbClientHead = cl->next;
  if (cl->next)
    cl->next->prev = cl->prev;

  TimerFree(cl->alrTimer);
  TimerFree(cl->deferredUpdateTimer);
  TimerFree(cl->updateTimer);
  TimerFree(cl->congestionTimer);

#ifdef XVNC_AuthPAM
  rfbPAMEnd(cl);
#endif
  if (cl->login != NULL) {
    rfbLog("Client %s (%s) gone\n", cl->login, cl->host);
    free(cl->login);
  } else {
    rfbLog("Client %s gone\n", cl->host);
  }
  free(cl->host);

  ShutdownTightThreads();

  if (rfbAutoLosslessRefresh > 0.0) {
    REGION_UNINIT(pScreen, &cl->lossyRegion);
    REGION_UNINIT(pScreen, &cl->alrRegion);
    REGION_UNINIT(pScreen, &cl->alrEligibleRegion);
  }

  /* Release the compression state structures if any. */
  if (cl->compStreamInited == TRUE)
    deflateEnd(&(cl->compStream));

  for (i = 0; i < 4; i++) {
    if (cl->zsActive[i])
      deflateEnd(&cl->zsStruct[i]);
  }

  if (pointerClient == cl)
    pointerClient = NULL;

  REGION_UNINIT(pScreen, &cl->copyRegion);
  REGION_UNINIT(pScreen, &cl->modifiedRegion);

  rfbPrintStats(cl);

  free(cl->translateLookupTable);

  rfbFreeZrleData(cl);

  free(cl->cutText);

  InterframeOff(cl);

  i = cl->numDevices;
  while (i-- > 0)
    RemoveExtInputDevice(cl, 0);

  if (cl->captureFD >= 0)
    close(cl->captureFD);

  free(cl);

  if (rfbClientHead == NULL && rfbIdleTimeout > 0)
    IdleTimerSet();
}


/*
 * rfbProcessClientMessage is called when there is data to read from a client.
 */

void rfbProcessClientMessage(rfbClientPtr cl)
{
  rfbCorkSock(cl->sock);

  if (cl->pendingSyncFence) {
    cl->syncFence = TRUE;
    cl->pendingSyncFence = FALSE;
  }

  switch (cl->state) {
    case RFB_PROTOCOL_VERSION:
      rfbProcessClientProtocolVersion(cl);
      break;
    case RFB_SECURITY_TYPE:     /* protocol versions 3.7 and above */
      rfbProcessClientSecurityType(cl);
      break;
    case RFB_TUNNELING_TYPE:    /* protocol versions 3.7t, 3.8t */
      rfbProcessClientTunnelingType(cl);
      break;
    case RFB_AUTH_TYPE:         /* protocol versions 3.7t, 3.8t */
      rfbProcessClientAuthType(cl);
      break;
#if USETLS
    case RFB_TLS_HANDSHAKE:
      rfbAuthTLSHandshake(cl);
      break;
#endif
    case RFB_AUTHENTICATION:
      rfbAuthProcessResponse(cl);
      break;
    case RFB_INITIALISATION:
      rfbInitFlowControl(cl);
      rfbProcessClientInitMessage(cl);
      break;
    default:
      rfbProcessClientNormalMessage(cl);
  }

  CHECK_CLIENT_PTR(cl, return)

  if (cl->syncFence) {
    if (!rfbSendFence(cl, cl->fenceFlags, cl->fenceDataLen, cl->fenceData))
      return;
    cl->syncFence = FALSE;
  }

  rfbUncorkSock(cl->sock);
}


/*
 * rfbProcessClientProtocolVersion is called when the client sends its
 * protocol version.
 */

static void rfbProcessClientProtocolVersion(rfbClientPtr cl)
{
  rfbProtocolVersionMsg pv;
  int n, major, minor;

  if ((n = ReadExact(cl, pv, sz_rfbProtocolVersionMsg)) <= 0) {
    if (n == 0)
      rfbLog("rfbProcessClientProtocolVersion: client gone\n");
    else
      rfbLogPerror("rfbProcessClientProtocolVersion: read");
    rfbCloseClient(cl);
    return;
  }

  pv[sz_rfbProtocolVersionMsg] = 0;
  if (sscanf(pv, rfbProtocolVersionFormat, &major, &minor) != 2) {
    rfbLog("rfbProcessClientProtocolVersion: not a valid RFB client\n");
    rfbCloseClient(cl);
    return;
  }
  if (major != 3) {
    rfbLog("Unsupported protocol version %d.%d\n", major, minor);
    rfbCloseClient(cl);
    return;
  }

  /* Always use one of the three standard versions of the RFB protocol. */
  cl->protocol_minor_ver = minor;

  if (minor > 8)                        /* buggy client */
    cl->protocol_minor_ver = 8;
  else if (minor > 3 && minor < 7)      /* non-standard client */
    cl->protocol_minor_ver = 3;
  else if (minor < 3)                   /* ancient client */
    cl->protocol_minor_ver = 3;

  if (cl->protocol_minor_ver != minor)
    rfbLog("Non-standard protocol version 3.%d, using 3.%d instead\n", minor,
           cl->protocol_minor_ver);
  else
    rfbLog("Using protocol version 3.%d\n", cl->protocol_minor_ver);

  /* TightVNC protocol extensions are not enabled yet. */
  cl->protocol_tightvnc = FALSE;

  rfbAuthNewClient(cl);
}


/*
 * rfbProcessClientInitMessage is called when the client sends its
 * initialisation message.
 */

static void rfbProcessClientInitMessage(rfbClientPtr cl)
{
  rfbClientInitMsg ci;
  char buf[256];
  rfbServerInitMsg *si = (rfbServerInitMsg *)buf;
  int len, n;
  rfbClientPtr otherCl, nextCl;

  if ((n = ReadExact(cl, (char *)&ci, sz_rfbClientInitMsg)) <= 0) {
    if (n == 0)
      rfbLog("rfbProcessClientInitMessage: client gone\n");
    else
      rfbLogPerror("rfbProcessClientInitMessage: read");
    rfbCloseClient(cl);
    return;
  }

  si->framebufferWidth = Swap16IfLE(rfbFB.width);
  si->framebufferHeight = Swap16IfLE(rfbFB.height);
  si->format = rfbServerFormat;
  si->format.redMax = Swap16IfLE(si->format.redMax);
  si->format.greenMax = Swap16IfLE(si->format.greenMax);
  si->format.blueMax = Swap16IfLE(si->format.blueMax);

  if (strlen(desktopName) > 128)        /* sanity check on desktop name len */
    desktopName[128] = 0;

  sprintf(buf + sz_rfbServerInitMsg, "%s", desktopName);

  len = strlen(buf + sz_rfbServerInitMsg);
  si->nameLength = Swap32IfLE(len);

  if (WriteExact(cl, buf, sz_rfbServerInitMsg + len) < 0) {
    rfbLogPerror("rfbProcessClientInitMessage: write");
    rfbCloseClient(cl);
    return;
  }

  if (cl->protocol_tightvnc)
    rfbSendInteractionCaps(cl);  /* protocol 3.7t */

  /* Dispatch client input to rfbProcessClientNormalMessage(). */
  cl->state = RFB_NORMAL;

  if (!cl->reverseConnection &&
      (rfbNeverShared || (!rfbAlwaysShared && !ci.shared))) {

    if (rfbDontDisconnect) {
      for (otherCl = rfbClientHead; otherCl; otherCl = otherCl->next) {
        if ((otherCl != cl) && (otherCl->state == RFB_NORMAL)) {
          rfbLog("-dontdisconnect: Not shared & existing client\n");
          rfbLog("  refusing new client %s\n", cl->host);
          rfbCloseClient(cl);
          return;
        }
      }
    } else {
      for (otherCl = rfbClientHead; otherCl; otherCl = nextCl) {
        nextCl = otherCl->next;
        if ((otherCl != cl) && (otherCl->state == RFB_NORMAL)) {
          rfbLog("Not shared - closing connection to client %s\n",
                 otherCl->host);
          rfbCloseClient(otherCl);
        }
      }
    }
  }
}


/*
 * rfbSendInteractionCaps is called after sending the server
 * initialisation message, only if TightVNC protocol extensions were
 * enabled (protocol versions 3.7t, 3.8t). In this function, we send
 * the lists of supported protocol messages and encodings.
 */

/* Update these constants on changing capability lists below! */
#define N_SMSG_CAPS  0
#define N_CMSG_CAPS  0
#define N_ENC_CAPS  17

void rfbSendInteractionCaps(rfbClientPtr cl)
{
  rfbInteractionCapsMsg intr_caps;
  rfbCapabilityInfo enc_list[N_ENC_CAPS];
  int i;

  /* Fill in the header structure sent prior to capability lists. */
  intr_caps.nServerMessageTypes = Swap16IfLE(N_SMSG_CAPS);
  intr_caps.nClientMessageTypes = Swap16IfLE(N_CMSG_CAPS);
  intr_caps.nEncodingTypes = Swap16IfLE(N_ENC_CAPS);
  intr_caps.pad = 0;

  /* Supported server->client message types. */
  /* For future file transfer support:
  i = 0;
  SetCapInfo(&smsg_list[i++], rfbFileListData,           rfbTightVncVendor);
  SetCapInfo(&smsg_list[i++], rfbFileDownloadData,       rfbTightVncVendor);
  SetCapInfo(&smsg_list[i++], rfbFileUploadCancel,       rfbTightVncVendor);
  SetCapInfo(&smsg_list[i++], rfbFileDownloadFailed,     rfbTightVncVendor);
  if (i != N_SMSG_CAPS) {
    rfbLog("rfbSendInteractionCaps: assertion failed, i != N_SMSG_CAPS\n");
    rfbCloseClient(cl);
    return;
  }
  */

  /* Supported client->server message types. */
  /* For future file transfer support:
  i = 0;
  SetCapInfo(&cmsg_list[i++], rfbFileListRequest,        rfbTightVncVendor);
  SetCapInfo(&cmsg_list[i++], rfbFileDownloadRequest,    rfbTightVncVendor);
  SetCapInfo(&cmsg_list[i++], rfbFileUploadRequest,      rfbTightVncVendor);
  SetCapInfo(&cmsg_list[i++], rfbFileUploadData,         rfbTightVncVendor);
  SetCapInfo(&cmsg_list[i++], rfbFileDownloadCancel,     rfbTightVncVendor);
  SetCapInfo(&cmsg_list[i++], rfbFileUploadFailed,       rfbTightVncVendor);
  if (i != N_CMSG_CAPS) {
    rfbLog("rfbSendInteractionCaps: assertion failed, i != N_CMSG_CAPS\n");
    rfbCloseClient(cl);
    return;
  }
  */

  /* Encoding types. */
  i = 0;
  SetCapInfo(&enc_list[i++],  rfbEncodingCopyRect,       rfbStandardVendor);
  SetCapInfo(&enc_list[i++],  rfbEncodingRRE,            rfbStandardVendor);
  SetCapInfo(&enc_list[i++],  rfbEncodingCoRRE,          rfbStandardVendor);
  SetCapInfo(&enc_list[i++],  rfbEncodingHextile,        rfbStandardVendor);
  SetCapInfo(&enc_list[i++],  rfbEncodingZlib,           rfbTridiaVncVendor);
  SetCapInfo(&enc_list[i++],  rfbEncodingZRLE,           rfbTridiaVncVendor);
  SetCapInfo(&enc_list[i++],  rfbEncodingZYWRLE,         rfbTridiaVncVendor);
  SetCapInfo(&enc_list[i++],  rfbEncodingTight,          rfbTightVncVendor);
  SetCapInfo(&enc_list[i++],  rfbEncodingCompressLevel0, rfbTightVncVendor);
  SetCapInfo(&enc_list[i++],  rfbEncodingQualityLevel0,  rfbTightVncVendor);
  SetCapInfo(&enc_list[i++],  rfbEncodingFineQualityLevel0, rfbTurboVncVendor);
  SetCapInfo(&enc_list[i++],  rfbEncodingSubsamp1X,         rfbTurboVncVendor);
  SetCapInfo(&enc_list[i++],  rfbEncodingXCursor,        rfbTightVncVendor);
  SetCapInfo(&enc_list[i++],  rfbEncodingRichCursor,     rfbTightVncVendor);
  SetCapInfo(&enc_list[i++],  rfbEncodingPointerPos,     rfbTightVncVendor);
  SetCapInfo(&enc_list[i++],  rfbEncodingLastRect,       rfbTightVncVendor);
  SetCapInfo(&enc_list[i++],  rfbGIIServer,              rfbGIIVendor);
  if (i != N_ENC_CAPS) {
    rfbLog("rfbSendInteractionCaps: assertion failed, i != N_ENC_CAPS\n");
    rfbCloseClient(cl);
    return;
  }

  /* Send header and capability lists */
  if (WriteExact(cl, (char *)&intr_caps,
                 sz_rfbInteractionCapsMsg) < 0 ||
      WriteExact(cl, (char *)&enc_list[0],
                 sz_rfbCapabilityInfo * N_ENC_CAPS) < 0) {
    rfbLogPerror("rfbSendInteractionCaps: write");
    rfbCloseClient(cl);
    return;
  }

  /* Dispatch client input to rfbProcessClientNormalMessage(). */
  cl->state = RFB_NORMAL;
}


/*
 * rfbProcessClientNormalMessage is called when the client has sent a normal
 * protocol message.
 */

#define READ(addr, numBytes)  \
  if ((n = ReadExact(cl, addr, numBytes)) <= 0) {  \
    if (n != 0)  \
      rfbLogPerror("rfbProcessClientNormalMessage: read");  \
    rfbCloseClient(cl);  \
    return;  \
  }

#define SKIP(numBytes)  \
  if ((n = SkipExact(cl, numBytes)) <= 0) {  \
    if (n != 0)  \
      rfbLogPerror("rfbProcessClientNormalMessage: skip");  \
    rfbCloseClient(cl);  \
    return;  \
  }

static void rfbProcessClientNormalMessage(rfbClientPtr cl)
{
  int n;
  rfbClientToServerMsg msg;
  char *str;

  READ((char *)&msg, 1)

  switch (msg.type) {

    case rfbSetPixelFormat:

      READ(((char *)&msg) + 1, sz_rfbSetPixelFormatMsg - 1)

      cl->format.bitsPerPixel = msg.spf.format.bitsPerPixel;
      cl->format.depth = msg.spf.format.depth;
      cl->format.bigEndian = (msg.spf.format.bigEndian ? 1 : 0);
      cl->format.trueColour = (msg.spf.format.trueColour ? 1 : 0);
      cl->format.redMax = Swap16IfLE(msg.spf.format.redMax);
      cl->format.greenMax = Swap16IfLE(msg.spf.format.greenMax);
      cl->format.blueMax = Swap16IfLE(msg.spf.format.blueMax);
      cl->format.redShift = msg.spf.format.redShift;
      cl->format.greenShift = msg.spf.format.greenShift;
      cl->format.blueShift = msg.spf.format.blueShift;

      cl->readyForSetColourMapEntries = TRUE;

      rfbSetTranslateFunction(cl);
      return;

    case rfbFixColourMapEntries:
      READ(((char *)&msg) + 1, sz_rfbFixColourMapEntriesMsg - 1)
      rfbLog("rfbProcessClientNormalMessage: FixColourMapEntries unsupported\n");
      rfbCloseClient(cl);
      return;

    case rfbSetEncodings:
    {
      int i;
      CARD32 enc;
      Bool firstFence = !cl->enableFence;
      Bool firstCU = !cl->enableCU;
      Bool firstGII = !cl->enableGII;
      Bool logTightCompressLevel = FALSE;

      READ(((char *)&msg) + 1, sz_rfbSetEncodingsMsg - 1)

      msg.se.nEncodings = Swap16IfLE(msg.se.nEncodings);

      cl->preferredEncoding = -1;
      cl->useCopyRect = FALSE;
      cl->enableCursorShapeUpdates = FALSE;
      cl->enableCursorPosUpdates = FALSE;
      cl->enableLastRectEncoding = FALSE;
      cl->tightCompressLevel = TIGHT_DEFAULT_COMPRESSION;
      cl->tightSubsampLevel = TIGHT_DEFAULT_SUBSAMP;
      cl->tightQualityLevel = -1;
      cl->imageQualityLevel = -1;

      for (i = 0; i < msg.se.nEncodings; i++) {
        READ((char *)&enc, 4)
        enc = Swap32IfLE(enc);

        switch (enc) {

          case rfbEncodingCopyRect:
            cl->useCopyRect = TRUE;
            break;
          case rfbEncodingRaw:
            if (cl->preferredEncoding == -1) {
              cl->preferredEncoding = enc;
              rfbLog("Using raw encoding for client %s\n", cl->host);
            }
            break;
          case rfbEncodingRRE:
            if (cl->preferredEncoding == -1) {
              cl->preferredEncoding = enc;
              rfbLog("Using rre encoding for client %s\n", cl->host);
            }
            break;
          case rfbEncodingCoRRE:
            if (cl->preferredEncoding == -1) {
              cl->preferredEncoding = enc;
              rfbLog("Using CoRRE encoding for client %s\n", cl->host);
            }
            break;
          case rfbEncodingHextile:
            if (cl->preferredEncoding == -1) {
              cl->preferredEncoding = enc;
              rfbLog("Using hextile encoding for client %s\n", cl->host);
            }
            break;
          case rfbEncodingZlib:
            if (cl->preferredEncoding == -1) {
              cl->preferredEncoding = enc;
              rfbLog("Using zlib encoding for client %s\n", cl->host);
            }
            break;
          case rfbEncodingZRLE:
            if (cl->preferredEncoding == -1) {
              cl->preferredEncoding = enc;
              rfbLog("Using ZRLE encoding for client %s\n", cl->host);
            }
            break;
          case rfbEncodingZYWRLE:
            if (cl->preferredEncoding == -1) {
              cl->preferredEncoding = enc;
              rfbLog("Using ZYWRLE encoding for client %s\n", cl->host);
            }
            break;
          case rfbEncodingTight:
            if (cl->preferredEncoding == -1) {
              cl->preferredEncoding = enc;
              rfbLog("Using tight encoding for client %s\n", cl->host);
            }
            break;
          case rfbEncodingXCursor:
            if (!cl->enableCursorShapeUpdates) {
              rfbLog("Enabling X-style cursor updates for client %s\n",
                     cl->host);
              cl->enableCursorShapeUpdates = TRUE;
              cl->useRichCursorEncoding = FALSE;
              cl->cursorWasChanged = TRUE;
            }
            break;
          case rfbEncodingRichCursor:
            if (!cl->enableCursorShapeUpdates) {
              rfbLog("Enabling full-color cursor updates for client %s\n",
                     cl->host);
              cl->enableCursorShapeUpdates = TRUE;
              cl->useRichCursorEncoding = TRUE;
              cl->cursorWasChanged = TRUE;
            }
            break;
          case rfbEncodingPointerPos:
            if (!cl->enableCursorPosUpdates) {
              rfbLog("Enabling cursor position updates for client %s\n",
                     cl->host);
              cl->enableCursorPosUpdates = TRUE;
              cl->cursorWasMoved = TRUE;
              cl->cursorX = -1;
              cl->cursorY = -1;
            }
            break;
          case rfbEncodingLastRect:
            if (!cl->enableLastRectEncoding) {
              rfbLog("Enabling LastRect protocol extension for client %s\n",
                     cl->host);
              cl->enableLastRectEncoding = TRUE;
            }
            break;
          case rfbEncodingFence:
            if (!cl->enableFence) {
              rfbLog("Enabling Fence protocol extension for client %s\n",
                     cl->host);
              cl->enableFence = TRUE;
            }
            break;
          case rfbEncodingContinuousUpdates:
            if (!cl->enableCU) {
              rfbLog("Enabling Continuous Updates protocol extension for client %s\n",
                     cl->host);
              cl->enableCU = TRUE;
            }
            break;
          case rfbEncodingNewFBSize:
            if (!cl->enableDesktopSize) {
              if (!rfbAuthDisableRemoteResize) {
                rfbLog("Enabling Desktop Size protocol extension for client %s\n",
                       cl->host);
                cl->enableDesktopSize = TRUE;
              } else
                rfbLog("WARNING: Remote desktop resizing disabled per system policy.\n");
            }
            break;
          case rfbEncodingExtendedDesktopSize:
            if (!cl->enableExtDesktopSize) {
              if (!rfbAuthDisableRemoteResize) {
                rfbLog("Enabling Extended Desktop Size protocol extension for client %s\n",
                       cl->host);
                cl->enableExtDesktopSize = TRUE;
              } else
                rfbLog("WARNING: Remote desktop resizing disabled per system policy.\n");
            }
            break;
          case rfbEncodingGII:
            if (!cl->enableGII) {
              rfbLog("Enabling GII protocol extension for client %s\n", cl->host);
              cl->enableGII = TRUE;
            }
            break;
          default:
            if (enc >= (CARD32)rfbEncodingCompressLevel0 &&
                enc <= (CARD32)rfbEncodingCompressLevel9) {
              cl->zlibCompressLevel = enc & 0x0F;
              cl->tightCompressLevel = enc & 0x0F;
              if (cl->preferredEncoding == rfbEncodingTight)
                logTightCompressLevel = TRUE;
              else
                rfbLog("Using compression level %d for client %s\n",
                       cl->tightCompressLevel, cl->host);
              if (rfbInterframe == -1) {
                if (cl->tightCompressLevel >= 5) {
                  if (!InterframeOn(cl)) {
                    rfbCloseClient(cl);
                    return;
                  }
                } else
                  InterframeOff(cl);
              }
            } else if (enc >= (CARD32)rfbEncodingSubsamp1X &&
                       enc <= (CARD32)rfbEncodingSubsampGray) {
              cl->tightSubsampLevel = enc & 0xFF;
              rfbLog("Using JPEG subsampling %d for client %s\n",
                     cl->tightSubsampLevel, cl->host);
            } else if (enc >= (CARD32)rfbEncodingQualityLevel0 &&
                       enc <= (CARD32)rfbEncodingQualityLevel9) {
              cl->tightQualityLevel = JPEG_QUAL[enc & 0x0F];
              cl->tightSubsampLevel = JPEG_SUBSAMP[enc & 0x0F];
              cl->imageQualityLevel = enc & 0x0F;
              if (cl->preferredEncoding == rfbEncodingTight)
                rfbLog("Using JPEG subsampling %d, Q%d for client %s\n",
                       cl->tightSubsampLevel, cl->tightQualityLevel, cl->host);
              else
                rfbLog("Using image quality level %d for client %s\n",
                       cl->imageQualityLevel, cl->host);
            } else if (enc >= (CARD32)rfbEncodingFineQualityLevel0 + 1 &&
                       enc <= (CARD32)rfbEncodingFineQualityLevel100) {
              cl->tightQualityLevel = enc & 0xFF;
              rfbLog("Using JPEG quality %d for client %s\n",
                     cl->tightQualityLevel, cl->host);
            } else {
              rfbLog("rfbProcessClientNormalMessage: ignoring unknown encoding %d (%x)\n",
                     (int)enc, (int)enc);
            }
        }  /* switch (enc) */
      }  /* for (i = 0; i < msg.se.nEncodings; i++) */

      if (cl->preferredEncoding == -1)
        cl->preferredEncoding = rfbEncodingTight;

      if (cl->preferredEncoding == rfbEncodingTight && logTightCompressLevel)
        rfbLog("Using Tight compression level %d for client %s\n",
               rfbTightCompressLevel(cl), cl->host);

      if (cl->enableCursorPosUpdates && !cl->enableCursorShapeUpdates) {
        rfbLog("Disabling cursor position updates for client %s\n", cl->host);
        cl->enableCursorPosUpdates = FALSE;
      }

      if (cl->enableFence && firstFence) {
        if (!rfbSendFence(cl, rfbFenceFlagRequest, 0, NULL))
          return;
      }

      if (cl->enableCU && cl->enableFence && firstCU) {
        if (!rfbSendEndOfCU(cl))
          return;
      }

      if (cl->enableGII && firstGII) {
        /* Send GII server version message to all clients */
        rfbGIIServerVersionMsg msg;

        msg.type = rfbGIIServer;
        /* We always send as big endian to make things easier on the Java
           viewer. */
        msg.endianAndSubType = rfbGIIVersion | rfbGIIBE;
        msg.length = Swap16IfLE(sz_rfbGIIServerVersionMsg - 4);
        msg.maximumVersion = msg.minimumVersion = Swap16IfLE(1);

        if (WriteExact(cl, (char *)&msg, sz_rfbGIIServerVersionMsg) < 0) {
          rfbLogPerror("rfbProcessClientNormalMessage: write");
          rfbCloseClient(cl);
          return;
        }
      }

      return;
    }  /* rfbSetEncodings */

    case rfbFramebufferUpdateRequest:
    {
      RegionRec tmpRegion;
      BoxRec box;

      READ(((char *)&msg) + 1, sz_rfbFramebufferUpdateRequestMsg - 1)

      box.x1 = Swap16IfLE(msg.fur.x);
      box.y1 = Swap16IfLE(msg.fur.y);
      box.x2 = box.x1 + Swap16IfLE(msg.fur.w);
      box.y2 = box.y1 + Swap16IfLE(msg.fur.h);
      SAFE_REGION_INIT(pScreen, &tmpRegion, &box, 0);

      if (!msg.fur.incremental || !cl->continuousUpdates)
        REGION_UNION(pScreen, &cl->requestedRegion, &cl->requestedRegion,
                     &tmpRegion);

      if (!cl->readyForSetColourMapEntries) {
        /* client hasn't sent a SetPixelFormat so is using server's */
        cl->readyForSetColourMapEntries = TRUE;
        if (!cl->format.trueColour) {
          if (!rfbSetClientColourMap(cl, 0, 0)) {
            REGION_UNINIT(pScreen, &tmpRegion);
            return;
          }
        }
      }

      if (!msg.fur.incremental) {
        REGION_UNION(pScreen, &cl->modifiedRegion, &cl->modifiedRegion,
                     &tmpRegion);
        REGION_SUBTRACT(pScreen, &cl->copyRegion, &cl->copyRegion, &tmpRegion);
        REGION_UNION(pScreen, &cl->ifRegion, &cl->ifRegion, &tmpRegion);
        cl->pendingExtDesktopResize = TRUE;
      }

      if (FB_UPDATE_PENDING(cl) &&
          (!cl->deferredUpdateScheduled || rfbDeferUpdateTime == 0 ||
           gettime() - cl->deferredUpdateStart >=
           (double)rfbDeferUpdateTime)) {
        if (rfbSendFramebufferUpdate(cl))
          cl->deferredUpdateScheduled = FALSE;
      }

      REGION_UNINIT(pScreen, &tmpRegion);
      return;
    }

    case rfbKeyEvent:

      cl->rfbKeyEventsRcvd++;

      READ(((char *)&msg) + 1, sz_rfbKeyEventMsg - 1)

      if (!rfbViewOnly && !cl->viewOnly)
        KeyEvent((KeySym)Swap32IfLE(msg.ke.key), msg.ke.down);

      return;

    case rfbPointerEvent:

      cl->rfbPointerEventsRcvd++;

      READ(((char *)&msg) + 1, sz_rfbPointerEventMsg - 1)

      if (pointerClient && (pointerClient != cl))
        return;

      if (msg.pe.buttonMask == 0)
        pointerClient = NULL;
      else
        pointerClient = cl;

      if (!rfbViewOnly && !cl->viewOnly) {
        cl->cursorX = (int)Swap16IfLE(msg.pe.x);
        cl->cursorY = (int)Swap16IfLE(msg.pe.y);
        PtrAddEvent(msg.pe.buttonMask, cl->cursorX, cl->cursorY, cl);
      }
      return;

    case rfbClientCutText:
    {
      int ignoredBytes = 0;

      READ(((char *)&msg) + 1, sz_rfbClientCutTextMsg - 1)

      msg.cct.length = Swap32IfLE(msg.cct.length);
      if (msg.cct.length > rfbMaxClipboard) {
        rfbLog("Truncating %d-byte clipboard update to %d bytes.\n",
               msg.cct.length, rfbMaxClipboard);
        ignoredBytes = msg.cct.length - rfbMaxClipboard;
        msg.cct.length = rfbMaxClipboard;
      }

      if (msg.cct.length <= 0) return;
      str = (char *)malloc(msg.cct.length);
      if (str == NULL) {
        rfbLogPerror("rfbProcessClientNormalMessage: rfbClientCutText out of memory");
        rfbCloseClient(cl);
        return;
      }

      if ((n = ReadExact(cl, str, msg.cct.length)) <= 0) {
        if (n != 0)
          rfbLogPerror("rfbProcessClientNormalMessage: read");
        free(str);
        rfbCloseClient(cl);
        return;
      }

      if (ignoredBytes > 0) {
        if ((n = SkipExact(cl, ignoredBytes)) <= 0) {
          if (n != 0)
            rfbLogPerror("rfbProcessClientNormalMessage: read");
          free(str);
          rfbCloseClient(cl);
          return;
        }
      }

      /* NOTE: We do not accept cut text from a view-only client */
      if (!rfbViewOnly && !cl->viewOnly && !rfbAuthDisableCBRecv) {
        vncClientCutText(str, msg.cct.length);
        if (rfbSyncCutBuffer) rfbSetXCutText(str, msg.cct.length);
      }

      free(str);
      return;
    }

    case rfbEnableContinuousUpdates:
    {
      BoxRec box;

      READ(((char *)&msg) + 1, sz_rfbEnableContinuousUpdatesMsg - 1)

      if (!cl->enableFence || !cl->enableCU) {
        rfbLog("Ignoring request to enable continuous updates because the client does not\n");
        rfbLog("support the flow control extensions.\n");
        return;
      }

      box.x1 = Swap16IfLE(msg.ecu.x);
      box.y1 = Swap16IfLE(msg.ecu.y);
      box.x2 = box.x1 + Swap16IfLE(msg.ecu.w);
      box.y2 = box.y1 + Swap16IfLE(msg.ecu.h);
      SAFE_REGION_INIT(pScreen, &cl->cuRegion, &box, 0);

      cl->continuousUpdates = msg.ecu.enable;
      if (cl->continuousUpdates) {
        REGION_EMPTY(pScreen, &cl->requestedRegion);
        if (!rfbSendFramebufferUpdate(cl))
          return;
      } else {
        if (!rfbSendEndOfCU(cl))
          return;
      }

      rfbLog("Continuous updates %s\n",
             cl->continuousUpdates ? "enabled" : "disabled");
      return;
    }

    case rfbFence:
    {
      CARD32 flags;
      char data[64];

      READ(((char *)&msg) + 1, sz_rfbFenceMsg - 1)

      flags = Swap32IfLE(msg.f.flags);

      if (msg.f.length > sizeof(data)) {
        rfbLog("Ignoring fence.  Payload of %d bytes is too large.\n",
               msg.f.length);
        SKIP(msg.f.length)
      } else {
        READ(data, msg.f.length)
        HandleFence(cl, flags, msg.f.length, data);
      }

      return;
    }

    #define EDSERROR(format, args...) {  \
      if (!strlen(errMsg))  \
        snprintf(errMsg, 256, "Desktop resize ERROR: "format"\n", args);  \
      result = rfbEDSResultInvalid;  \
    }

    case rfbSetDesktopSize:
    {
      int i;
      struct xorg_list newScreens;
      rfbClientPtr cl2;
      int result = rfbEDSResultSuccess;
      char errMsg[256] = "\0";
      ScreenPtr pScreen = screenInfo.screens[0];

      READ(((char *)&msg) + 1, sz_rfbSetDesktopSizeMsg - 1)

      if (msg.sds.numScreens < 1)
        EDSERROR("Requested number of screens %d is invalid",
                 msg.sds.numScreens);

      msg.sds.w = Swap16IfLE(msg.sds.w);
      msg.sds.h = Swap16IfLE(msg.sds.h);
      if (msg.sds.w < 1 || msg.sds.h < 1)
        EDSERROR("Requested framebuffer dimensions %dx%d are invalid",
                 msg.sds.w, msg.sds.h);

      xorg_list_init(&newScreens);
      for (i = 0; i < msg.sds.numScreens; i++) {
        rfbScreenInfo *screen = rfbNewScreen(0, 0, 0, 0, 0, 0);

        READ((char *)&screen->s, sizeof(rfbScreenDesc))
        screen->s.id = Swap32IfLE(screen->s.id);
        screen->s.x = Swap16IfLE(screen->s.x);
        screen->s.y = Swap16IfLE(screen->s.y);
        screen->s.w = Swap16IfLE(screen->s.w);
        screen->s.h = Swap16IfLE(screen->s.h);
        screen->s.flags = Swap32IfLE(screen->s.flags);
        if (screen->s.w < 1 || screen->s.h < 1)
          EDSERROR("Screen 0x%.8x requested dimensions %dx%d are invalid",
                   (unsigned int)screen->s.id, screen->s.w, screen->s.h);
        if (screen->s.x >= msg.sds.w || screen->s.y >= msg.sds.h ||
            screen->s.x + screen->s.w > msg.sds.w ||
            screen->s.y + screen->s.h > msg.sds.h)
          EDSERROR("Screen 0x%.8x requested geometry %dx%d+%d+%d exceeds requested framebuffer dimensions",
                   (unsigned int)screen->s.id, screen->s.w, screen->s.h,
                   screen->s.x, screen->s.y);
        if (rfbFindScreenID(&newScreens, screen->s.id)) {
          EDSERROR("Screen 0x%.8x duplicate ID", (unsigned int)screen->s.id);
          free(screen);
        } else
          rfbAddScreen(&newScreens, screen);
      }

      if (cl->viewOnly) {
        rfbLog("NOTICE: Ignoring remote desktop resize request from a view-only client.\n");
        result = rfbEDSResultProhibited;
      } else if (result == rfbEDSResultSuccess) {
        result = ResizeDesktop(pScreen, cl, msg.sds.w, msg.sds.h, &newScreens);
        if (result == rfbEDSResultSuccess)
          return;
      } else
        rfbLog(errMsg);

      rfbRemoveScreens(&newScreens);

      /* Send back the error only to the requesting client.  This loop is
         necessary because the client may have been shut down as a result of
         an error in ResizeDesktop(). */
      for (cl2 = rfbClientHead; cl2; cl2 = cl2->next) {
        if (cl2 == cl) {
          cl2->pendingExtDesktopResize = TRUE;
          cl2->reason = rfbEDSReasonClient;
          cl2->result = result;
          rfbSendFramebufferUpdate(cl2);
          break;
        }
      }

      return;
    }

    case rfbGIIClient:
    {
      CARD8 endianAndSubType, littleEndian, subType;

      READ((char *)&endianAndSubType, 1);
      littleEndian = (endianAndSubType & rfbGIIBE) ? 0 : 1;
      subType = endianAndSubType & ~rfbGIIBE;

      switch (subType) {

        case rfbGIIVersion:

          READ((char *)&msg.giicv.length, sz_rfbGIIClientVersionMsg - 2);
          if (littleEndian != *(const char *)&rfbEndianTest) {
            msg.giicv.length = Swap16(msg.giicv.length);
            msg.giicv.version = Swap16(msg.giicv.version);
          }
          if (msg.giicv.length != sz_rfbGIIClientVersionMsg - 4 ||
              msg.giicv.version < 1) {
            rfbLog("ERROR: Malformed GII client version message\n");
            rfbCloseClient(cl);
            return;
          }
          rfbLog("Client supports GII version %d\n", msg.giicv.version);
          break;

        case rfbGIIDeviceCreate:
        {
          int i;
          rfbDevInfo dev;
          rfbGIIDeviceCreatedMsg dcmsg;

          memset(&dev, 0, sizeof(dev));
          dcmsg.deviceOrigin = 0;

          READ((char *)&msg.giidc.length, sz_rfbGIIDeviceCreateMsg - 2);
          if (littleEndian != *(const char *)&rfbEndianTest) {
            msg.giidc.length = Swap16(msg.giidc.length);
            msg.giidc.vendorID = Swap32(msg.giidc.vendorID);
            msg.giidc.productID = Swap32(msg.giidc.productID);
            msg.giidc.canGenerate = Swap32(msg.giidc.canGenerate);
            msg.giidc.numRegisters = Swap32(msg.giidc.numRegisters);
            msg.giidc.numValuators = Swap32(msg.giidc.numValuators);
            msg.giidc.numButtons = Swap32(msg.giidc.numButtons);
          }

          rfbLog("GII Device Create: %s\n", msg.giidc.deviceName);
#ifdef GII_DEBUG
          rfbLog("    Vendor ID: %d\n", msg.giidc.vendorID);
          rfbLog("    Product ID: %d\n", msg.giidc.productID);
          rfbLog("    Event mask: %.8x\n", msg.giidc.canGenerate);
          rfbLog("    Registers: %d\n", msg.giidc.numRegisters);
          rfbLog("    Valuators: %d\n", msg.giidc.numValuators);
          rfbLog("    Buttons: %d\n", msg.giidc.numButtons);
#endif

          if (msg.giidc.length != sz_rfbGIIDeviceCreateMsg - 4 +
              msg.giidc.numValuators * sz_rfbGIIValuator) {
            rfbLog("ERROR: Malformed GII device create message\n");
            rfbCloseClient(cl);
            return;
          }

          if (msg.giidc.numButtons > MAX_BUTTONS) {
            rfbLog("GII device create ERROR: %d buttons exceeds max of %d\n",
                   msg.giidc.numButtons, MAX_BUTTONS);
            SKIP(msg.giidc.numValuators * sz_rfbGIIValuator);
            goto sendMessage;
          }
          if (msg.giidc.numValuators > MAX_VALUATORS) {
            rfbLog("GII device create ERROR: %d valuators exceeds max of %d\n",
                   msg.giidc.numValuators, MAX_VALUATORS);
            SKIP(msg.giidc.numValuators * sz_rfbGIIValuator);
            goto sendMessage;
          }

          memcpy(&dev.name, msg.giidc.deviceName, 32);
          dev.numButtons = msg.giidc.numButtons;
          dev.numValuators = msg.giidc.numValuators;
          dev.eventMask = msg.giidc.canGenerate;
          dev.mode =
            (dev.eventMask & rfbGIIValuatorAbsoluteMask) ? Absolute : Relative;
          dev.productID = msg.giidc.productID;

          if (dev.mode == Relative) {
            rfbLog("GII device create ERROR: relative valuators not supported (yet)\n");
            SKIP(msg.giidc.numValuators * sz_rfbGIIValuator);
            goto sendMessage;
          }

          for (i = 0; i < dev.numValuators; i++) {
            rfbGIIValuator *v = &dev.valuators[i];
            READ((char *)v, sz_rfbGIIValuator);
            if (littleEndian != *(const char *)&rfbEndianTest) {
              v->index = Swap32(v->index);
              v->rangeMin = Swap32((CARD32)v->rangeMin);
              v->rangeCenter = Swap32((CARD32)v->rangeCenter);
              v->rangeMax = Swap32((CARD32)v->rangeMax);
              v->siUnit = Swap32(v->siUnit);
              v->siAdd = Swap32((CARD32)v->siAdd);
              v->siMul = Swap32((CARD32)v->siMul);
              v->siDiv = Swap32((CARD32)v->siDiv);
              v->siShift = Swap32((CARD32)v->siShift);
            }

#ifdef GII_DEBUG
            rfbLog("    Valuator: %s (%s)\n", v->longName, v->shortName);
            rfbLog("        Index: %d\n", v->index);
            rfbLog("        Range: min = %d, center = %d, max = %d\n",
                   v->rangeMin, v->rangeCenter, v->rangeMax);
            rfbLog("        SI unit: %d\n", v->siUnit);
            rfbLog("        SI add: %d\n", v->siAdd);
            rfbLog("        SI multiply: %d\n", v->siMul);
            rfbLog("        SI divide: %d\n", v->siDiv);
            rfbLog("        SI shift: %d\n", v->siShift);
#endif
          }

          for (i = 0; i < cl->numDevices; i++) {
            if (!strcmp(dev.name, cl->devices[i].name)) {
              rfbLog("Device \'%s\' already exists with GII device ID %d\n",
                     dev.name, i + 1);
              dcmsg.deviceOrigin = Swap32IfLE(i + 1);
              goto sendMessage;
            }
          }

          if (rfbVirtualTablet || AddExtInputDevice(&dev)) {
            memcpy(&cl->devices[cl->numDevices], &dev, sizeof(dev));
            cl->numDevices++;
            dcmsg.deviceOrigin = Swap32IfLE(cl->numDevices);
          }
          rfbLog("GII device ID = %d\n", cl->numDevices);

          sendMessage:
          /* Send back a GII device created message */
          dcmsg.type = rfbGIIServer;
          /* We always send as big endian to make things easier on the Java
             viewer. */
          dcmsg.endianAndSubType = rfbGIIDeviceCreate | rfbGIIBE;
          dcmsg.length = Swap16IfLE(sz_rfbGIIDeviceCreatedMsg - 4);

          if (WriteExact(cl, (char *)&dcmsg, sz_rfbGIIDeviceCreatedMsg) < 0) {
            rfbLogPerror("rfbProcessClientNormalMessage: write");
            rfbCloseClient(cl);
            return;
          }

          break;
        }

        case rfbGIIDeviceDestroy:

          READ((char *)&msg.giidd.length, sz_rfbGIIDeviceDestroyMsg - 2);
          if (littleEndian != *(const char *)&rfbEndianTest) {
            msg.giidd.length = Swap16(msg.giidd.length);
            msg.giidd.deviceOrigin = Swap32(msg.giidd.deviceOrigin);
          }
          if (msg.giidd.length != sz_rfbGIIDeviceDestroyMsg - 4) {
            rfbLog("ERROR: Malformed GII device create message\n");
            rfbCloseClient(cl);
            return;
          }

          RemoveExtInputDevice(cl, msg.giidd.deviceOrigin - 1);

          break;

        case rfbGIIEvent:
        {
          CARD16 length;

          READ((char *)&length, sizeof(CARD16));
          if (littleEndian != *(const char *)&rfbEndianTest)
            length = Swap16(length);

          while (length > 0) {
            CARD8 eventSize, eventType;

            READ((char *)&eventSize, 1);
            READ((char *)&eventType, 1);

            switch (eventType) {

              case rfbGIIButtonPress:
              case rfbGIIButtonRelease:
              {
                rfbGIIButtonEvent b;
                rfbDevInfo *dev;

                READ((char *)&b.pad, sz_rfbGIIButtonEvent - 2);
                if (littleEndian != *(const char *)&rfbEndianTest) {
                  b.deviceOrigin = Swap32(b.deviceOrigin);
                  b.buttonNumber = Swap32(b.buttonNumber);
                }
                if (eventSize != sz_rfbGIIButtonEvent || b.deviceOrigin <= 0 ||
                    b.buttonNumber < 1) {
                  rfbLog("ERROR: Malformed GII button event\n");
                  rfbCloseClient(cl);
                  return;
                }
                if (eventSize > length) {
                  rfbLog("ERROR: Malformed GII event message\n");
                  rfbCloseClient(cl);
                  return;
                }
                length -= eventSize;
                if (b.deviceOrigin < 1 || b.deviceOrigin > cl->numDevices) {
                  rfbLog("ERROR: GII button event from non-existent device %d\n",
                         b.deviceOrigin);
                  rfbCloseClient(cl);
                  return;
                }
                dev = &cl->devices[b.deviceOrigin - 1];
                if ((eventType == rfbGIIButtonPress &&
                     (dev->eventMask & rfbGIIButtonPressMask) == 0) ||
                    (eventType == rfbGIIButtonRelease &&
                     (dev->eventMask & rfbGIIButtonReleaseMask) == 0)) {
                  rfbLog("ERROR: Device %d can't generate GII button events\n",
                         b.deviceOrigin);
                  rfbCloseClient(cl);
                  return;
                }
                if (b.buttonNumber > dev->numButtons) {
                  rfbLog("ERROR: GII button %d event for device %d exceeds button count (%d)\n",
                         b.buttonNumber, b.deviceOrigin, dev->numButtons);
                  rfbCloseClient(cl);
                  return;
                }
#ifdef GII_DEBUG
                rfbLog("Device %d button %d %s\n", b.deviceOrigin,
                       b.buttonNumber,
                       eventType == rfbGIIButtonPress ? "PRESS" : "release");
                fflush(stderr);
#endif
                ExtInputAddEvent(dev, eventType == rfbGIIButtonPress ?
                                 ButtonPress : ButtonRelease, b.buttonNumber);
                break;
              }

              case rfbGIIValuatorRelative:
              case rfbGIIValuatorAbsolute:
              {
                rfbGIIValuatorEvent v;
                int i;
                rfbDevInfo *dev;

                READ((char *)&v.pad, sz_rfbGIIValuatorEvent - 2);
                if (littleEndian != *(const char *)&rfbEndianTest) {
                  v.deviceOrigin = Swap32(v.deviceOrigin);
                  v.first = Swap32(v.first);
                  v.count = Swap32(v.count);
                }
                if (eventSize !=
                    sz_rfbGIIValuatorEvent + sizeof(int) * v.count) {
                  rfbLog("ERROR: Malformed GII valuator event\n");
                  rfbCloseClient(cl);
                  return;
                }
                if (eventSize > length) {
                  rfbLog("ERROR: Malformed GII event message\n");
                  rfbCloseClient(cl);
                  return;
                }
                length -= eventSize;
                if (v.deviceOrigin < 1 || v.deviceOrigin > cl->numDevices) {
                  rfbLog("ERROR: GII valuator event from non-existent device %d\n",
                         v.deviceOrigin);
                  rfbCloseClient(cl);
                  return;
                }
                dev = &cl->devices[v.deviceOrigin - 1];
                if ((eventType == rfbGIIValuatorRelative &&
                     (dev->eventMask & rfbGIIValuatorRelativeMask) == 0) ||
                    (eventType == rfbGIIValuatorAbsolute &&
                     (dev->eventMask & rfbGIIValuatorAbsoluteMask) == 0)) {
                  rfbLog("ERROR: Device %d cannot generate GII valuator events\n",
                         v.deviceOrigin);
                  rfbCloseClient(cl);
                  return;
                }
                if (v.first + v.count > dev->numValuators) {
                  rfbLog("ERROR: GII valuator event for device %d exceeds valuator count (%d)\n",
                         v.deviceOrigin, dev->numValuators);
                  rfbCloseClient(cl);
                  return;
                }
#ifdef GII_DEBUG
                rfbLog("Device %d Valuator %s first=%d count=%d:\n",
                       v.deviceOrigin,
                       eventType == rfbGIIValuatorRelative ? "rel" : "ABS",
                       v.first, v.count);
#endif
                for (i = v.first; i < v.first + v.count; i++) {
                  READ((char *)&dev->values[i], sizeof(int));
                  if (littleEndian != *(const char *)&rfbEndianTest)
                    dev->values[i] = Swap32((CARD32)dev->values[i]);
#ifdef GII_DEBUG
                  fprintf(stderr, "v[%d]=%d ", i, dev->values[i]);
#endif
                }
#ifdef GII_DEBUG
                fprintf(stderr, "\n");
#endif
                if (v.count > 0) {
                  dev->valFirst = v.first;
                  dev->valCount = v.count;
                  dev->mode = eventType == rfbGIIValuatorAbsolute ?
                              Absolute : Relative;
                  ExtInputAddEvent(dev, MotionNotify, 0);
                }
                break;
              }
              default:
                rfbLog("ERROR: This server cannot handle GII event type %d\n",
                       eventType);
                rfbCloseClient(cl);
                return;
            }  /* switch (eventType) */
          }  /* while (length > 0) */
          if (length != 0) {
            rfbLog("ERROR: Malformed GII event message\n");
            rfbCloseClient(cl);
            return;
          }
          break;
        }  /* rfbGIIEvent */
      }  /* switch (subType) */
      return;
    }  /* rfbGIIClient */

    default:

      rfbLog("rfbProcessClientNormalMessage: unknown message type %d\n",
             msg.type);
      rfbLog(" ... closing connection\n");
      rfbCloseClient(cl);
      return;
  }  /* switch (msg.type) */
}


/*
 * rfbSendFramebufferUpdate - send the currently pending framebuffer update to
 * the RFB client.
 */

Bool rfbSendFramebufferUpdate(rfbClientPtr cl)
{
  ScreenPtr pScreen = screenInfo.screens[0];
  int i;
  int nUpdateRegionRects;
  rfbFramebufferUpdateMsg *fu = (rfbFramebufferUpdateMsg *)updateBuf;
  RegionRec _updateRegion, *updateRegion = &_updateRegion, updateCopyRegion,
    idRegion;
  Bool emptyUpdateRegion = FALSE;
  rfbClientPtr cl2;
  int dx, dy;
  Bool sendCursorShape = FALSE;
  Bool sendCursorPos = FALSE;
  double tUpdateStart = 0.0;

  TimerCancel(cl->updateTimer);

  /*
   * We're in the middle of processing a command that's supposed to be
   * synchronised. Allowing an update to slip out right now might violate
   * that synchronisation.
   */

  if (cl->syncFence) return TRUE;

  if (cl->state != RFB_NORMAL) return TRUE;

  if (rfbProfile) {
    tUpdateStart = gettime();
    if (tStart < 0.) tStart = tUpdateStart;
  }

  /* Check that we actually have some space on the link and retry in a
     bit if things are congested. */

  if (rfbCongestionControl && rfbIsCongested(cl)) {
    cl->updateTimer = TimerSet(cl->updateTimer, 0, 50, updateCallback, cl);
    return TRUE;
  }

  /* In continuous mode, we will be outputting at least three distinct
     messages.  We need to aggregate these in order to not clog up TCP's
     congestion window. */

  rfbCorkSock(cl->sock);

  if (cl->pendingExtDesktopResize) {
    if (!rfbSendExtDesktopSize(cl)) return FALSE;
    cl->pendingExtDesktopResize = FALSE;
  }

  if (cl->pendingDesktopResize) {
    if (!rfbSendDesktopSize(cl)) return FALSE;
    cl->pendingDesktopResize = FALSE;
  }

  if (rfbFB.blockUpdates) {
    rfbUncorkSock(cl->sock);
    return TRUE;
  }

  /*
   * If this client understands cursor shape updates, cursor should be
   * removed from the framebuffer. Otherwise, make sure it's put up.
   */

  if (cl->enableCursorShapeUpdates) {
    if (rfbFB.cursorIsDrawn)
      rfbSpriteRemoveCursorAllDev(pScreen);
    if (!rfbFB.cursorIsDrawn && cl->cursorWasChanged)
      sendCursorShape = TRUE;
  } else {
    if (!rfbFB.cursorIsDrawn)
      rfbSpriteRestoreCursorAllDev(pScreen);
  }

  /*
   * Do we plan to send cursor position update?
   */

  if (cl->enableCursorPosUpdates && cl->cursorWasMoved)
    sendCursorPos = TRUE;

  /*
   * The modifiedRegion may overlap the destination copyRegion.  We remove
   * any overlapping bits from the copyRegion (since they'd only be
   * overwritten anyway).
   */

  REGION_SUBTRACT(pScreen, &cl->copyRegion, &cl->copyRegion,
                  &cl->modifiedRegion);

  /*
   * The client is interested in the region requestedRegion.  The region
   * which should be updated now is the intersection of requestedRegion
   * and the union of modifiedRegion and copyRegion.  If it's empty then
   * no update is needed.
   */

  REGION_INIT(pScreen, updateRegion, NullBox, 0);
  REGION_UNION(pScreen, updateRegion, &cl->copyRegion, &cl->modifiedRegion);

  if (cl->continuousUpdates)
    REGION_UNION(pScreen, &cl->requestedRegion, &cl->requestedRegion,
                 &cl->cuRegion);

  REGION_INTERSECT(pScreen, updateRegion, &cl->requestedRegion, updateRegion);

  if (!REGION_NOTEMPTY(pScreen, updateRegion) && !sendCursorShape &&
      !sendCursorPos) {
    REGION_UNINIT(pScreen, updateRegion);
    return TRUE;
  }

  /*
   * We assume that the client doesn't have any pixel data outside the
   * requestedRegion.  In other words, both the source and destination of a
   * copy must lie within requestedRegion.  So the region we can send as a
   * copy is the intersection of the copyRegion with both the requestedRegion
   * and the requestedRegion translated by the amount of the copy.  We set
   * updateCopyRegion to this.
   */

  REGION_INIT(pScreen, &updateCopyRegion, NullBox, 0);
  REGION_INTERSECT(pScreen, &updateCopyRegion, &cl->copyRegion,
                   &cl->requestedRegion);
  REGION_TRANSLATE(pScreen, &cl->requestedRegion, cl->copyDX, cl->copyDY);
  REGION_INTERSECT(pScreen, &updateCopyRegion, &updateCopyRegion,
                   &cl->requestedRegion);
  dx = cl->copyDX;
  dy = cl->copyDY;

  /*
   * Next we remove updateCopyRegion from updateRegion so that updateRegion
   * is the part of this update which is sent as ordinary pixel data (i.e not
   * a copy).
   */

  REGION_SUBTRACT(pScreen, updateRegion, updateRegion, &updateCopyRegion);

  /*
   * Finally we leave modifiedRegion to be the remainder (if any) of parts of
   * the screen which are modified but outside the requestedRegion.  We also
   * empty both the requestedRegion and the copyRegion - note that we never
   * carry over a copyRegion for a future update.
   */

  REGION_UNION(pScreen, &cl->modifiedRegion, &cl->modifiedRegion,
               &cl->copyRegion);
  REGION_SUBTRACT(pScreen, &cl->modifiedRegion, &cl->modifiedRegion,
                  updateRegion);
  REGION_SUBTRACT(pScreen, &cl->modifiedRegion, &cl->modifiedRegion,
                  &updateCopyRegion);

  REGION_EMPTY(pScreen, &cl->requestedRegion);
  REGION_EMPTY(pScreen, &cl->copyRegion);
  cl->copyDX = 0;
  cl->copyDY = 0;

  /*
   * Now send the update.
   */

  if (REGION_NUM_RECTS(updateRegion) > rfbCombineRect) {
    RegionRec combinedUpdateRegion;
    REGION_INIT(pScreen, &combinedUpdateRegion,
                REGION_EXTENTS(pScreen, updateRegion), 1);
    REGION_UNINIT(pScreen, updateRegion);
    REGION_INIT(pScreen, updateRegion,
                REGION_EXTENTS(pScreen, &combinedUpdateRegion), 1);
    REGION_UNINIT(pScreen, &combinedUpdateRegion);
  }

  if ((updateRegion->extents.x2 > pScreen->width ||
       updateRegion->extents.y2 > pScreen->height) &&
      REGION_NUM_RECTS(updateRegion) > 0) {
    rfbLog("WARNING: Framebuffer update at %d,%d with dimensions %dx%d has been clipped to the screen boundaries\n",
           updateRegion->extents.x1, updateRegion->extents.y1,
           updateRegion->extents.x2 - updateRegion->extents.x1,
           updateRegion->extents.y2 - updateRegion->extents.y1);
    ClipToScreen(pScreen, updateRegion);
  }

  if (cl->compareFB) {
    if ((cl->ifRegion.extents.x2 > pScreen->width ||
         cl->ifRegion.extents.y2 > pScreen->height) &&
        REGION_NUM_RECTS(&cl->ifRegion) > 0)
      ClipToScreen(pScreen, &cl->ifRegion);

    updateRegion = &cl->ifRegion;
    emptyUpdateRegion = TRUE;
    if (rfbInterframeDebug)
      REGION_INIT(pScreen, &idRegion, NullBox, 0);
    for (i = 0; i < REGION_NUM_RECTS(&_updateRegion); i++) {
      int x = REGION_RECTS(&_updateRegion)[i].x1;
      int y = REGION_RECTS(&_updateRegion)[i].y1;
      int w = REGION_RECTS(&_updateRegion)[i].x2 - x;
      int h = REGION_RECTS(&_updateRegion)[i].y2 - y;
      int pitch = rfbFB.paddedWidthInBytes;
      int ps = rfbServerFormat.bitsPerPixel / 8;
      char *src = &rfbFB.pfbMemory[y * pitch + x * ps];
      char *dst = &cl->compareFB[y * pitch + x * ps];
      int row, col;
      int hBlockSize = rfbICEBlockSize == 0 ? w : rfbICEBlockSize;
      int vBlockSize = rfbICEBlockSize == 0 ? h : rfbICEBlockSize;

      for (row = 0; row < h; row += vBlockSize) {
        for (col = 0; col < w; col += hBlockSize) {

          Bool different = FALSE;
          int compareWidth = min(hBlockSize, w - col);
          int compareHeight = min(vBlockSize, h - row);
          int rows = compareHeight;
          char *srcPtr = &src[row * pitch + col * ps];
          char *dstPtr = &dst[row * pitch + col * ps];

          while (rows--) {
            if (cl->firstCompare ||
                memcmp(srcPtr, dstPtr, compareWidth * ps)) {
              memcpy(dstPtr, srcPtr, compareWidth * ps);
              different = TRUE;
            }
            srcPtr += pitch;
            dstPtr += pitch;
          }
          if (different || rfbInterframeDebug) {
            RegionRec tmpRegion;
            BoxRec box;
            box.x1 = x + col;
            box.y1 = y + row;
            box.x2 = box.x1 + compareWidth;
            box.y2 = box.y1 + compareHeight;

            REGION_INIT(pScreen, &tmpRegion, &box, 1);
            if (!different && rfbInterframeDebug &&
                !RECT_IN_REGION(pScreen, &cl->ifRegion, &box)) {
              int pad = pitch - compareWidth * ps;

              dstPtr = &dst[row * pitch + col * ps];
              REGION_UNION(pScreen, &idRegion, &idRegion, &tmpRegion);
              rows = compareHeight;

              while (rows--) {
                char *endOfRow = &dstPtr[compareWidth * ps];
                while (dstPtr < endOfRow)
                  *dstPtr++ ^= 0xFF;
                dstPtr += pad;
              }
            }
            REGION_UNION(pScreen, &cl->ifRegion, &cl->ifRegion, &tmpRegion);
            REGION_UNINIT(pScreen, &tmpRegion);
          }
          if (!different && rfbProfile) {
            idmpixels += (double)(compareWidth * compareHeight) / 1000000.;
            if (!rfbInterframeDebug)
              mpixels += (double)(compareWidth * compareHeight) / 1000000.;
          }
        }
      }
    }
    REGION_UNINIT(pScreen, &_updateRegion);
    REGION_NULL(pScreen, &_updateRegion);
    cl->firstCompare = FALSE;

    /* The Windows TurboVNC Viewer (and probably some other VNC viewers as
       well) will ignore any empty FBUs and stop sending FBURs when it
       receives one.  If CU is not active, then this causes the viewer to
       stop receiving updates until something else, such as a mouse cursor
       change, triggers a new FBUR.  Thus, if the ICE culls all of the
       pixels in this update, we send a 1-pixel FBU rather than an empty
       one. */
    if (REGION_NUM_RECTS(updateRegion) == 0) {
      BoxRec box;
      box.x1 = box.y1 = 0;
      box.x2 = box.y2 = 1;
      REGION_UNINIT(pScreen, updateRegion);
      REGION_INIT(pScreen, updateRegion, &box, 1);
    }
  }

  if (!rfbSendRTTPing(cl))
    goto abort;

  cl->rfbFramebufferUpdateMessagesSent++;

  if (cl->preferredEncoding == rfbEncodingCoRRE) {
    nUpdateRegionRects = 0;

    for (i = 0; i < REGION_NUM_RECTS(updateRegion); i++) {
      int x = REGION_RECTS(updateRegion)[i].x1;
      int y = REGION_RECTS(updateRegion)[i].y1;
      int w = REGION_RECTS(updateRegion)[i].x2 - x;
      int h = REGION_RECTS(updateRegion)[i].y2 - y;
      nUpdateRegionRects += (((w - 1) / cl->correMaxWidth + 1) *
                             ((h - 1) / cl->correMaxHeight + 1));
    }
  } else if (cl->preferredEncoding == rfbEncodingZlib) {
    nUpdateRegionRects = 0;

    for (i = 0; i < REGION_NUM_RECTS(updateRegion); i++) {
      int x = REGION_RECTS(updateRegion)[i].x1;
      int y = REGION_RECTS(updateRegion)[i].y1;
      int w = REGION_RECTS(updateRegion)[i].x2 - x;
      int h = REGION_RECTS(updateRegion)[i].y2 - y;
      nUpdateRegionRects += (((h - 1) / (ZLIB_MAX_SIZE(w) / w)) + 1);
    }
  } else if (cl->preferredEncoding == rfbEncodingTight) {
    nUpdateRegionRects = 0;

    for (i = 0; i < REGION_NUM_RECTS(updateRegion); i++) {
      int x = REGION_RECTS(updateRegion)[i].x1;
      int y = REGION_RECTS(updateRegion)[i].y1;
      int w = REGION_RECTS(updateRegion)[i].x2 - x;
      int h = REGION_RECTS(updateRegion)[i].y2 - y;
      int n = rfbNumCodedRectsTight(cl, x, y, w, h);
      if (n == 0) {
        nUpdateRegionRects = 0xFFFF;
        break;
      }
      nUpdateRegionRects += n;
    }
  } else {
    nUpdateRegionRects = REGION_NUM_RECTS(updateRegion);
  }

  fu->type = rfbFramebufferUpdate;
  if (nUpdateRegionRects != 0xFFFF) {
    fu->nRects = Swap16IfLE(REGION_NUM_RECTS(&updateCopyRegion) +
                            nUpdateRegionRects +
                            !!sendCursorShape + !!sendCursorPos);
  } else {
    fu->nRects = 0xFFFF;
  }
  ublen = sz_rfbFramebufferUpdateMsg;

  cl->captureEnable = TRUE;

  if (sendCursorShape) {
    cl->cursorWasChanged = FALSE;
    if (!rfbSendCursorShape(cl, pScreen))
      goto abort;
  }

  if (sendCursorPos) {
    cl->cursorWasMoved = FALSE;
    if (!rfbSendCursorPos(cl, pScreen))
      goto abort;
  }

  if (REGION_NOTEMPTY(pScreen, &updateCopyRegion)) {
    if (!rfbSendCopyRegion(cl, &updateCopyRegion, dx, dy))
      goto abort;
  }

  REGION_UNINIT(pScreen, &updateCopyRegion);
  REGION_NULL(pScreen, &updateCopyRegion);

  for (i = 0; i < REGION_NUM_RECTS(updateRegion); i++) {
    int x = REGION_RECTS(updateRegion)[i].x1;
    int y = REGION_RECTS(updateRegion)[i].y1;
    int w = REGION_RECTS(updateRegion)[i].x2 - x;
    int h = REGION_RECTS(updateRegion)[i].y2 - y;

    cl->rfbRawBytesEquivalent += (sz_rfbFramebufferUpdateRectHeader +
                                 w * (cl->format.bitsPerPixel / 8) * h);

    if (rfbProfile) mpixels += (double)w * (double)h / 1000000.;

    switch (cl->preferredEncoding) {
      case rfbEncodingRaw:
        if (!rfbSendRectEncodingRaw(cl, x, y, w, h))
          goto abort;
        break;
      case rfbEncodingRRE:
        if (!rfbSendRectEncodingRRE(cl, x, y, w, h))
          goto abort;
        break;
      case rfbEncodingCoRRE:
        if (!rfbSendRectEncodingCoRRE(cl, x, y, w, h))
          goto abort;
        break;
      case rfbEncodingHextile:
        if (!rfbSendRectEncodingHextile(cl, x, y, w, h))
          goto abort;
        break;
      case rfbEncodingZlib:
        if (!rfbSendRectEncodingZlib(cl, x, y, w, h))
          goto abort;
        break;
      case rfbEncodingZRLE:
      case rfbEncodingZYWRLE:
        if (!rfbSendRectEncodingZRLE(cl, x, y, w, h))
          goto abort;
        break;
      case rfbEncodingTight:
        if (!rfbSendRectEncodingTight(cl, x, y, w, h))
          goto abort;
        break;
    }
  }

  if (cl->compareFB) {
    if (rfbInterframeDebug) {
      for (i = 0; i < REGION_NUM_RECTS(&idRegion); i++) {
        int x = REGION_RECTS(&idRegion)[i].x1;
        int y = REGION_RECTS(&idRegion)[i].y1;
        int w = REGION_RECTS(&idRegion)[i].x2 - x;
        int h = REGION_RECTS(&idRegion)[i].y2 - y, rows;
        int pitch = rfbFB.paddedWidthInBytes;
        int ps = rfbServerFormat.bitsPerPixel / 8;
        char *src = &rfbFB.pfbMemory[y * pitch + x * ps];
        char *dst = &cl->compareFB[y * pitch + x * ps];
        rows = h;
        while (rows--) {
          memcpy(dst, src, w * ps);
          src += pitch;
          dst += pitch;
        }
      }
      REGION_UNINIT(pScreen, &idRegion);
      REGION_NULL(pScreen, &idRegion);
    }
    REGION_EMPTY(pScreen, updateRegion);
  } else {
    REGION_UNINIT(pScreen, updateRegion);
    REGION_NULL(pScreen, updateRegion);
  }

  if (nUpdateRegionRects == 0xFFFF && !rfbSendLastRectMarker(cl))
    goto abort;

  if (!rfbSendUpdateBuf(cl))
    goto abort;

  cl->captureEnable = FALSE;

  if (!rfbSendRTTPing(cl))
    goto abort;

  if (rfbProfile) {
    tUpdate += gettime() - tUpdateStart;
    tElapsed = gettime() - tStart;
    iter++;

    if (tElapsed > 5.) {
      rfbLog("%.2f updates/sec,  %.2f Mpixels/sec,  %.3f Mbits/sec\n",
             (double)iter / tElapsed, mpixels / tElapsed,
             (double)sendBytes / 125000. / tElapsed);
      rfbLog("Time/update:  Encode = %.3f ms,  Other = %.3f ms\n",
             tUpdate / (double)iter * 1000.,
             (tElapsed - tUpdate) / (double)iter * 1000.);
      if (cl->compareFB) {
        rfbLog("Identical Mpixels/sec:  %.2f  (%f %%)\n",
               (double)idmpixels / tElapsed, idmpixels / mpixels * 100.0);
        idmpixels = 0.;
      }
      tUpdate = 0.;
      iter = 0;
      mpixels = 0.;
      sendBytes = 0;
      tStart = gettime();
    }
  }

  if (rfbAutoLosslessRefresh > 0.0 &&
      (!putImageOnly || REGION_NOTEMPTY(pScreen, &cl->alrEligibleRegion) ||
       cl->firstUpdate)) {
    if (putImageOnly)
      REGION_UNION(pScreen, &cl->alrRegion, &cl->alrRegion,
                   &cl->alrEligibleRegion);
    REGION_EMPTY(pScreen, &cl->alrEligibleRegion);
    cl->alrTimer = TimerSet(cl->alrTimer, 0,
                            (CARD32)(rfbAutoLosslessRefresh * 1000.0),
                            alrCallback, cl);
  }

  rfbUncorkSock(cl->sock);
  return TRUE;

  abort:
  if (!REGION_NIL(&updateCopyRegion))
    REGION_UNINIT(pScreen, &updateCopyRegion);
  if (rfbInterframeDebug && !REGION_NIL(&idRegion))
    REGION_UNINIT(pScreen, &idRegion);
  if (emptyUpdateRegion) {
    /* Make sure cl hasn't been freed */
    for (cl2 = rfbClientHead; cl2; cl2 = cl2->next) {
      if (cl2 == cl) {
        REGION_EMPTY(pScreen, updateRegion);
        break;
      }
    }
  } else if (!REGION_NIL(&_updateRegion)) {
    REGION_UNINIT(pScreen, &_updateRegion);
  }
  return FALSE;
}


/*
 * Send the copy region as a string of CopyRect encoded rectangles.
 * The only slightly tricky thing is that we should send the messages in
 * the correct order so that an earlier CopyRect will not corrupt the source
 * of a later one.
 */

static Bool rfbSendCopyRegion(rfbClientPtr cl, RegionPtr reg, int dx, int dy)
{
  int nrects, nrectsInBand, x_inc, y_inc, thisRect, firstInNextBand;
  int x, y, w, h;
  rfbFramebufferUpdateRectHeader rect;
  rfbCopyRect cr;
  ScreenPtr pScreen = screenInfo.screens[0];

  nrects = REGION_NUM_RECTS(reg);

  if (dx <= 0)
    x_inc = 1;
  else
    x_inc = -1;

  if (dy <= 0) {
    thisRect = 0;
    y_inc = 1;
  } else {
    thisRect = nrects - 1;
    y_inc = -1;
  }

  /* If the source region intersects the lossy region, then we know that the
     destination region is about to become lossy, so we add it to the lossy
     region. */
  if (rfbAutoLosslessRefresh > 0.0 && alrCopyRect &&
      REGION_NOTEMPTY(pScreen, reg)) {
    RegionRec tmpRegion;
    REGION_INIT(pScreen, &tmpRegion, NullBox, 0);
    REGION_COPY(pScreen, &tmpRegion, reg);
    REGION_TRANSLATE(pScreen, &tmpRegion, -dx, -dy);
    REGION_INTERSECT(pScreen, &tmpRegion, &cl->lossyRegion, &tmpRegion);
    if (REGION_NOTEMPTY(pScreen, &tmpRegion)) {
      REGION_UNION(pScreen, &cl->lossyRegion, &cl->lossyRegion, reg);
      REGION_UNION(pScreen, &cl->alrEligibleRegion, &cl->alrEligibleRegion,
                   reg);
    }
    REGION_UNINIT(pScreen, &tmpRegion);
  }

  if (reg->extents.x2 > pScreen->width || reg->extents.y2 > pScreen->height)
    rfbLog("WARNING: CopyRect dest at %d,%d with dimensions %dx%d exceeds screen boundaries\n",
           reg->extents.x1, reg->extents.y1,
           reg->extents.x2 - reg->extents.x1,
           reg->extents.y2 - reg->extents.y1);

  while (nrects > 0) {

    firstInNextBand = thisRect;
    nrectsInBand = 0;

    while ((nrects > 0) &&
           (REGION_RECTS(reg)[firstInNextBand].y1 ==
            REGION_RECTS(reg)[thisRect].y1)) {
      firstInNextBand += y_inc;
      nrects--;
      nrectsInBand++;
    }

    if (x_inc != y_inc)
      thisRect = firstInNextBand - y_inc;

    while (nrectsInBand > 0) {
      if ((ublen + sz_rfbFramebufferUpdateRectHeader + sz_rfbCopyRect) >
          UPDATE_BUF_SIZE) {
        if (!rfbSendUpdateBuf(cl))
          return FALSE;
      }

      x = REGION_RECTS(reg)[thisRect].x1;
      y = REGION_RECTS(reg)[thisRect].y1;
      w = REGION_RECTS(reg)[thisRect].x2 - x;
      h = REGION_RECTS(reg)[thisRect].y2 - y;

      if (cl->compareFB) {
        int pitch = rfbFB.paddedWidthInBytes;
        int ps = rfbServerFormat.bitsPerPixel / 8, rows = h;
        char *src = &rfbFB.pfbMemory[y * pitch + x * ps];
        char *dst = &cl->compareFB[y * pitch + x * ps];
        while (rows--) {
          memcpy(dst, src, w * ps);
          src += pitch;
          dst += pitch;
        }
        src = &rfbFB.pfbMemory[(y - dy) * pitch + (x - dx) * ps];
        dst = &cl->compareFB[(y - dy) * pitch + (x - dx) * ps];
        rows = h;
        while (rows--) {
          memcpy(dst, src, w * ps);
          src += pitch;
          dst += pitch;
        }
      }

      rect.r.x = Swap16IfLE(x);
      rect.r.y = Swap16IfLE(y);
      rect.r.w = Swap16IfLE(w);
      rect.r.h = Swap16IfLE(h);
      rect.encoding = Swap32IfLE(rfbEncodingCopyRect);

      memcpy(&updateBuf[ublen], (char *)&rect,
             sz_rfbFramebufferUpdateRectHeader);
      ublen += sz_rfbFramebufferUpdateRectHeader;

      cr.srcX = Swap16IfLE(x - dx);
      cr.srcY = Swap16IfLE(y - dy);

      memcpy(&updateBuf[ublen], (char *)&cr, sz_rfbCopyRect);
      ublen += sz_rfbCopyRect;

      cl->rfbRectanglesSent[rfbEncodingCopyRect]++;
      cl->rfbBytesSent[rfbEncodingCopyRect] +=
        sz_rfbFramebufferUpdateRectHeader + sz_rfbCopyRect;

      thisRect += x_inc;
      nrectsInBand--;
    }

    thisRect = firstInNextBand;
  }

  return TRUE;
}


/*
 * Send a given rectangle in raw encoding (rfbEncodingRaw).
 */

Bool rfbSendRectEncodingRaw(rfbClientPtr cl, int x, int y, int w, int h)
{
  rfbFramebufferUpdateRectHeader rect;
  int nlines;
  int bytesPerLine = w * (cl->format.bitsPerPixel / 8);
  char *fbptr =
    (cl->fb + (rfbFB.paddedWidthInBytes * y) + (x * (rfbFB.bitsPerPixel / 8)));

  /* Flush the buffer to guarantee correct alignment for translateFn(). */
  if (ublen > 0) {
    if (!rfbSendUpdateBuf(cl))
      return FALSE;
  }

  rect.r.x = Swap16IfLE(x);
  rect.r.y = Swap16IfLE(y);
  rect.r.w = Swap16IfLE(w);
  rect.r.h = Swap16IfLE(h);
  rect.encoding = Swap32IfLE(rfbEncodingRaw);

  memcpy(&updateBuf[ublen], (char *)&rect, sz_rfbFramebufferUpdateRectHeader);
  ublen += sz_rfbFramebufferUpdateRectHeader;

  cl->rfbRectanglesSent[rfbEncodingRaw]++;
  cl->rfbBytesSent[rfbEncodingRaw] +=
    sz_rfbFramebufferUpdateRectHeader + bytesPerLine * h;

  nlines = (UPDATE_BUF_SIZE - ublen) / bytesPerLine;

  while (TRUE) {
    if (nlines > h)
      nlines = h;

    (*cl->translateFn) (cl->translateLookupTable, &rfbServerFormat,
                        &cl->format, fbptr, &updateBuf[ublen],
                        rfbFB.paddedWidthInBytes, w, nlines);

    ublen += nlines * bytesPerLine;
    h -= nlines;

    if (h == 0)         /* rect fitted in buffer, do next one */
      return TRUE;

    /* buffer full - flush partial rect and do another nlines */

    if (!rfbSendUpdateBuf(cl))
      return FALSE;

    fbptr += (rfbFB.paddedWidthInBytes * nlines);

    nlines = (UPDATE_BUF_SIZE - ublen) / bytesPerLine;
    if (nlines == 0) {
      rfbLog("rfbSendRectEncodingRaw: send buffer too small for %d bytes per line\n",
             bytesPerLine);
      rfbCloseClient(cl);
      return FALSE;
    }
  }
}


/*
 * Send an empty rectangle with encoding field set to value of
 * rfbEncodingLastRect to notify client that this is the last
 * rectangle in framebuffer update ("LastRect" extension of RFB
 * protocol).
 */

static Bool rfbSendLastRectMarker(rfbClientPtr cl)
{
  rfbFramebufferUpdateRectHeader rect;

  if (ublen + sz_rfbFramebufferUpdateRectHeader > UPDATE_BUF_SIZE) {
    if (!rfbSendUpdateBuf(cl))
      return FALSE;
  }

  rect.encoding = Swap32IfLE(rfbEncodingLastRect);
  rect.r.x = 0;
  rect.r.y = 0;
  rect.r.w = 0;
  rect.r.h = 0;

  memcpy(&updateBuf[ublen], (char *)&rect, sz_rfbFramebufferUpdateRectHeader);
  ublen += sz_rfbFramebufferUpdateRectHeader;

  cl->rfbLastRectMarkersSent++;
  cl->rfbLastRectBytesSent += sz_rfbFramebufferUpdateRectHeader;

  return TRUE;
}


/*
 * Send the contents of updateBuf.  Returns 1 if successful, -1 if
 * not (errno should be set).
 */

Bool rfbSendUpdateBuf(rfbClientPtr cl)
{
  /*
  int i;
  for (i = 0; i < ublen; i++) {
    fprintf(stderr, "%02x ", ((unsigned char *)updateBuf)[i]);
  }
  fprintf(stderr, "\n");
  */

  if (ublen > 0 && WriteExact(cl, updateBuf, ublen) < 0) {
    rfbLogPerror("rfbSendUpdateBuf: write");
    rfbCloseClient(cl);
    return FALSE;
  }

  if (cl->captureEnable && cl->captureFD >= 0 && ublen > 0)
    WriteCapture(cl->captureFD, updateBuf, ublen);

  ublen = 0;
  return TRUE;
}


/*
 * rfbSendSetColourMapEntries sends a SetColourMapEntries message to the
 * client, using values from the currently installed colormap.
 */

Bool rfbSendSetColourMapEntries(rfbClientPtr cl, int firstColour, int nColours)
{
  char buf[sz_rfbSetColourMapEntriesMsg + 256 * 3 * 2];
  rfbSetColourMapEntriesMsg *scme = (rfbSetColourMapEntriesMsg *)buf;
  CARD16 *rgb = (CARD16 *)(&buf[sz_rfbSetColourMapEntriesMsg]);
  EntryPtr pent;
  int i, len;

  scme->type = rfbSetColourMapEntries;

  scme->firstColour = Swap16IfLE(firstColour);
  scme->nColours = Swap16IfLE(nColours);

  len = sz_rfbSetColourMapEntriesMsg;

  pent = (EntryPtr)&rfbInstalledColormap->red[firstColour];
  for (i = 0; i < nColours; i++) {
    if (pent->fShared) {
      rgb[i * 3] = Swap16IfLE(pent->co.shco.red->color);
      rgb[i * 3 + 1] = Swap16IfLE(pent->co.shco.green->color);
      rgb[i * 3 + 2] = Swap16IfLE(pent->co.shco.blue->color);
    } else {
      rgb[i * 3] = Swap16IfLE(pent->co.local.red);
      rgb[i * 3 + 1] = Swap16IfLE(pent->co.local.green);
      rgb[i * 3 + 2] = Swap16IfLE(pent->co.local.blue);
    }
    pent++;
  }

  len += nColours * 3 * 2;

  if (WriteExact(cl, buf, len) < 0) {
    rfbLogPerror("rfbSendSetColourMapEntries: write");
    rfbCloseClient(cl);
    return FALSE;
  }

  if (cl->captureFD >= 0)
    WriteCapture(cl->captureFD, buf, len);

  return TRUE;
}


/*
 * rfbSendBell sends a Bell message to all the clients.
 */

void rfbSendBell(void)
{
  rfbClientPtr cl, nextCl;
  rfbBellMsg b;

  for (cl = rfbClientHead; cl; cl = nextCl) {
    nextCl = cl->next;
    if (cl->state != RFB_NORMAL)
      continue;
    b.type = rfbBell;
    if (WriteExact(cl, (char *)&b, sz_rfbBellMsg) < 0) {
      rfbLogPerror("rfbSendBell: write");
      rfbCloseClient(cl);
      continue;
    }
    if (cl->captureFD >= 0)
      WriteCapture(cl->captureFD, (char *)&b, sz_rfbBellMsg);
  }
}


/*
 * rfbSendServerCutText sends a ServerCutText message to all the clients.
 */

void rfbSendServerCutText(char *str, int len)
{
  rfbClientPtr cl, nextCl;
  rfbServerCutTextMsg sct;

  if (rfbViewOnly || rfbAuthDisableCBSend || !str || len <= 0)
    return;

  for (cl = rfbClientHead; cl; cl = nextCl) {
    nextCl = cl->next;
    if (cl->state != RFB_NORMAL || cl->viewOnly)
      continue;
    if (cl->cutTextLen == len && cl->cutText && !memcmp(cl->cutText, str, len))
      continue;
    free(cl->cutText);
    cl->cutText = rfbAlloc(len);
    memcpy(cl->cutText, str, len);
    cl->cutTextLen = len;
    memset(&sct, 0, sz_rfbServerCutTextMsg);
    sct.type = rfbServerCutText;
    sct.length = Swap32IfLE(len);
    if (WriteExact(cl, (char *)&sct, sz_rfbServerCutTextMsg) < 0) {
      rfbLogPerror("rfbSendServerCutText: write");
      rfbCloseClient(cl);
      continue;
    }
    if (WriteExact(cl, str, len) < 0) {
      rfbLogPerror("rfbSendServerCutText: write");
      rfbCloseClient(cl);
      continue;
    }
    if (cl->captureFD >= 0)
      WriteCapture(cl->captureFD, str, len);
  }
  LogMessage(X_DEBUG, "Sent server clipboard: '%.*s%s' (%d bytes)\n",
             len <= 20 ? len : 20, str, len <= 20 ? "" : "...", len);
}


/*
 * rfbSendDesktopSize sends a DesktopSize message to a specific client.
 */

Bool rfbSendDesktopSize(rfbClientPtr cl)
{
  rfbFramebufferUpdateRectHeader rh;
  rfbFramebufferUpdateMsg fu;

  if (!cl->enableDesktopSize)
    return TRUE;

  memset(&fu, 0, sz_rfbFramebufferUpdateMsg);
  fu.type = rfbFramebufferUpdate;
  fu.nRects = Swap16IfLE(1);
  if (WriteExact(cl, (char *)&fu, sz_rfbFramebufferUpdateMsg) < 0) {
    rfbLogPerror("rfbSendDesktopSize: write");
    rfbCloseClient(cl);
    return FALSE;
  }

  rh.encoding = Swap32IfLE(rfbEncodingNewFBSize);
  rh.r.x = rh.r.y = 0;
  rh.r.w = Swap16IfLE(rfbFB.width);
  rh.r.h = Swap16IfLE(rfbFB.height);
  if (WriteExact(cl, (char *)&rh, sz_rfbFramebufferUpdateRectHeader) < 0) {
    rfbLogPerror("rfbSendDesktopSize: write");
    rfbCloseClient(cl);
    return FALSE;
  }

  return TRUE;
}


/*
 * rfbSendExtDesktopSize sends an extended desktop size message to a specific
 * client.
 */

Bool rfbSendExtDesktopSize(rfbClientPtr cl)
{
  rfbFramebufferUpdateRectHeader rh;
  rfbFramebufferUpdateMsg fu;
  CARD8 numScreens[4] = { 0, 0, 0, 0 };
  rfbScreenInfo *iter;
  BOOL fakeScreen = FALSE;

  if (!cl->enableExtDesktopSize)
    return TRUE;
  /* Error messages can only be sent with the EDS extension */
  if (!cl->enableExtDesktopSize && cl->result != rfbEDSResultSuccess)
    return TRUE;

  memset(&fu, 0, sz_rfbFramebufferUpdateMsg);
  fu.type = rfbFramebufferUpdate;
  fu.nRects = Swap16IfLE(1);
  if (WriteExact(cl, (char *)&fu, sz_rfbFramebufferUpdateMsg) < 0) {
    rfbLogPerror("rfbSendExtDesktopSize: write");
    rfbCloseClient(cl);
    return FALSE;
  }

  /* Send the ExtendedDesktopSize message, if the client supports it.
     The TigerVNC Viewer, in particular, requires this, or it won't
     enable remote desktop resize. */
  rh.encoding = Swap32IfLE(rfbEncodingExtendedDesktopSize);
  rh.r.x = Swap16IfLE(cl->reason);
  rh.r.y = Swap16IfLE(cl->result);
  rh.r.w = Swap16IfLE(rfbFB.width);
  rh.r.h = Swap16IfLE(rfbFB.height);
  if (WriteExact(cl, (char *)&rh, sz_rfbFramebufferUpdateRectHeader) < 0) {
    rfbLogPerror("rfbSendExtDesktopSize: write");
    rfbCloseClient(cl);
    return FALSE;
  }

  xorg_list_for_each_entry(iter, &rfbScreens, entry) {
    if (iter->output->crtc && iter->output->crtc->mode)
      numScreens[0]++;
  }
  if (numScreens[0] < 1) {
    numScreens[0] = 1;
    fakeScreen = TRUE;
  }

  if (WriteExact(cl, (char *)numScreens, 4) < 0) {
    rfbLogPerror("rfbSendExtDesktopSize: write");
    rfbCloseClient(cl);
    return FALSE;
  }

  if (fakeScreen) {
    rfbScreenInfo screen = *xorg_list_first_entry(&rfbScreens, rfbScreenInfo,
                                                  entry);
    screen.s.id = Swap32IfLE(screen.s.id);
    screen.s.x = screen.s.y = 0;
    screen.s.w = Swap16IfLE(rfbFB.width);
    screen.s.h = Swap16IfLE(rfbFB.height);
    screen.s.flags = Swap32IfLE(screen.s.flags);
    if (WriteExact(cl, (char *)&screen.s, sz_rfbScreenDesc) < 0) {
      rfbLogPerror("rfbSendExtDesktopSize: write");
      rfbCloseClient(cl);
      return FALSE;
    }
  } else {
    xorg_list_for_each_entry(iter, &rfbScreens, entry) {
      rfbScreenInfo screen = *iter;

      if (screen.output->crtc && screen.output->crtc->mode) {
        screen.s.id = Swap32IfLE(screen.s.id);
        screen.s.x = Swap16IfLE(screen.s.x);
        screen.s.y = Swap16IfLE(screen.s.y);
        screen.s.w = Swap16IfLE(screen.s.w);
        screen.s.h = Swap16IfLE(screen.s.h);
        screen.s.flags = Swap32IfLE(screen.s.flags);
        if (WriteExact(cl, (char *)&screen.s, sz_rfbScreenDesc) < 0) {
          rfbLogPerror("rfbSendExtDesktopSize: write");
          rfbCloseClient(cl);
          return FALSE;
        }
      }
    }
  }

  return TRUE;
}<|MERGE_RESOLUTION|>--- conflicted
+++ resolved
@@ -3,12 +3,8 @@
  */
 
 /*
-<<<<<<< HEAD
- *  Copyright (C) 2009-2019 D. R. Commander.  All Rights Reserved.
+ *  Copyright (C) 2009-2020 D. R. Commander.  All Rights Reserved.
  *  Copyright (C) 2011 Joel Martin
-=======
- *  Copyright (C) 2009-2020 D. R. Commander.  All Rights Reserved.
->>>>>>> 8fe2e96c
  *  Copyright (C) 2010 University Corporation for Atmospheric Research.
  *                     All Rights Reserved.
  *  Copyright (C) 2005-2008 Sun Microsystems, Inc.  All Rights Reserved.
