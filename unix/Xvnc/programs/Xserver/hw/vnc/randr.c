/*
 *  Copyright (C)2013-2017 D. R. Commander.  All Rights Reserved.
 *  Copyright 2012-2015 Pierre Ossman for Cendio AB
 *
 *  This is free software; you can redistribute it and/or modify
 *  it under the terms of the GNU General Public License as published by
 *  the Free Software Foundation; either version 2 of the License, or
 *  (at your option) any later version.
 *
 *  This software is distributed in the hope that it will be useful,
 *  but WITHOUT ANY WARRANTY; without even the implied warranty of
 *  MERCHANTABILITY or FITNESS FOR A PARTICULAR PURPOSE.  See the
 *  GNU General Public License for more details.
 *
 *  You should have received a copy of the GNU General Public License
 *  along with this software; if not, write to the Free Software
 *  Foundation, Inc., 51 Franklin Street, Fifth Floor, Boston, MA 02110-1301,
 *  USA.
 *
 * Copyright (c) 1997-2003 by The XFree86 Project, Inc.
 *
 * Permission is hereby granted, free of charge, to any person obtaining a
 * copy of this software and associated documentation files (the "Software"),
 * to deal in the Software without restriction, including without limitation
 * the rights to use, copy, modify, merge, publish, distribute, sublicense,
 * and/or sell copies of the Software, and to permit persons to whom the
 * Software is furnished to do so, subject to the following conditions:
 *
 * The above copyright notice and this permission notice shall be included in
 * all copies or substantial portions of the Software.
 *
 * THE SOFTWARE IS PROVIDED "AS IS", WITHOUT WARRANTY OF ANY KIND, EXPRESS OR
 * IMPLIED, INCLUDING BUT NOT LIMITED TO THE WARRANTIES OF MERCHANTABILITY,
 * FITNESS FOR A PARTICULAR PURPOSE AND NONINFRINGEMENT.  IN NO EVENT SHALL
 * THE COPYRIGHT HOLDER(S) OR AUTHOR(S) BE LIABLE FOR ANY CLAIM, DAMAGES OR
 * OTHER LIABILITY, WHETHER IN AN ACTION OF CONTRACT, TORT OR OTHERWISE,
 * ARISING FROM, OUT OF OR IN CONNECTION WITH THE SOFTWARE OR THE USE OR
 * OTHER DEALINGS IN THE SOFTWARE.
 *
 * Except as contained in this notice, the name of the copyright holder(s)
 * and author(s) shall not be used in advertising or otherwise to promote
 * the sale, use or other dealings in this Software without prior written
 * authorization from the copyright holder(s) and author(s).
 *
 * Copyright © 2000, Compaq Computer Corporation,
 * Copyright © 2002, Hewlett Packard, Inc.
 *
 * Permission to use, copy, modify, distribute, and sell this software and its
 * documentation for any purpose is hereby granted without fee, provided that
 * the above copyright notice appear in all copies and that both that
 * copyright notice and this permission notice appear in supporting
 * documentation, and that the name of Compaq or HP not be used in advertising
 * or publicity pertaining to distribution of the software without specific,
 * written prior permission.  HP makes no representations about the
 * suitability of this software for any purpose.  It is provided "as is"
 * without express or implied warranty.
 *
 * HP DISCLAIMS ALL WARRANTIES WITH REGARD TO THIS SOFTWARE, INCLUDING ALL
 * IMPLIED WARRANTIES OF MERCHANTABILITY AND FITNESS, IN NO EVENT SHALL HP
 * BE LIABLE FOR ANY SPECIAL, INDIRECT OR CONSEQUENTIAL DAMAGES OR ANY DAMAGES
 * WHATSOEVER RESULTING FROM LOSS OF USE, DATA OR PROFITS, WHETHER IN AN ACTION
 * OF CONTRACT, NEGLIGENCE OR OTHER TORTIOUS ACTION, ARISING OUT OF OR IN
 * CONNECTION WITH THE USE OR PERFORMANCE OF THIS SOFTWARE.
 *
 * Author:  Jim Gettys, HP Labs, Hewlett-Packard, Inc.
 */

#ifdef RANDR

#ifdef HAVE_DIX_CONFIG_H
#include <dix-config.h>
#endif

#include "windowstr.h"
#include "randrstr.h"
#include "fb.h"
#include "servermd.h"
#include "rfb.h"
#include "mivalidate.h"


static Res vncRRResolutions[] = {
  {  -1,   -1},  /* Original resolution of the VNC server          */
  {3200, 1800},  /* WQXGA+  16:9                                   */
  {2880, 1800},  /*          8:5 (Mac)                             */
  {2560, 1600},  /* WQXGA    8:5                                   */
  {2560, 1440},  /* QHD     16:9                                   */
  {2048, 1536},  /* QXGA     4:3 (iPad)                            */
  {2048, 1152},  /* QWXGA   16:9                                   */
  {1920, 1200},  /* WUXGA    8:5                                   */
  {1920, 1080},  /* FHD     16:9                                   */
  {1680, 1050},  /* WSXGA+   8:5                                   */
  {1600, 1200},  /* UXGA     4:3                                   */
  {1600, 1000},  /*          8:5 (Mac)                             */
  {1600,  900},  /* HD+     16:9                                   */
  {1440,  900},  /* WXGA+    8:5                                   */
  {1400, 1050},  /* SXGA+    4:3                                   */
  {1366,  768},  /* WXGA    16:9                                   */
  {1360,  768},  /* WXGA    16:9                                   */
  {1344, 1008},  /*          4:3 (Mac)                             */
  {1344,  840},  /*          8:5 (Mac)                             */
  {1280, 1024},  /* SXGA     5:4                                   */
  {1280,  960},  /* SXGA-    4:3                                   */
  {1280,  800},  /* WXGA     8:5                                   */
  {1280,  720},  /* HD      16:9                                   */
  {1152,  864},  /* XGA+     4:3                                   */
  {1136,  640},  /*         16:9 (iPhone 5)                        */
  {1024,  768},  /* XGA      4:3                                   */
  {1024,  640},  /*          8:5 (laptops)                         */
  { 960,  640},  /* DVGA     3:2 (iPhone 4S)                       */
  { 960,  600},  /*          8:5 (Mac)                             */
  { 960,  540},  /* qHD     16:9                                   */
  { 854,  480},  /* FWVGA   16:9 (mobile devices)                  */
  { 800,  600},  /* SVGA     4:3                                   */
  { 800,  480},  /* WVGA     5:3 (mobile devices)                  */
  { 640,  480},  /* VGA      4:3                                   */
  { 640,  360},  /* nHD     16:9 (mobile devices)                  */
  { 480,  320},  /* HVGA     3:2 (iPhone and other mobile devices) */
};

extern int monitorResolution;
extern char *rfbAllocateFramebufferMemory(rfbFBInfoPtr);
extern Bool InterframeOn(rfbClientPtr cl);
extern void InterframeOff(rfbClientPtr);

static Bool vncCrtcSet(RRCrtcPtr crtc, RRModePtr mode, int x, int y,
                       Rotation rotation, int numOutputs,
                       RROutputPtr *outputs);
static RRModePtr vncSetModes(rfbScreenInfo *screen);


/*
 * xf86SetRootClip --
 *        Enable or disable rendering to the screen by
 *        setting the root clip list and revalidating
 *        all of the windows
 */

static void xf86SetRootClip (ScreenPtr pScreen, Bool enable)
{
  WindowPtr pWin = pScreen->root;
  WindowPtr pChild;
  Bool WasViewable = (Bool)(pWin->viewable);
  Bool anyMarked = FALSE;
  WindowPtr pLayerWin;
  BoxRec box;

  if (WasViewable) {
    for (pChild = pWin->firstChild; pChild; pChild = pChild->nextSib) {
      (void) (*pScreen->MarkOverlappedWindows)(pChild, pChild, &pLayerWin);
    }
    (*pScreen->MarkWindow)(pWin);
    anyMarked = TRUE;
    if (pWin->valdata) {
      if (HasBorder (pWin)) {
        RegionPtr borderVisible;

        borderVisible = REGION_CREATE(pScreen, NullBox, 1);
        REGION_SUBTRACT(pScreen, borderVisible, &pWin->borderClip,
                        &pWin->winSize);
        pWin->valdata->before.borderVisible = borderVisible;
      }
      pWin->valdata->before.resized = TRUE;
    }
  }

  /*
   * Use REGION_BREAK to avoid optimizations in ValidateTree
   * that assume the root borderClip can't change well, normally
   * it doesn't...)
   */
  if (enable) {
    box.x1 = 0;
    box.y1 = 0;
    box.x2 = pScreen->width;
    box.y2 = pScreen->height;
    REGION_INIT (pScreen, &pWin->winSize, &box, 1);
    REGION_INIT (pScreen, &pWin->borderSize, &box, 1);
    if (WasViewable)
      REGION_RESET(pScreen, &pWin->borderClip, &box);
    pWin->drawable.width = pScreen->width;
    pWin->drawable.height = pScreen->height;
    REGION_BREAK (pWin->drawable.pScreen, &pWin->clipList);
  } else {
    REGION_EMPTY(pScreen, &pWin->borderClip);
    REGION_BREAK (pWin->drawable.pScreen, &pWin->clipList);
  }

  ResizeChildrenWinSize (pWin, 0, 0, 0, 0);

  if (WasViewable) {
    if (pWin->firstChild) {
      anyMarked |= (*pScreen->MarkOverlappedWindows)(pWin->firstChild,
                                                     pWin->firstChild,
                                                     (WindowPtr *)NULL);
    } else {
      (*pScreen->MarkWindow) (pWin);
      anyMarked = TRUE;
    }

    if (anyMarked) {
      (*pScreen->ValidateTree)(pWin, NullWindow, VTOther);
      (*pScreen->HandleExposures)(pWin);
      if (pScreen->PostValidateTree)
        (*pScreen->PostValidateTree)(pWin, NullWindow, VTOther);
    }
  }
  if (pWin->realized)
    WindowsRestructured();
  FlushAllOutput();
}


static int mm(int dimension)
{
  int dpi = 96;
  if (monitorResolution != 0) {
    dpi = monitorResolution;
  }
  return (dimension * 254 + dpi * 5) / (dpi * 10);
}


static Bool vncCreateOutput(ScreenPtr pScreen, rfbScreenInfo *screen)
{
  char name[80];
  RRCrtcPtr crtc;
  RRModePtr mode;
  static int index = 0;

  if ((crtc = RRCrtcCreate(pScreen, NULL)) == NULL) return FALSE;
  RRCrtcGammaSetSize(crtc, 256);
  snprintf(name, 80, "TurboVNC-%d", index++);
  if (!(screen->output = RROutputCreate(pScreen, name, strlen(name), NULL)))
    return FALSE;
  RROutputSetCrtcs(screen->output, &crtc, 1);
  RROutputSetConnection(screen->output, RR_Connected);

  if (!(mode = vncSetModes(screen))) return FALSE;

  if (!screen->idAssigned) {
    screen->s.id = screen->output->id;
    screen->idAssigned = TRUE;
  }

  return vncCrtcSet(crtc, mode, screen->s.x, screen->s.y, RR_Rotate_0, 1,
                    &screen->output);
}


static Bool vncCrtcSet(RRCrtcPtr crtc, RRModePtr mode, int x, int y,
                       Rotation rotation, int numOutputs, RROutputPtr *outputs)
{
  int i;

  /*
   * Some applications get confused by a connected output without a
   * mode or CRTC, so we need to fiddle with the connection state as well.
   */
  for (i = 0; i < crtc->numOutputs; i++)
    RROutputSetConnection(crtc->outputs[i], RR_Disconnected);

  for (i = 0; i < numOutputs; i++)
    RROutputSetConnection(outputs[i], mode ? RR_Connected : RR_Disconnected);

  return RRCrtcNotify(crtc, mode, x, y, rotation, NULL, numOutputs, outputs);
}


static Bool vncDisableOutput(RROutputPtr output)
{
  RRCrtcPtr crtc = output->crtc;

  if (crtc == NULL) return TRUE;

  return RRCrtcSet(crtc, NULL, crtc->x, crtc->y, crtc->rotation, 0, NULL);
}


static Bool vncHasOutputClones(ScreenPtr pScreen)
{
  rrScrPrivPtr rp = rrGetScrPriv(pScreen);
  int i;

  for (i = 0; i < rp->numCrtcs; i++)
    if (rp->crtcs[i]->numOutputs > 1) return TRUE;

  return FALSE;
}


static RRModePtr vncModeGet(int width, int height)
{
  xRRModeInfo modeInfo;
  char name[100];

  memset(&modeInfo, 0, sizeof(modeInfo));
  sprintf(name, "%dx%d", width, height);

  modeInfo.width = width;
  modeInfo.height = height;
  modeInfo.hTotal = width;
  modeInfo.vTotal = height;
  modeInfo.dotClock = ((CARD32)width * (CARD32)height * 60);
  modeInfo.nameLength = strlen(name);

  return RRModeGet(&modeInfo, name);
}


static void vncPrintScreenLayout(struct xorg_list *list)
{
  rfbScreenInfo *screen;

  if (!list) return;

  rfbLog("New screen layout:\n");
  xorg_list_for_each_entry(screen, list, entry) {
    if (screen->output->crtc && screen->output->crtc->mode)
      rfbLog("  0x%.8x (output 0x%.8x): %dx%d+%d+%d\n", screen->s.id,
             screen->output->id, screen->s.w, screen->s.h, screen->s.x,
             screen->s.y);
    else
      rfbLog("  0x%.8x (output 0x%.8x): DISABLED\n", screen->s.id,
             screen->output->id);
  }
}


static Bool vncReconfigureOutput(rfbScreenInfo *screen)
{
  RRCrtcPtr crtc = screen->output->crtc;
  RRModePtr mode;
  int i;

  if (crtc == NULL) {
    for (i = 0; i < screen->output->numCrtcs; i++) {
      if (screen->output->crtcs[i]->numOutputs != 0)
        continue;
      crtc = screen->output->crtcs[i];
      break;
    }
    if (crtc == NULL) return FALSE;
  }

  if(!(mode = vncSetModes(screen))) return FALSE;

  return vncCrtcSet(crtc, mode, screen->s.x, screen->s.y, RR_Rotate_0, 1,
                    &screen->output);
}


static RRModePtr vncSetModes(rfbScreenInfo *screen)
{
  Bool found = FALSE;
  int i;
  int numModes = sizeof(vncRRResolutions) / sizeof(Res);
  int preferred = 0;
  RRModePtr modes[numModes];
  Res resolutions[numModes];

  memcpy(resolutions, vncRRResolutions, sizeof(Res) * numModes);
  resolutions[0].w = screen->prefRes.w;
  resolutions[0].h = screen->prefRes.h;

  if (screen->prefRes.w < 1 || screen->prefRes.h < 1) {
    resolutions[0].w = screen->prefRes.w = screen->s.w;
    resolutions[0].h = screen->prefRes.h = screen->s.h;
  }

  for (i = 0; i < numModes; i++) {
    if (resolutions[i].w == screen->s.w && resolutions[i].h == screen->s.h) {
      found = TRUE;
      preferred = i;
      break;
    }
  }

  if (!found) {
    resolutions[0].w = screen->prefRes.w = screen->s.w;
    resolutions[0].h = screen->prefRes.h = screen->s.h;
    preferred = 0;
  }

  for (i = 0; i < numModes; i++) {
    if (!(modes[i] = vncModeGet(resolutions[i].w, resolutions[i].h)))
      return FALSE;
  }

  if (!RROutputSetModes(screen->output, modes, numModes, 1)) return NULL;

  return modes[preferred];
}


static int vncScreenSetSize(ScreenPtr pScreen, CARD16 width, CARD16 height,
                            CARD32 mmWidth, CARD32 mmHeight)
{
  rrScrPrivPtr rp = rrGetScrPriv(pScreen);
  rfbClientPtr cl;
  rfbFBInfo newFB = rfbFB;
  PixmapPtr rootPixmap = pScreen->GetScreenPixmap(pScreen);
  int ret = rfbEDSResultSuccess, i;

  if (width > rfbMaxWidth || height > rfbMaxHeight) {
    width = min(width, rfbMaxWidth);
    height = min(height, rfbMaxHeight);
    rfbLog("NOTICE: desktop size clamped to %dx%d per system policy\n", width,
           height);
  }

  newFB.width = width;
  newFB.height = height;
  newFB.paddedWidthInBytes = PixmapBytePad(newFB.width, newFB.depth);
  newFB.pfbMemory = NULL;
  if (!rfbAllocateFramebufferMemory(&newFB)) {
    rfbLog("ERROR: Could not allocate framebuffer memory\n");
    return rfbEDSResultNoResources;
  }

<<<<<<< HEAD
  rfbFB.blockUpdates = TRUE;
=======
  rfbScreen.blockUpdates = newScreen.blockUpdates = TRUE;
>>>>>>> 88fae558
  xf86SetRootClip(pScreen, FALSE);

  if (!pScreen->ModifyPixmapHeader(rootPixmap, newFB.width, newFB.height,
                                   newFB.depth, newFB.bitsPerPixel,
                                   newFB.paddedWidthInBytes,
                                   newFB.pfbMemory)) {
    rfbLog("ERROR: Could not modify root pixmap size\n");
    free(newFB.pfbMemory);
    xf86SetRootClip(pScreen, TRUE);
    rfbFB.blockUpdates = FALSE;
    return rfbEDSResultInvalid;
  }
  free(rfbFB.pfbMemory);
  rfbFB = newFB;
  pScreen->width = width;
  pScreen->height = height;
  pScreen->mmWidth = mmWidth;
  pScreen->mmHeight = mmHeight;

  xf86SetRootClip(pScreen, TRUE);

  RRScreenSizeNotify(pScreen);
  update_desktop_dimensions();

  rfbLog("New desktop size: %d x %d\n", pScreen->width, pScreen->height);

  /* Crop all CRTCs to the new screen dimensions */
  for (i = 0; i < rp->numCrtcs; i++) {
    RRCrtcPtr crtc = rp->crtcs[i];
    RRModePtr mode = NULL;
    int j;

    /* Disabled? */
    if (crtc->mode == NULL)
      continue;

    /* Fully inside? */
    if ((crtc->x + crtc->mode->mode.width <= width) &&
        (crtc->y + crtc->mode->mode.height <= height))
      continue;

    /* Fully outside? */
    if ((crtc->x >= width) || (crtc->y >= height)) {
      /* Disable it */
      if (!vncCrtcSet(crtc, NULL, crtc->x, crtc->y, crtc->rotation, 0, NULL))
        rfbLog("WARNING: Could not disable CRTC that is outside of new screen dimensions\n");
      continue;
    }

    /* Just needs to be resized to a new mode */
    for (j = 0; j < crtc->numOutputs; j++) {
      rfbScreenInfo screen;

      screen.output = crtc->outputs[j];
      screen.s.w = min(crtc->mode->mode.width, width - crtc->x);
      screen.s.h = min(crtc->mode->mode.height, height - crtc->y);
      if (!(mode = vncSetModes(&screen))) {
        rfbLog("WARNING: Could not create custom mode for %dx%d\n", screen.s.w,
               screen.s.h);
        continue;
      }
    }
    if (mode && !vncCrtcSet(crtc, mode, crtc->x, crtc->y, crtc->rotation,
                            crtc->numOutputs, crtc->outputs)) {
      rfbLog("ERROR: Could not crop CRTC to new screen dimensions\n");
      rfbFB.blockUpdates = FALSE;
      return rfbEDSResultInvalid;
    }
  }

  rfbFB.blockUpdates = FALSE;

  for (cl = rfbClientHead; cl; cl = cl->next) {
    RegionRec tmpRegion;  BoxRec box;
    Bool reEnableInterframe = (cl->compareFB != NULL);
    InterframeOff(cl);
    if (reEnableInterframe) {
      if (!InterframeOn(cl)) {
        rfbCloseClient(cl);
        ret = rfbEDSResultInvalid;
        continue;
      }
    }
    cl->deferredUpdateScheduled = FALSE;
    /* Reset all of the regions, so the next FBU will behave as if it
       was the first. */
    box.x1 = box.y1 = 0;
    box.x2 = pScreen->width;  box.y2 = pScreen->height;
    SAFE_REGION_INIT(pScreen, &tmpRegion, &box, 0);
    REGION_EMPTY(pScreen, &cl->modifiedRegion);
    REGION_UNION(pScreen, &cl->modifiedRegion, &cl->modifiedRegion,
                 &tmpRegion);
    REGION_EMPTY(pScreen, &cl->copyRegion);
    REGION_EMPTY(pScreen, &cl->ifRegion);
    REGION_UNION(pScreen, &cl->ifRegion, &cl->ifRegion, &tmpRegion);
    if (rfbAutoLosslessRefresh > 0.0) {
        REGION_EMPTY(pScreen, &cl->alrRegion);
        REGION_EMPTY(pScreen, &cl->alrEligibleRegion);
        REGION_EMPTY(pScreen, &cl->lossyRegion);
        cl->firstUpdate = TRUE;
    }
    if (cl->continuousUpdates) {
        REGION_EMPTY(pScreen, &cl->cuRegion);
        REGION_UNION(pScreen, &cl->cuRegion, &cl->cuRegion, &tmpRegion);
    } else {
        REGION_EMPTY(pScreen, &cl->requestedRegion);
        REGION_UNION(pScreen, &cl->requestedRegion, &cl->requestedRegion,
                     &tmpRegion);
    }
    REGION_UNINIT(pScreen, &tmpRegion);
  }

  return ret;
}


static void vncUpdateScreenLayout(struct xorg_list *list)
{
  rfbScreenInfo *screen;

  xorg_list_for_each_entry(screen, list, entry) {
    /* Disabled? */
    if (!screen->output->crtc || !screen->output->crtc->mode) {
      screen->s.id = 0;
      screen->idAssigned = FALSE;
      continue;
    }

    screen->s.x = screen->output->crtc->x;
    screen->s.y = screen->output->crtc->y;
    screen->s.w = screen->output->crtc->mode->mode.width;
    screen->s.h = screen->output->crtc->mode->mode.height;
    if (!screen->idAssigned) {
      screen->s.id = screen->output->id;
      screen->idAssigned = TRUE;
    }
  }
}


static Bool rfbSendDesktopSizeAll(rfbClientPtr reqClient, int reason)
{
  rfbClientPtr cl;

  for (cl = rfbClientHead; cl; cl = cl->next) {
    cl->pendingDesktopResize = TRUE;
    if (cl != reqClient && reason == rfbEDSReasonClient)
      cl->reason = rfbEDSReasonOtherClient;
    else
      cl->reason = reason;
    cl->result = rfbEDSResultSuccess;
    if (!rfbSendFramebufferUpdate(cl))
      return FALSE;
  }

  return TRUE;
}


/* Called by the X server within the body of RRCrtcSet() */

static Bool vncRRCrtcSet(ScreenPtr pScreen, RRCrtcPtr crtc, RRModePtr mode,
                         int x, int y, Rotation rotation, int numOutputs,
                         RROutputPtr *outputs)
{
  if (!vncCrtcSet(crtc, mode, x, y, rotation, numOutputs, outputs))
    return FALSE;

  vncUpdateScreenLayout(&rfbScreens);
  vncPrintScreenLayout(&rfbScreens);

  return rfbSendDesktopSizeAll(NULL, rfbEDSReasonServer);
}


/* Called by the X server within the body of RRGetInfo() */

static Bool vncRRGetInfo(ScreenPtr pScreen, Rotation *rotations)
{
  return TRUE;
}


/* Called the the X server within the body of RRScreenSizeSet() */

static Bool vncRRScreenSetSize(ScreenPtr pScreen, CARD16 width, CARD16 height,
                               CARD32 mmWidth, CARD32 mmHeight)
{
  if (vncScreenSetSize(pScreen, width, height, mmWidth,
                       mmHeight) != rfbEDSResultSuccess)
    return FALSE;

  vncUpdateScreenLayout(&rfbScreens);

  return rfbSendDesktopSizeAll(NULL, rfbEDSReasonServer);
}


/* Called by the VNC server during initialization */

Bool vncRRInit(ScreenPtr pScreen)
{
  rrScrPrivPtr rp;
  rfbScreenInfo *screen;

  if (!RRScreenInit(pScreen)) return FALSE;

  rp = rrGetScrPriv(pScreen);

  rp->rrGetInfo = vncRRGetInfo;
  rp->rrCrtcSet = vncRRCrtcSet;
  rp->rrScreenSetSize = vncRRScreenSetSize;

  RRScreenSetSizeRange(pScreen, 32, 32, rfbMaxWidth, rfbMaxHeight);
  xorg_list_for_each_entry(screen, &rfbScreens, entry) {
    if (!vncCreateOutput(pScreen, screen))
      return FALSE;
  }

  rfbLog("New desktop size: %d x %d\n", rfbFB.width, rfbFB.height);
  vncPrintScreenLayout(&rfbScreens);

  return TRUE;
}


/* Called by the VNC server when a desktop resize request is received from a
   client */

int ResizeDesktop(ScreenPtr pScreen, rfbClientPtr cl, int w, int h,
                  struct xorg_list *clientScreens)
{
  rrScrPrivPtr rp = rrGetScrPriv(pScreen);
  struct xorg_list serverScreens;
  rfbScreenInfo *clientScreen, *serverScreen, *tmp;
  rfbClientPtr cl2;

  for (cl2 = rfbClientHead; cl2; cl2 = cl2->next) {
    if (!cl2->enableDesktopSize && !cl2->enableExtDesktopSize) {
      rfbLog("ERROR: Not resizing desktop because one or more clients doesn't support it.\n");
      return rfbEDSResultProhibited;
    }
  }

  /* First check that we don't have any active clone modes.  That's just
     too messy to deal with. */
  if (vncHasOutputClones(pScreen)) {
    rfbLog("Desktop resize ERROR: Cannot change screen layout when clone mode is active\n");
    return rfbEDSResultInvalid;
  }

  if (w > rfbMaxWidth || h > rfbMaxHeight) {
    w = min(w, rfbMaxWidth);
    h = min(h, rfbMaxHeight);
    rfbLog("NOTICE: desktop size clamped to %dx%d per system policy\n", w, h);
  }
  rfbClipScreens(clientScreens, w, h);
  if (xorg_list_is_empty(clientScreens)) {
    rfbLog("Desktop resize ERROR: All screens are outside of the framebuffer (%dx%d)\n",
           w, h);
    return rfbEDSResultInvalid;
  }

  rfbDupeScreens(&serverScreens, &rfbScreens);
  xorg_list_for_each_entry(serverScreen, &serverScreens, entry)
    serverScreen->used = FALSE;

  /* Try to match client screen ID with existing server screen ID */
  xorg_list_for_each_entry_safe(clientScreen, tmp, clientScreens, entry) {
    serverScreen = rfbFindScreenID(&serverScreens, clientScreen->s.id);
    if (serverScreen) {
      memcpy(&serverScreen->s, &clientScreen->s, sizeof(rfbScreenDesc));
      serverScreen->idAssigned = serverScreen->used = TRUE;
      rfbRemoveScreen(clientScreen);
      if (!vncReconfigureOutput(serverScreen)) {
        rfbLog("Desktop resize ERROR: Could not reconfigure output for Screen 0x%.8x\n",
               serverScreen->s.id);
        rfbRemoveScreens(&serverScreens);
        return rfbEDSResultInvalid;
      }
    }
  }

  /* No match.  Try to find an unused server screen. */
  xorg_list_for_each_entry_safe(clientScreen, tmp, clientScreens, entry) {
    xorg_list_for_each_entry(serverScreen, &serverScreens, entry) {
      if (!serverScreen->used) {
        memcpy(&serverScreen->s, &clientScreen->s, sizeof(rfbScreenDesc));
        serverScreen->idAssigned = serverScreen->used = TRUE;
        rfbRemoveScreen(clientScreen);
        if (!vncReconfigureOutput(serverScreen)) {
          rfbLog("Desktop resize ERROR: Could not reconfigure output for Screen 0x%.8x\n",
                 serverScreen->s.id);
          rfbRemoveScreens(&serverScreens);
          return rfbEDSResultInvalid;
        }
        break;
      }
    }
  }

  /* Could not match existing screen or find an unused screen to use, so
     create a new one. */
  xorg_list_for_each_entry_safe(clientScreen, tmp, clientScreens, entry) {
    clientScreen->idAssigned = clientScreen->used = TRUE;
    xorg_list_del(&clientScreen->entry);
    rfbAddScreen(&serverScreens, clientScreen);
    if (!(vncCreateOutput(pScreen, clientScreen))) {
      rfbLog("Desktop resize ERROR: Could not create additional output for Screen 0x%.8x\n",
             clientScreen->s.id);
      rfbRemoveScreens(&serverScreens);
      return rfbEDSResultInvalid;
    }
  }

  /* Disable the outputs for the remaining unused screens */
  xorg_list_for_each_entry(serverScreen, &serverScreens, entry) {
    if (!serverScreen->used) {
      if (!vncDisableOutput(serverScreen->output)) {
        rfbLog("Desktop resize ERROR: Could not disable output for Screen 0x%.8x\n",
               serverScreen->s.id);
        rfbRemoveScreens(&serverScreens);
        return rfbEDSResultInvalid;
      }
      serverScreen->idAssigned = FALSE;
      serverScreen->s.id = 0;
    }
  }

  if (pScreen->width != w || pScreen->height != h) {
    int result = vncScreenSetSize(pScreen, w, h, mm(w), mm(h));
    if (result != rfbEDSResultSuccess)
      return result;
    vncUpdateScreenLayout(&serverScreens);
  } else
    RRTellChanged(pScreen);

  /* We have to do this to simulate an RandR-generated screen resize.
     Otherwise the RandR events may not be delivered properly to X clients. */
  rp->lastSetTime = currentTime;

  rfbRemoveScreens(&rfbScreens);
  rfbScreens = serverScreens;
  rfbScreens.prev->next = &rfbScreens;
  rfbScreens.next->prev = &rfbScreens;

  vncPrintScreenLayout(&rfbScreens);

  if (!rfbSendDesktopSizeAll(cl, rfbEDSReasonClient))
    return rfbEDSResultInvalid;

  return rfbEDSResultSuccess;
}

#endif<|MERGE_RESOLUTION|>--- conflicted
+++ resolved
@@ -418,11 +418,7 @@
     return rfbEDSResultNoResources;
   }
 
-<<<<<<< HEAD
-  rfbFB.blockUpdates = TRUE;
-=======
-  rfbScreen.blockUpdates = newScreen.blockUpdates = TRUE;
->>>>>>> 88fae558
+  rfbFB.blockUpdates = newFB.blockUpdates = TRUE;
   xf86SetRootClip(pScreen, FALSE);
 
   if (!pScreen->ModifyPixmapHeader(rootPixmap, newFB.width, newFB.height,
