--- conflicted
+++ resolved
@@ -349,18 +349,13 @@
     }
 
     WriteExact(&cl, OK_STR, strlen(OK_STR));
-<<<<<<< HEAD
-    WriteExact(&cl, CONTENT_STR, strlen(CONTENT_STR));
-=======
     snprintf(str, 256, "Content-Length: %ld\r\n", st.st_size);
     WriteExact(&cl, str, strlen(str));
     strftime(str, 256, "Last-Modified: %a, %d %b %Y %T GMT\r\n",
              gmtime(&st.st_mtime));
     WriteExact(&cl, str, strlen(str));
-    if (jnlp)
-      WriteExact(&cl, CONTENT_STR, strlen(CONTENT_STR));
+    WriteExact(&cl, CONTENT_STR, strlen(CONTENT_STR));
     WriteExact(&cl, "\r\n", 2);
->>>>>>> 8dae7cce
 
     while (1) {
         int n = read(fd, buf, BUF_SIZE-1);
