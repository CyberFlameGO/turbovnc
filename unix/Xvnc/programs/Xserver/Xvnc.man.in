--- conflicted
+++ resolved
@@ -606,7 +606,8 @@
 changes to their connected viewers.
 
 .IP \fIno-httpd\fR
-Disable the built-in HTTP server in all TurboVNC sessions started on this host.
+Do not allow the built-in HTTP server to be enabled in any TurboVNC session
+started on this host.
 
 .IP \fIno-pam-sessions\fR
 Do not allow PAM sessions to be created for any TurboVNC sessions started on
@@ -617,11 +618,6 @@
 started on this host.  Only connections from localhost can be made, which
 effectively forces the use of SSH tunneling to make inbound remote connections.
 
-<<<<<<< HEAD
-.IP \fIno-httpd\fR
-Do not allow the built-in HTTP server to be enabled in any TurboVNC session
-started on this host.
-=======
 .IP \fIno-remote-resize\fR
 Do not allow remote desktop resizing with any TurboVNC session started on this
 host.
@@ -630,7 +626,6 @@
 Do not allow reverse connections to be made from any TurboVNC session started
 on this host.  This causes Xvnc to ignore requests from the \fBvncconnect\fR(1)
 utility.
->>>>>>> f88a93f3
 
 .IP \fIno-x11-tcp-connections\fR
 Do not allow X11 TCP connections to any TurboVNC session started on this host.
