--- conflicted
+++ resolved
@@ -2,15 +2,9 @@
 	${CMAKE_CURRENT_BINARY_DIR}/include)
 
 # Enable extensions
-<<<<<<< HEAD
 add_definitions(-DCOMPOSITE -DDAMAGE -DDPMSExtension -DGLXEXT -DMITSHM
 	-DPANORAMIX -DRANDR -DRENDER -DRES -DSCREENSAVER -DSHAPE -DXACE -DXCSECURITY
-	-DXFIXES -DXF86BIGFONT -DXINPUT -DXTEST -DXV)
-=======
-add_definitions(-DCOMPOSITE -DDAMAGE -DDPMSExtension -DMITSHM -DRANDR -DRENDER
-	-DRES -DSCREENSAVER -DSHAPE -DXACE -DXCSECURITY -DXFIXES -DXF86BIGFONT
-	-DXINPUT -DXTEST -DXV -DTURBOVNC)
->>>>>>> 0de3d609
+	-DXFIXES -DXF86BIGFONT -DXINPUT -DXTEST -DXV -DTURBOVNC)
 
 if(TVNC_NVCONTROL)
 add_definitions(-DNVCONTROL)
