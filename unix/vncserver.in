--- conflicted
+++ resolved
@@ -67,11 +67,8 @@
 $bits = @BITS@;
 $multiThread = 1;
 $numThreads = 0;
-<<<<<<< HEAD
 $noVNC = "";
-=======
 $serverArgs = "";
->>>>>>> 8eafcf07
 
 # Read configuration from the system-wide and user files if present.
 
