--- conflicted
+++ resolved
@@ -337,11 +337,8 @@
               "-nohttp", 0, "-nohttpd", 0, "-rfbauth", 1, "-noxstartup", 0,
               "-xstartup", 1, "-log", 1, "-3dwm", 0, "-vgl", 0, "-debug", 0,
               "-x509cert", 1, "-x509key", 1, "-autokill", 0, "-quiet", 0,
-<<<<<<< HEAD
-              "-sessionlist", 0, "-sessionstart", 0, "-http", 0, "-httpd", 0);
-=======
-              "-wm", 1);
->>>>>>> e6f1835c
+              "-wm", 1, "-sessionlist", 0, "-sessionstart", 0, "-http", 0,
+              "-httpd", 0);
 
 &Usage() if ($opt{'-help'} || $opt{'-h'} || $opt{'--help'});
 
