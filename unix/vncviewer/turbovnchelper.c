--- conflicted
+++ resolved
@@ -562,15 +562,9 @@
     (*env)->CallVoidMethod(env, obj, mid, extInputDevice);
   }
 
-<<<<<<< HEAD
   XIFreeDeviceInfo(devInfo);  devInfo = NULL;
   if (nMasks == 0) {
-    printf("No extended input devices.\n");
-=======
-  XFreeDeviceList(devInfo);  devInfo = NULL;
-  if (nEvents == 0) {
     fprintf(stderr, "No extended input devices.\n");
->>>>>>> 6885bdc1
     goto bailout;
   }
 
@@ -765,24 +759,15 @@
   jfieldID fid;
   Display *dpy;
 
-<<<<<<< HEAD
   BAILIF0(cls = (*env)->GetObjectClass(env, obj));
   BAILIF0(fid = (*env)->GetFieldID(env, cls, "x11dpy", "J"));
   dpy = (Display *)(intptr_t)(*env)->GetLongField(env, obj, fid);
   if (dpy) {
-    printf("TurboVNC Helper: Shutting down XInput listener on display %s\n",
-           DisplayString(dpy));
+    fprintf(stderr, "TurboVNC Helper: Shutting down XInput listener on display %s\n",
+            DisplayString(dpy));
     XCloseDisplay(dpy);
     SET_LONG(cls, obj, x11dpy, 0);
   }
-=======
-  bailif0(cls = (*env)->GetObjectClass(env, obj));
-  bailif0(fid = (*env)->GetFieldID(env, cls, "x11dpy", "J"));
-  bailif0(dpy = (Display *)(intptr_t)(*env)->GetLongField(env, obj, fid));
-  fprintf(stderr, "TurboVNC Helper: Shutting down XInput listener on display %s\n",
-          DisplayString(dpy));
-  XCloseDisplay(dpy);
->>>>>>> 6885bdc1
 
   bailout:
   return;
