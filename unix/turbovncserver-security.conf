--- conflicted
+++ resolved
@@ -78,8 +78,7 @@
 # list of possible options for the TLS* security types, and 'openssl ciphers'
 # for a list of possible options for the X509* security types.)  This directive
 # also controls the order in which the cipher suites are advertised to the VNC
-# viewer.  This directive is ignored if the TurboVNC Server was built with
-# GnuTLS rather than OpenSSL.
+# viewer.
 # (Default: allow any cipher suite supported by the host's OpenSSL
 # implementation)
 
@@ -97,19 +96,8 @@
 
 #permitted-security-types = TLSVnc, TLSOtp, TLSPlain, X509Vnc, X509Otp, X509Plain, VNC, OTP, UnixLogin, Plain
 
-<<<<<<< HEAD
-# Set the following to a colon-separated list of permitted TLS cipher suites
-# for the TLS* and X509* security types.  (Run 'openssl ciphers aNULL' for a
-# list of possible options for the TLS* security types, and 'openssl ciphers'
-# for a list of possible options for the X509* security types.)  This directive
-# also controls the order in which the cipher suites are advertised to the VNC
-# viewer.
-# (Default: allow any cipher suite supported by the host's OpenSSL
-# implementation)
-=======
 # This specifies the length of the key, in bits, that the TurboVNC Server will
 # generate for any of the TLS* (anonymous TLS) security types.
 # (Default: 2048)
->>>>>>> f88a93f3
 
 #tls-key-length = 2048