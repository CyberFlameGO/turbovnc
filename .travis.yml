--- conflicted
+++ resolved
@@ -96,13 +96,8 @@
       if [ "$TRAVIS_OS_NAME" = "linux" ]; then
         mkdir $HOME/rpmkeys &&
         wget --no-check-certificate "$LJT_GPG_KEY" -O $HOME/rpmkeys/LJT-GPG-KEY &&
-<<<<<<< HEAD
-        wget --no-check-certificate "http://ha.pool.sks-keyservers.net/pks/lookup?op=get&search=0x727C3C5010DFDCB7" -O $HOME/rpmkeys/VGLPR-GPG-KEY &&
+        wget --no-check-certificate http://www.turbovnc.org/key/VGLPR-GPG-KEY -O $HOME/rpmkeys/VGLPR-GPG-KEY &&
         docker run -v $HOME/src/vnc.nightly:/root/src/vnc.nightly -v $HOME/src/buildscripts:/root/src/buildscripts -v $TRAVIS_BUILD_DIR:/root/src/turbovnc -v $HOME/.gnupg:/root/.gnupg -v $HOME/libjpeg-turbo-jni:/opt/libjpeg-turbo-jni -v $HOME/libjpeg-turbo-rpm:/rpms -v $HOME/rpmkeys:/rpmkeys -t dcommander/buildvnc:$TRAVIS_BRANCH bash -c "rpm --import /rpmkeys/LJT-GPG-KEY && rpm -K /rpms/*.rpm && rpm -i /rpms/*.rpm && rpm --import /rpmkeys/VGLPR-GPG-KEY && ~/src/buildscripts/buildvnc -d /root/src/turbovnc -v" &&
-=======
-        wget --no-check-certificate http://www.turbovnc.org/key/VGLPR-GPG-KEY -O $HOME/rpmkeys/VGLPR-GPG-KEY &&
-        docker run -v $HOME/src/vnc.nightly:/root/src/vnc.nightly -v $HOME/src/buildscripts:/root/src/buildscripts -v $TRAVIS_BUILD_DIR:/root/src/turbovnc -v $HOME/.gnupg:/root/.gnupg -v $HOME/libjpeg-turbo-jni:/opt/libjpeg-turbo-jni -v $HOME/libjpeg-turbo-rpm:/rpms -v $HOME/rpmkeys:/rpmkeys -t dcommander/buildvnc:latest bash -c "rpm --import /rpmkeys/LJT-GPG-KEY && rpm -K /rpms/*.rpm && rpm -i /rpms/*.rpm && rpm --import /rpmkeys/VGLPR-GPG-KEY && ~/src/buildscripts/buildvnc -d /root/src/turbovnc -v" &&
->>>>>>> a7582cb6
         sudo chown -R travis:travis ~/src/vnc.nightly;
       else
         ~/src/buildscripts/buildvnc -d $TRAVIS_BUILD_DIR -v;
